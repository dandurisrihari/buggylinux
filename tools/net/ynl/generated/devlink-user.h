/* SPDX-License-Identifier: ((GPL-2.0 WITH Linux-syscall-note) OR BSD-3-Clause) */
/* Do not edit directly, auto-generated from: */
/*	Documentation/netlink/specs/devlink.yaml */
/* YNL-GEN user header */

#ifndef _LINUX_DEVLINK_GEN_H
#define _LINUX_DEVLINK_GEN_H

#include <stdlib.h>
#include <string.h>
#include <linux/types.h>
#include <linux/netlink.h>
#include <linux/devlink.h>

struct ynl_sock;

extern const struct ynl_family ynl_devlink_family;

/* Enums */
const char *devlink_op_str(int op);
const char *devlink_sb_pool_type_str(enum devlink_sb_pool_type value);
const char *devlink_port_type_str(enum devlink_port_type value);
const char *devlink_port_flavour_str(enum devlink_port_flavour value);
const char *devlink_port_fn_state_str(enum devlink_port_fn_state value);
const char *devlink_port_fn_opstate_str(enum devlink_port_fn_opstate value);
const char *devlink_port_fn_attr_cap_str(enum devlink_port_fn_attr_cap value);
const char *
devlink_sb_threshold_type_str(enum devlink_sb_threshold_type value);
const char *devlink_eswitch_mode_str(enum devlink_eswitch_mode value);
const char *
devlink_eswitch_inline_mode_str(enum devlink_eswitch_inline_mode value);
const char *
devlink_eswitch_encap_mode_str(enum devlink_eswitch_encap_mode value);
const char *devlink_dpipe_match_type_str(enum devlink_dpipe_match_type value);
const char *
devlink_dpipe_action_type_str(enum devlink_dpipe_action_type value);
const char *
devlink_dpipe_field_mapping_type_str(enum devlink_dpipe_field_mapping_type value);
const char *devlink_resource_unit_str(enum devlink_resource_unit value);
const char *devlink_reload_action_str(enum devlink_reload_action value);
const char *devlink_param_cmode_str(enum devlink_param_cmode value);
const char *devlink_flash_overwrite_str(enum devlink_flash_overwrite value);
const char *devlink_trap_action_str(enum devlink_trap_action value);

/* Common nested types */
struct devlink_dl_dpipe_match {
	struct {
		__u32 dpipe_match_type:1;
		__u32 dpipe_header_id:1;
		__u32 dpipe_header_global:1;
		__u32 dpipe_header_index:1;
		__u32 dpipe_field_id:1;
	} _present;

	enum devlink_dpipe_match_type dpipe_match_type;
	__u32 dpipe_header_id;
	__u8 dpipe_header_global;
	__u32 dpipe_header_index;
	__u32 dpipe_field_id;
};

struct devlink_dl_dpipe_match_value {
	struct {
		__u32 dpipe_value_len;
		__u32 dpipe_value_mask_len;
		__u32 dpipe_value_mapping:1;
	} _present;

	unsigned int n_dpipe_match;
	struct devlink_dl_dpipe_match *dpipe_match;
	void *dpipe_value;
	void *dpipe_value_mask;
	__u32 dpipe_value_mapping;
};

struct devlink_dl_dpipe_action {
	struct {
		__u32 dpipe_action_type:1;
		__u32 dpipe_header_id:1;
		__u32 dpipe_header_global:1;
		__u32 dpipe_header_index:1;
		__u32 dpipe_field_id:1;
	} _present;

	enum devlink_dpipe_action_type dpipe_action_type;
	__u32 dpipe_header_id;
	__u8 dpipe_header_global;
	__u32 dpipe_header_index;
	__u32 dpipe_field_id;
};

struct devlink_dl_dpipe_action_value {
	struct {
		__u32 dpipe_value_len;
		__u32 dpipe_value_mask_len;
		__u32 dpipe_value_mapping:1;
	} _present;

	unsigned int n_dpipe_action;
	struct devlink_dl_dpipe_action *dpipe_action;
	void *dpipe_value;
	void *dpipe_value_mask;
	__u32 dpipe_value_mapping;
};

struct devlink_dl_dpipe_field {
	struct {
		__u32 dpipe_field_name_len;
		__u32 dpipe_field_id:1;
		__u32 dpipe_field_bitwidth:1;
		__u32 dpipe_field_mapping_type:1;
	} _present;

	char *dpipe_field_name;
	__u32 dpipe_field_id;
	__u32 dpipe_field_bitwidth;
	enum devlink_dpipe_field_mapping_type dpipe_field_mapping_type;
};

struct devlink_dl_resource {
	struct {
		__u32 resource_name_len;
		__u32 resource_id:1;
		__u32 resource_size:1;
		__u32 resource_size_new:1;
		__u32 resource_size_valid:1;
		__u32 resource_size_min:1;
		__u32 resource_size_max:1;
		__u32 resource_size_gran:1;
		__u32 resource_unit:1;
		__u32 resource_occ:1;
	} _present;

	char *resource_name;
	__u64 resource_id;
	__u64 resource_size;
	__u64 resource_size_new;
	__u8 resource_size_valid;
	__u64 resource_size_min;
	__u64 resource_size_max;
	__u64 resource_size_gran;
	enum devlink_resource_unit resource_unit;
	__u64 resource_occ;
};

struct devlink_dl_info_version {
	struct {
		__u32 info_version_name_len;
		__u32 info_version_value_len;
	} _present;

	char *info_version_name;
	char *info_version_value;
};

struct devlink_dl_fmsg {
	struct {
		__u32 fmsg_obj_nest_start:1;
		__u32 fmsg_pair_nest_start:1;
		__u32 fmsg_arr_nest_start:1;
		__u32 fmsg_nest_end:1;
		__u32 fmsg_obj_name_len;
	} _present;

	char *fmsg_obj_name;
};

struct devlink_dl_port_function {
	struct {
		__u32 hw_addr_len;
		__u32 state:1;
		__u32 opstate:1;
		__u32 caps:1;
	} _present;

	void *hw_addr;
	enum devlink_port_fn_state state;
	enum devlink_port_fn_opstate opstate;
	struct nla_bitfield32 caps;
};

struct devlink_dl_reload_stats_entry {
	struct {
		__u32 reload_stats_limit:1;
		__u32 reload_stats_value:1;
	} _present;

	__u8 reload_stats_limit;
	__u32 reload_stats_value;
};

struct devlink_dl_reload_act_stats {
	unsigned int n_reload_stats_entry;
	struct devlink_dl_reload_stats_entry *reload_stats_entry;
};

struct devlink_dl_selftest_id {
	struct {
		__u32 flash:1;
	} _present;
};

struct devlink_dl_dpipe_table_matches {
	unsigned int n_dpipe_match;
	struct devlink_dl_dpipe_match *dpipe_match;
};

struct devlink_dl_dpipe_table_actions {
	unsigned int n_dpipe_action;
	struct devlink_dl_dpipe_action *dpipe_action;
};

struct devlink_dl_dpipe_entry_match_values {
	unsigned int n_dpipe_match_value;
	struct devlink_dl_dpipe_match_value *dpipe_match_value;
};

struct devlink_dl_dpipe_entry_action_values {
	unsigned int n_dpipe_action_value;
	struct devlink_dl_dpipe_action_value *dpipe_action_value;
};

struct devlink_dl_dpipe_header_fields {
	unsigned int n_dpipe_field;
	struct devlink_dl_dpipe_field *dpipe_field;
};

struct devlink_dl_resource_list {
	unsigned int n_resource;
	struct devlink_dl_resource *resource;
};

struct devlink_dl_reload_act_info {
	struct {
		__u32 reload_action:1;
	} _present;

	enum devlink_reload_action reload_action;
	unsigned int n_reload_action_stats;
	struct devlink_dl_reload_act_stats *reload_action_stats;
};

struct devlink_dl_dpipe_table {
	struct {
		__u32 dpipe_table_name_len;
		__u32 dpipe_table_size:1;
		__u32 dpipe_table_matches:1;
		__u32 dpipe_table_actions:1;
		__u32 dpipe_table_counters_enabled:1;
		__u32 dpipe_table_resource_id:1;
		__u32 dpipe_table_resource_units:1;
	} _present;

	char *dpipe_table_name;
	__u64 dpipe_table_size;
	struct devlink_dl_dpipe_table_matches dpipe_table_matches;
	struct devlink_dl_dpipe_table_actions dpipe_table_actions;
	__u8 dpipe_table_counters_enabled;
	__u64 dpipe_table_resource_id;
	__u64 dpipe_table_resource_units;
};

struct devlink_dl_dpipe_entry {
	struct {
		__u32 dpipe_entry_index:1;
		__u32 dpipe_entry_match_values:1;
		__u32 dpipe_entry_action_values:1;
		__u32 dpipe_entry_counter:1;
	} _present;

	__u64 dpipe_entry_index;
	struct devlink_dl_dpipe_entry_match_values dpipe_entry_match_values;
	struct devlink_dl_dpipe_entry_action_values dpipe_entry_action_values;
	__u64 dpipe_entry_counter;
};

struct devlink_dl_dpipe_header {
	struct {
		__u32 dpipe_header_name_len;
		__u32 dpipe_header_id:1;
		__u32 dpipe_header_global:1;
		__u32 dpipe_header_fields:1;
	} _present;

	char *dpipe_header_name;
	__u32 dpipe_header_id;
	__u8 dpipe_header_global;
	struct devlink_dl_dpipe_header_fields dpipe_header_fields;
};

struct devlink_dl_reload_stats {
	unsigned int n_reload_action_info;
	struct devlink_dl_reload_act_info *reload_action_info;
};

struct devlink_dl_dpipe_tables {
	unsigned int n_dpipe_table;
	struct devlink_dl_dpipe_table *dpipe_table;
};

struct devlink_dl_dpipe_entries {
	unsigned int n_dpipe_entry;
	struct devlink_dl_dpipe_entry *dpipe_entry;
};

struct devlink_dl_dpipe_headers {
	unsigned int n_dpipe_header;
	struct devlink_dl_dpipe_header *dpipe_header;
};

struct devlink_dl_dev_stats {
	struct {
		__u32 reload_stats:1;
		__u32 remote_reload_stats:1;
	} _present;

	struct devlink_dl_reload_stats reload_stats;
	struct devlink_dl_reload_stats remote_reload_stats;
};

/* ============== DEVLINK_CMD_GET ============== */
/* DEVLINK_CMD_GET - do */
struct devlink_get_req {
	struct {
		__u32 bus_name_len;
		__u32 dev_name_len;
	} _present;

	char *bus_name;
	char *dev_name;
};

static inline struct devlink_get_req *devlink_get_req_alloc(void)
{
	return calloc(1, sizeof(struct devlink_get_req));
}
void devlink_get_req_free(struct devlink_get_req *req);

static inline void
devlink_get_req_set_bus_name(struct devlink_get_req *req, const char *bus_name)
{
	free(req->bus_name);
	req->_present.bus_name_len = strlen(bus_name);
	req->bus_name = malloc(req->_present.bus_name_len + 1);
	memcpy(req->bus_name, bus_name, req->_present.bus_name_len);
	req->bus_name[req->_present.bus_name_len] = 0;
}
static inline void
devlink_get_req_set_dev_name(struct devlink_get_req *req, const char *dev_name)
{
	free(req->dev_name);
	req->_present.dev_name_len = strlen(dev_name);
	req->dev_name = malloc(req->_present.dev_name_len + 1);
	memcpy(req->dev_name, dev_name, req->_present.dev_name_len);
	req->dev_name[req->_present.dev_name_len] = 0;
}

struct devlink_get_rsp {
	struct {
		__u32 bus_name_len;
		__u32 dev_name_len;
		__u32 reload_failed:1;
		__u32 dev_stats:1;
	} _present;

	char *bus_name;
	char *dev_name;
	__u8 reload_failed;
	struct devlink_dl_dev_stats dev_stats;
};

void devlink_get_rsp_free(struct devlink_get_rsp *rsp);

/*
 * Get devlink instances.
 */
struct devlink_get_rsp *
devlink_get(struct ynl_sock *ys, struct devlink_get_req *req);

/* DEVLINK_CMD_GET - dump */
struct devlink_get_list {
	struct devlink_get_list *next;
	struct devlink_get_rsp obj __attribute__((aligned(8)));
};

void devlink_get_list_free(struct devlink_get_list *rsp);

struct devlink_get_list *devlink_get_dump(struct ynl_sock *ys);

/* ============== DEVLINK_CMD_PORT_GET ============== */
/* DEVLINK_CMD_PORT_GET - do */
struct devlink_port_get_req {
	struct {
		__u32 bus_name_len;
		__u32 dev_name_len;
		__u32 port_index:1;
	} _present;

	char *bus_name;
	char *dev_name;
	__u32 port_index;
};

static inline struct devlink_port_get_req *devlink_port_get_req_alloc(void)
{
	return calloc(1, sizeof(struct devlink_port_get_req));
}
void devlink_port_get_req_free(struct devlink_port_get_req *req);

static inline void
devlink_port_get_req_set_bus_name(struct devlink_port_get_req *req,
				  const char *bus_name)
{
	free(req->bus_name);
	req->_present.bus_name_len = strlen(bus_name);
	req->bus_name = malloc(req->_present.bus_name_len + 1);
	memcpy(req->bus_name, bus_name, req->_present.bus_name_len);
	req->bus_name[req->_present.bus_name_len] = 0;
}
static inline void
devlink_port_get_req_set_dev_name(struct devlink_port_get_req *req,
				  const char *dev_name)
{
	free(req->dev_name);
	req->_present.dev_name_len = strlen(dev_name);
	req->dev_name = malloc(req->_present.dev_name_len + 1);
	memcpy(req->dev_name, dev_name, req->_present.dev_name_len);
	req->dev_name[req->_present.dev_name_len] = 0;
}
static inline void
devlink_port_get_req_set_port_index(struct devlink_port_get_req *req,
				    __u32 port_index)
{
	req->_present.port_index = 1;
	req->port_index = port_index;
}

struct devlink_port_get_rsp {
	struct {
		__u32 bus_name_len;
		__u32 dev_name_len;
		__u32 port_index:1;
	} _present;

	char *bus_name;
	char *dev_name;
	__u32 port_index;
};

void devlink_port_get_rsp_free(struct devlink_port_get_rsp *rsp);

/*
 * Get devlink port instances.
 */
struct devlink_port_get_rsp *
devlink_port_get(struct ynl_sock *ys, struct devlink_port_get_req *req);

/* DEVLINK_CMD_PORT_GET - dump */
struct devlink_port_get_req_dump {
	struct {
		__u32 bus_name_len;
		__u32 dev_name_len;
	} _present;

	char *bus_name;
	char *dev_name;
};

static inline struct devlink_port_get_req_dump *
devlink_port_get_req_dump_alloc(void)
{
	return calloc(1, sizeof(struct devlink_port_get_req_dump));
}
void devlink_port_get_req_dump_free(struct devlink_port_get_req_dump *req);

static inline void
devlink_port_get_req_dump_set_bus_name(struct devlink_port_get_req_dump *req,
				       const char *bus_name)
{
	free(req->bus_name);
	req->_present.bus_name_len = strlen(bus_name);
	req->bus_name = malloc(req->_present.bus_name_len + 1);
	memcpy(req->bus_name, bus_name, req->_present.bus_name_len);
	req->bus_name[req->_present.bus_name_len] = 0;
}
static inline void
devlink_port_get_req_dump_set_dev_name(struct devlink_port_get_req_dump *req,
				       const char *dev_name)
{
	free(req->dev_name);
	req->_present.dev_name_len = strlen(dev_name);
	req->dev_name = malloc(req->_present.dev_name_len + 1);
	memcpy(req->dev_name, dev_name, req->_present.dev_name_len);
	req->dev_name[req->_present.dev_name_len] = 0;
}

struct devlink_port_get_rsp_dump {
	struct {
		__u32 bus_name_len;
		__u32 dev_name_len;
		__u32 port_index:1;
	} _present;

	char *bus_name;
	char *dev_name;
	__u32 port_index;
};

struct devlink_port_get_rsp_list {
	struct devlink_port_get_rsp_list *next;
	struct devlink_port_get_rsp_dump obj __attribute__((aligned(8)));
};

void devlink_port_get_rsp_list_free(struct devlink_port_get_rsp_list *rsp);

struct devlink_port_get_rsp_list *
devlink_port_get_dump(struct ynl_sock *ys,
		      struct devlink_port_get_req_dump *req);

/* ============== DEVLINK_CMD_PORT_SET ============== */
/* DEVLINK_CMD_PORT_SET - do */
struct devlink_port_set_req {
	struct {
		__u32 bus_name_len;
		__u32 dev_name_len;
		__u32 port_index:1;
		__u32 port_type:1;
		__u32 port_function:1;
	} _present;

	char *bus_name;
	char *dev_name;
	__u32 port_index;
	enum devlink_port_type port_type;
	struct devlink_dl_port_function port_function;
};

static inline struct devlink_port_set_req *devlink_port_set_req_alloc(void)
{
	return calloc(1, sizeof(struct devlink_port_set_req));
}
void devlink_port_set_req_free(struct devlink_port_set_req *req);

static inline void
devlink_port_set_req_set_bus_name(struct devlink_port_set_req *req,
				  const char *bus_name)
{
	free(req->bus_name);
	req->_present.bus_name_len = strlen(bus_name);
	req->bus_name = malloc(req->_present.bus_name_len + 1);
	memcpy(req->bus_name, bus_name, req->_present.bus_name_len);
	req->bus_name[req->_present.bus_name_len] = 0;
}
static inline void
devlink_port_set_req_set_dev_name(struct devlink_port_set_req *req,
				  const char *dev_name)
{
	free(req->dev_name);
	req->_present.dev_name_len = strlen(dev_name);
	req->dev_name = malloc(req->_present.dev_name_len + 1);
	memcpy(req->dev_name, dev_name, req->_present.dev_name_len);
	req->dev_name[req->_present.dev_name_len] = 0;
}
static inline void
devlink_port_set_req_set_port_index(struct devlink_port_set_req *req,
				    __u32 port_index)
{
	req->_present.port_index = 1;
	req->port_index = port_index;
}
static inline void
devlink_port_set_req_set_port_type(struct devlink_port_set_req *req,
				   enum devlink_port_type port_type)
{
	req->_present.port_type = 1;
	req->port_type = port_type;
}
static inline void
devlink_port_set_req_set_port_function_hw_addr(struct devlink_port_set_req *req,
					       const void *hw_addr, size_t len)
{
	free(req->port_function.hw_addr);
	req->port_function._present.hw_addr_len = len;
	req->port_function.hw_addr = malloc(req->port_function._present.hw_addr_len);
	memcpy(req->port_function.hw_addr, hw_addr, req->port_function._present.hw_addr_len);
}
static inline void
devlink_port_set_req_set_port_function_state(struct devlink_port_set_req *req,
					     enum devlink_port_fn_state state)
{
	req->_present.port_function = 1;
	req->port_function._present.state = 1;
	req->port_function.state = state;
}
static inline void
devlink_port_set_req_set_port_function_opstate(struct devlink_port_set_req *req,
					       enum devlink_port_fn_opstate opstate)
{
	req->_present.port_function = 1;
	req->port_function._present.opstate = 1;
	req->port_function.opstate = opstate;
}
static inline void
devlink_port_set_req_set_port_function_caps(struct devlink_port_set_req *req,
					    struct nla_bitfield32 *caps)
{
	req->_present.port_function = 1;
	req->port_function._present.caps = 1;
	memcpy(&req->port_function.caps, caps, sizeof(struct nla_bitfield32));
}

/*
 * Set devlink port instances.
 */
int devlink_port_set(struct ynl_sock *ys, struct devlink_port_set_req *req);

/* ============== DEVLINK_CMD_PORT_NEW ============== */
/* DEVLINK_CMD_PORT_NEW - do */
struct devlink_port_new_req {
	struct {
		__u32 bus_name_len;
		__u32 dev_name_len;
		__u32 port_index:1;
		__u32 port_flavour:1;
		__u32 port_pci_pf_number:1;
		__u32 port_pci_sf_number:1;
		__u32 port_controller_number:1;
	} _present;

	char *bus_name;
	char *dev_name;
	__u32 port_index;
	enum devlink_port_flavour port_flavour;
	__u16 port_pci_pf_number;
	__u32 port_pci_sf_number;
	__u32 port_controller_number;
};

static inline struct devlink_port_new_req *devlink_port_new_req_alloc(void)
{
	return calloc(1, sizeof(struct devlink_port_new_req));
}
void devlink_port_new_req_free(struct devlink_port_new_req *req);

static inline void
devlink_port_new_req_set_bus_name(struct devlink_port_new_req *req,
				  const char *bus_name)
{
	free(req->bus_name);
	req->_present.bus_name_len = strlen(bus_name);
	req->bus_name = malloc(req->_present.bus_name_len + 1);
	memcpy(req->bus_name, bus_name, req->_present.bus_name_len);
	req->bus_name[req->_present.bus_name_len] = 0;
}
static inline void
devlink_port_new_req_set_dev_name(struct devlink_port_new_req *req,
				  const char *dev_name)
{
	free(req->dev_name);
	req->_present.dev_name_len = strlen(dev_name);
	req->dev_name = malloc(req->_present.dev_name_len + 1);
	memcpy(req->dev_name, dev_name, req->_present.dev_name_len);
	req->dev_name[req->_present.dev_name_len] = 0;
}
<<<<<<< HEAD

struct devlink_sb_get_list {
	struct devlink_sb_get_list *next;
	struct devlink_sb_get_rsp obj __attribute__((aligned(8)));
};

void devlink_sb_get_list_free(struct devlink_sb_get_list *rsp);

struct devlink_sb_get_list *
devlink_sb_get_dump(struct ynl_sock *ys, struct devlink_sb_get_req_dump *req);

/* ============== DEVLINK_CMD_SB_POOL_GET ============== */
/* DEVLINK_CMD_SB_POOL_GET - do */
struct devlink_sb_pool_get_req {
	struct {
		__u32 bus_name_len;
		__u32 dev_name_len;
		__u32 sb_index:1;
		__u32 sb_pool_index:1;
	} _present;

	char *bus_name;
	char *dev_name;
	__u32 sb_index;
	__u16 sb_pool_index;
};

static inline struct devlink_sb_pool_get_req *
devlink_sb_pool_get_req_alloc(void)
=======
static inline void
devlink_port_new_req_set_port_index(struct devlink_port_new_req *req,
				    __u32 port_index)
>>>>>>> cebe7306
{
	req->_present.port_index = 1;
	req->port_index = port_index;
}
static inline void
devlink_port_new_req_set_port_flavour(struct devlink_port_new_req *req,
				      enum devlink_port_flavour port_flavour)
{
	req->_present.port_flavour = 1;
	req->port_flavour = port_flavour;
}
static inline void
devlink_port_new_req_set_port_pci_pf_number(struct devlink_port_new_req *req,
					    __u16 port_pci_pf_number)
{
	req->_present.port_pci_pf_number = 1;
	req->port_pci_pf_number = port_pci_pf_number;
}
static inline void
devlink_port_new_req_set_port_pci_sf_number(struct devlink_port_new_req *req,
					    __u32 port_pci_sf_number)
{
	req->_present.port_pci_sf_number = 1;
	req->port_pci_sf_number = port_pci_sf_number;
}
static inline void
devlink_port_new_req_set_port_controller_number(struct devlink_port_new_req *req,
						__u32 port_controller_number)
{
	req->_present.port_controller_number = 1;
	req->port_controller_number = port_controller_number;
}

struct devlink_port_new_rsp {
	struct {
		__u32 bus_name_len;
		__u32 dev_name_len;
		__u32 port_index:1;
	} _present;

	char *bus_name;
	char *dev_name;
	__u32 port_index;
};

void devlink_port_new_rsp_free(struct devlink_port_new_rsp *rsp);

/*
 * Create devlink port instances.
 */
struct devlink_port_new_rsp *
devlink_port_new(struct ynl_sock *ys, struct devlink_port_new_req *req);

/* ============== DEVLINK_CMD_PORT_DEL ============== */
/* DEVLINK_CMD_PORT_DEL - do */
struct devlink_port_del_req {
	struct {
		__u32 bus_name_len;
		__u32 dev_name_len;
		__u32 port_index:1;
	} _present;

	char *bus_name;
	char *dev_name;
	__u32 port_index;
};

static inline struct devlink_port_del_req *devlink_port_del_req_alloc(void)
{
	return calloc(1, sizeof(struct devlink_port_del_req));
}
void devlink_port_del_req_free(struct devlink_port_del_req *req);

static inline void
devlink_port_del_req_set_bus_name(struct devlink_port_del_req *req,
				  const char *bus_name)
{
	free(req->bus_name);
	req->_present.bus_name_len = strlen(bus_name);
	req->bus_name = malloc(req->_present.bus_name_len + 1);
	memcpy(req->bus_name, bus_name, req->_present.bus_name_len);
	req->bus_name[req->_present.bus_name_len] = 0;
}
static inline void
devlink_port_del_req_set_dev_name(struct devlink_port_del_req *req,
				  const char *dev_name)
{
	free(req->dev_name);
	req->_present.dev_name_len = strlen(dev_name);
	req->dev_name = malloc(req->_present.dev_name_len + 1);
	memcpy(req->dev_name, dev_name, req->_present.dev_name_len);
	req->dev_name[req->_present.dev_name_len] = 0;
}
static inline void
devlink_port_del_req_set_port_index(struct devlink_port_del_req *req,
				    __u32 port_index)
{
	req->_present.port_index = 1;
	req->port_index = port_index;
}

<<<<<<< HEAD
struct devlink_sb_pool_get_list {
	struct devlink_sb_pool_get_list *next;
	struct devlink_sb_pool_get_rsp obj __attribute__((aligned(8)));
};

void devlink_sb_pool_get_list_free(struct devlink_sb_pool_get_list *rsp);

struct devlink_sb_pool_get_list *
devlink_sb_pool_get_dump(struct ynl_sock *ys,
			 struct devlink_sb_pool_get_req_dump *req);
=======
/*
 * Delete devlink port instances.
 */
int devlink_port_del(struct ynl_sock *ys, struct devlink_port_del_req *req);
>>>>>>> cebe7306

/* ============== DEVLINK_CMD_PORT_SPLIT ============== */
/* DEVLINK_CMD_PORT_SPLIT - do */
struct devlink_port_split_req {
	struct {
		__u32 bus_name_len;
		__u32 dev_name_len;
		__u32 port_index:1;
		__u32 port_split_count:1;
	} _present;

	char *bus_name;
	char *dev_name;
	__u32 port_index;
	__u32 port_split_count;
};

static inline struct devlink_port_split_req *devlink_port_split_req_alloc(void)
{
	return calloc(1, sizeof(struct devlink_port_split_req));
}
void devlink_port_split_req_free(struct devlink_port_split_req *req);

static inline void
devlink_port_split_req_set_bus_name(struct devlink_port_split_req *req,
				    const char *bus_name)
{
	free(req->bus_name);
	req->_present.bus_name_len = strlen(bus_name);
	req->bus_name = malloc(req->_present.bus_name_len + 1);
	memcpy(req->bus_name, bus_name, req->_present.bus_name_len);
	req->bus_name[req->_present.bus_name_len] = 0;
}
static inline void
devlink_port_split_req_set_dev_name(struct devlink_port_split_req *req,
				    const char *dev_name)
{
	free(req->dev_name);
	req->_present.dev_name_len = strlen(dev_name);
	req->dev_name = malloc(req->_present.dev_name_len + 1);
	memcpy(req->dev_name, dev_name, req->_present.dev_name_len);
	req->dev_name[req->_present.dev_name_len] = 0;
}
static inline void
devlink_port_split_req_set_port_index(struct devlink_port_split_req *req,
				      __u32 port_index)
{
	req->_present.port_index = 1;
	req->port_index = port_index;
}
static inline void
devlink_port_split_req_set_port_split_count(struct devlink_port_split_req *req,
					    __u32 port_split_count)
{
	req->_present.port_split_count = 1;
	req->port_split_count = port_split_count;
}

/*
 * Split devlink port instances.
 */
int devlink_port_split(struct ynl_sock *ys, struct devlink_port_split_req *req);

/* ============== DEVLINK_CMD_PORT_UNSPLIT ============== */
/* DEVLINK_CMD_PORT_UNSPLIT - do */
struct devlink_port_unsplit_req {
	struct {
		__u32 bus_name_len;
		__u32 dev_name_len;
		__u32 port_index:1;
	} _present;

	char *bus_name;
	char *dev_name;
	__u32 port_index;
};

static inline struct devlink_port_unsplit_req *
devlink_port_unsplit_req_alloc(void)
{
	return calloc(1, sizeof(struct devlink_port_unsplit_req));
}
void devlink_port_unsplit_req_free(struct devlink_port_unsplit_req *req);

static inline void
devlink_port_unsplit_req_set_bus_name(struct devlink_port_unsplit_req *req,
				      const char *bus_name)
{
	free(req->bus_name);
	req->_present.bus_name_len = strlen(bus_name);
	req->bus_name = malloc(req->_present.bus_name_len + 1);
	memcpy(req->bus_name, bus_name, req->_present.bus_name_len);
	req->bus_name[req->_present.bus_name_len] = 0;
}
static inline void
devlink_port_unsplit_req_set_dev_name(struct devlink_port_unsplit_req *req,
				      const char *dev_name)
{
	free(req->dev_name);
	req->_present.dev_name_len = strlen(dev_name);
	req->dev_name = malloc(req->_present.dev_name_len + 1);
	memcpy(req->dev_name, dev_name, req->_present.dev_name_len);
	req->dev_name[req->_present.dev_name_len] = 0;
}
static inline void
devlink_port_unsplit_req_set_port_index(struct devlink_port_unsplit_req *req,
					__u32 port_index)
{
	req->_present.port_index = 1;
	req->port_index = port_index;
}

<<<<<<< HEAD
struct devlink_sb_port_pool_get_list {
	struct devlink_sb_port_pool_get_list *next;
	struct devlink_sb_port_pool_get_rsp obj __attribute__((aligned(8)));
};

void
devlink_sb_port_pool_get_list_free(struct devlink_sb_port_pool_get_list *rsp);

struct devlink_sb_port_pool_get_list *
devlink_sb_port_pool_get_dump(struct ynl_sock *ys,
			      struct devlink_sb_port_pool_get_req_dump *req);
=======
/*
 * Unplit devlink port instances.
 */
int devlink_port_unsplit(struct ynl_sock *ys,
			 struct devlink_port_unsplit_req *req);
>>>>>>> cebe7306

/* ============== DEVLINK_CMD_SB_GET ============== */
/* DEVLINK_CMD_SB_GET - do */
struct devlink_sb_get_req {
	struct {
		__u32 bus_name_len;
		__u32 dev_name_len;
		__u32 sb_index:1;
	} _present;

	char *bus_name;
	char *dev_name;
	__u32 sb_index;
};

static inline struct devlink_sb_get_req *devlink_sb_get_req_alloc(void)
{
	return calloc(1, sizeof(struct devlink_sb_get_req));
}
void devlink_sb_get_req_free(struct devlink_sb_get_req *req);

static inline void
devlink_sb_get_req_set_bus_name(struct devlink_sb_get_req *req,
				const char *bus_name)
{
	free(req->bus_name);
	req->_present.bus_name_len = strlen(bus_name);
	req->bus_name = malloc(req->_present.bus_name_len + 1);
	memcpy(req->bus_name, bus_name, req->_present.bus_name_len);
	req->bus_name[req->_present.bus_name_len] = 0;
}
static inline void
devlink_sb_get_req_set_dev_name(struct devlink_sb_get_req *req,
				const char *dev_name)
{
	free(req->dev_name);
	req->_present.dev_name_len = strlen(dev_name);
	req->dev_name = malloc(req->_present.dev_name_len + 1);
	memcpy(req->dev_name, dev_name, req->_present.dev_name_len);
	req->dev_name[req->_present.dev_name_len] = 0;
}
static inline void
devlink_sb_get_req_set_sb_index(struct devlink_sb_get_req *req, __u32 sb_index)
{
	req->_present.sb_index = 1;
	req->sb_index = sb_index;
}

struct devlink_sb_get_rsp {
	struct {
		__u32 bus_name_len;
		__u32 dev_name_len;
		__u32 sb_index:1;
	} _present;

	char *bus_name;
	char *dev_name;
	__u32 sb_index;
};

void devlink_sb_get_rsp_free(struct devlink_sb_get_rsp *rsp);

/*
 * Get shared buffer instances.
 */
struct devlink_sb_get_rsp *
devlink_sb_get(struct ynl_sock *ys, struct devlink_sb_get_req *req);

/* DEVLINK_CMD_SB_GET - dump */
struct devlink_sb_get_req_dump {
	struct {
		__u32 bus_name_len;
		__u32 dev_name_len;
	} _present;

	char *bus_name;
	char *dev_name;
};

static inline struct devlink_sb_get_req_dump *
devlink_sb_get_req_dump_alloc(void)
{
	return calloc(1, sizeof(struct devlink_sb_get_req_dump));
}
void devlink_sb_get_req_dump_free(struct devlink_sb_get_req_dump *req);

static inline void
devlink_sb_get_req_dump_set_bus_name(struct devlink_sb_get_req_dump *req,
				     const char *bus_name)
{
	free(req->bus_name);
	req->_present.bus_name_len = strlen(bus_name);
	req->bus_name = malloc(req->_present.bus_name_len + 1);
	memcpy(req->bus_name, bus_name, req->_present.bus_name_len);
	req->bus_name[req->_present.bus_name_len] = 0;
}
static inline void
devlink_sb_get_req_dump_set_dev_name(struct devlink_sb_get_req_dump *req,
				     const char *dev_name)
{
	free(req->dev_name);
	req->_present.dev_name_len = strlen(dev_name);
	req->dev_name = malloc(req->_present.dev_name_len + 1);
	memcpy(req->dev_name, dev_name, req->_present.dev_name_len);
	req->dev_name[req->_present.dev_name_len] = 0;
}

<<<<<<< HEAD
struct devlink_sb_tc_pool_bind_get_list {
	struct devlink_sb_tc_pool_bind_get_list *next;
	struct devlink_sb_tc_pool_bind_get_rsp obj __attribute__((aligned(8)));
=======
struct devlink_sb_get_list {
	struct devlink_sb_get_list *next;
	struct devlink_sb_get_rsp obj __attribute__ ((aligned (8)));
>>>>>>> cebe7306
};

void devlink_sb_get_list_free(struct devlink_sb_get_list *rsp);

struct devlink_sb_get_list *
devlink_sb_get_dump(struct ynl_sock *ys, struct devlink_sb_get_req_dump *req);

/* ============== DEVLINK_CMD_SB_POOL_GET ============== */
/* DEVLINK_CMD_SB_POOL_GET - do */
struct devlink_sb_pool_get_req {
	struct {
		__u32 bus_name_len;
		__u32 dev_name_len;
		__u32 sb_index:1;
		__u32 sb_pool_index:1;
	} _present;

	char *bus_name;
	char *dev_name;
	__u32 sb_index;
	__u16 sb_pool_index;
};

static inline struct devlink_sb_pool_get_req *
devlink_sb_pool_get_req_alloc(void)
{
	return calloc(1, sizeof(struct devlink_sb_pool_get_req));
}
void devlink_sb_pool_get_req_free(struct devlink_sb_pool_get_req *req);

static inline void
devlink_sb_pool_get_req_set_bus_name(struct devlink_sb_pool_get_req *req,
				     const char *bus_name)
{
	free(req->bus_name);
	req->_present.bus_name_len = strlen(bus_name);
	req->bus_name = malloc(req->_present.bus_name_len + 1);
	memcpy(req->bus_name, bus_name, req->_present.bus_name_len);
	req->bus_name[req->_present.bus_name_len] = 0;
}
static inline void
devlink_sb_pool_get_req_set_dev_name(struct devlink_sb_pool_get_req *req,
				     const char *dev_name)
{
	free(req->dev_name);
	req->_present.dev_name_len = strlen(dev_name);
	req->dev_name = malloc(req->_present.dev_name_len + 1);
	memcpy(req->dev_name, dev_name, req->_present.dev_name_len);
	req->dev_name[req->_present.dev_name_len] = 0;
}
static inline void
devlink_sb_pool_get_req_set_sb_index(struct devlink_sb_pool_get_req *req,
				     __u32 sb_index)
{
	req->_present.sb_index = 1;
	req->sb_index = sb_index;
}
static inline void
devlink_sb_pool_get_req_set_sb_pool_index(struct devlink_sb_pool_get_req *req,
					  __u16 sb_pool_index)
{
	req->_present.sb_pool_index = 1;
	req->sb_pool_index = sb_pool_index;
}

struct devlink_sb_pool_get_rsp {
	struct {
		__u32 bus_name_len;
		__u32 dev_name_len;
		__u32 sb_index:1;
		__u32 sb_pool_index:1;
	} _present;

	char *bus_name;
	char *dev_name;
	__u32 sb_index;
	__u16 sb_pool_index;
};

void devlink_sb_pool_get_rsp_free(struct devlink_sb_pool_get_rsp *rsp);

/*
 * Get shared buffer pool instances.
 */
struct devlink_sb_pool_get_rsp *
devlink_sb_pool_get(struct ynl_sock *ys, struct devlink_sb_pool_get_req *req);

/* DEVLINK_CMD_SB_POOL_GET - dump */
struct devlink_sb_pool_get_req_dump {
	struct {
		__u32 bus_name_len;
		__u32 dev_name_len;
	} _present;

	char *bus_name;
	char *dev_name;
};

static inline struct devlink_sb_pool_get_req_dump *
devlink_sb_pool_get_req_dump_alloc(void)
{
	return calloc(1, sizeof(struct devlink_sb_pool_get_req_dump));
}
void
devlink_sb_pool_get_req_dump_free(struct devlink_sb_pool_get_req_dump *req);

static inline void
devlink_sb_pool_get_req_dump_set_bus_name(struct devlink_sb_pool_get_req_dump *req,
					  const char *bus_name)
{
	free(req->bus_name);
	req->_present.bus_name_len = strlen(bus_name);
	req->bus_name = malloc(req->_present.bus_name_len + 1);
	memcpy(req->bus_name, bus_name, req->_present.bus_name_len);
	req->bus_name[req->_present.bus_name_len] = 0;
}
static inline void
devlink_sb_pool_get_req_dump_set_dev_name(struct devlink_sb_pool_get_req_dump *req,
					  const char *dev_name)
{
	free(req->dev_name);
	req->_present.dev_name_len = strlen(dev_name);
	req->dev_name = malloc(req->_present.dev_name_len + 1);
	memcpy(req->dev_name, dev_name, req->_present.dev_name_len);
	req->dev_name[req->_present.dev_name_len] = 0;
}

struct devlink_sb_pool_get_list {
	struct devlink_sb_pool_get_list *next;
	struct devlink_sb_pool_get_rsp obj __attribute__ ((aligned (8)));
};

void devlink_sb_pool_get_list_free(struct devlink_sb_pool_get_list *rsp);

struct devlink_sb_pool_get_list *
devlink_sb_pool_get_dump(struct ynl_sock *ys,
			 struct devlink_sb_pool_get_req_dump *req);

/* ============== DEVLINK_CMD_SB_POOL_SET ============== */
/* DEVLINK_CMD_SB_POOL_SET - do */
struct devlink_sb_pool_set_req {
	struct {
		__u32 bus_name_len;
		__u32 dev_name_len;
		__u32 sb_index:1;
		__u32 sb_pool_index:1;
		__u32 sb_pool_threshold_type:1;
		__u32 sb_pool_size:1;
	} _present;

	char *bus_name;
	char *dev_name;
	__u32 sb_index;
	__u16 sb_pool_index;
	enum devlink_sb_threshold_type sb_pool_threshold_type;
	__u32 sb_pool_size;
};

static inline struct devlink_sb_pool_set_req *
devlink_sb_pool_set_req_alloc(void)
{
	return calloc(1, sizeof(struct devlink_sb_pool_set_req));
}
void devlink_sb_pool_set_req_free(struct devlink_sb_pool_set_req *req);

static inline void
devlink_sb_pool_set_req_set_bus_name(struct devlink_sb_pool_set_req *req,
				     const char *bus_name)
{
	free(req->bus_name);
	req->_present.bus_name_len = strlen(bus_name);
	req->bus_name = malloc(req->_present.bus_name_len + 1);
	memcpy(req->bus_name, bus_name, req->_present.bus_name_len);
	req->bus_name[req->_present.bus_name_len] = 0;
}
static inline void
devlink_sb_pool_set_req_set_dev_name(struct devlink_sb_pool_set_req *req,
				     const char *dev_name)
{
	free(req->dev_name);
	req->_present.dev_name_len = strlen(dev_name);
	req->dev_name = malloc(req->_present.dev_name_len + 1);
	memcpy(req->dev_name, dev_name, req->_present.dev_name_len);
	req->dev_name[req->_present.dev_name_len] = 0;
}
static inline void
devlink_sb_pool_set_req_set_sb_index(struct devlink_sb_pool_set_req *req,
				     __u32 sb_index)
{
	req->_present.sb_index = 1;
	req->sb_index = sb_index;
}
static inline void
devlink_sb_pool_set_req_set_sb_pool_index(struct devlink_sb_pool_set_req *req,
					  __u16 sb_pool_index)
{
	req->_present.sb_pool_index = 1;
	req->sb_pool_index = sb_pool_index;
}
static inline void
devlink_sb_pool_set_req_set_sb_pool_threshold_type(struct devlink_sb_pool_set_req *req,
						   enum devlink_sb_threshold_type sb_pool_threshold_type)
{
	req->_present.sb_pool_threshold_type = 1;
	req->sb_pool_threshold_type = sb_pool_threshold_type;
}
static inline void
devlink_sb_pool_set_req_set_sb_pool_size(struct devlink_sb_pool_set_req *req,
					 __u32 sb_pool_size)
{
	req->_present.sb_pool_size = 1;
	req->sb_pool_size = sb_pool_size;
}

/*
 * Set shared buffer pool instances.
 */
int devlink_sb_pool_set(struct ynl_sock *ys,
			struct devlink_sb_pool_set_req *req);

/* ============== DEVLINK_CMD_SB_PORT_POOL_GET ============== */
/* DEVLINK_CMD_SB_PORT_POOL_GET - do */
struct devlink_sb_port_pool_get_req {
	struct {
		__u32 bus_name_len;
		__u32 dev_name_len;
		__u32 port_index:1;
		__u32 sb_index:1;
		__u32 sb_pool_index:1;
	} _present;

	char *bus_name;
	char *dev_name;
	__u32 port_index;
	__u32 sb_index;
	__u16 sb_pool_index;
};

static inline struct devlink_sb_port_pool_get_req *
devlink_sb_port_pool_get_req_alloc(void)
{
	return calloc(1, sizeof(struct devlink_sb_port_pool_get_req));
}
void
devlink_sb_port_pool_get_req_free(struct devlink_sb_port_pool_get_req *req);

static inline void
devlink_sb_port_pool_get_req_set_bus_name(struct devlink_sb_port_pool_get_req *req,
					  const char *bus_name)
{
	free(req->bus_name);
	req->_present.bus_name_len = strlen(bus_name);
	req->bus_name = malloc(req->_present.bus_name_len + 1);
	memcpy(req->bus_name, bus_name, req->_present.bus_name_len);
	req->bus_name[req->_present.bus_name_len] = 0;
}
static inline void
devlink_sb_port_pool_get_req_set_dev_name(struct devlink_sb_port_pool_get_req *req,
					  const char *dev_name)
{
	free(req->dev_name);
	req->_present.dev_name_len = strlen(dev_name);
	req->dev_name = malloc(req->_present.dev_name_len + 1);
	memcpy(req->dev_name, dev_name, req->_present.dev_name_len);
	req->dev_name[req->_present.dev_name_len] = 0;
}
static inline void
devlink_sb_port_pool_get_req_set_port_index(struct devlink_sb_port_pool_get_req *req,
					    __u32 port_index)
{
	req->_present.port_index = 1;
	req->port_index = port_index;
}
static inline void
devlink_sb_port_pool_get_req_set_sb_index(struct devlink_sb_port_pool_get_req *req,
					  __u32 sb_index)
{
	req->_present.sb_index = 1;
	req->sb_index = sb_index;
}
static inline void
devlink_sb_port_pool_get_req_set_sb_pool_index(struct devlink_sb_port_pool_get_req *req,
					       __u16 sb_pool_index)
{
	req->_present.sb_pool_index = 1;
	req->sb_pool_index = sb_pool_index;
}

struct devlink_sb_port_pool_get_rsp {
	struct {
		__u32 bus_name_len;
		__u32 dev_name_len;
		__u32 port_index:1;
		__u32 sb_index:1;
		__u32 sb_pool_index:1;
	} _present;

	char *bus_name;
	char *dev_name;
	__u32 port_index;
	__u32 sb_index;
	__u16 sb_pool_index;
};

void
devlink_sb_port_pool_get_rsp_free(struct devlink_sb_port_pool_get_rsp *rsp);

/*
 * Get shared buffer port-pool combinations and threshold.
 */
struct devlink_sb_port_pool_get_rsp *
devlink_sb_port_pool_get(struct ynl_sock *ys,
			 struct devlink_sb_port_pool_get_req *req);

/* DEVLINK_CMD_SB_PORT_POOL_GET - dump */
struct devlink_sb_port_pool_get_req_dump {
	struct {
		__u32 bus_name_len;
		__u32 dev_name_len;
	} _present;

	char *bus_name;
	char *dev_name;
};

static inline struct devlink_sb_port_pool_get_req_dump *
devlink_sb_port_pool_get_req_dump_alloc(void)
{
	return calloc(1, sizeof(struct devlink_sb_port_pool_get_req_dump));
}
void
devlink_sb_port_pool_get_req_dump_free(struct devlink_sb_port_pool_get_req_dump *req);

static inline void
devlink_sb_port_pool_get_req_dump_set_bus_name(struct devlink_sb_port_pool_get_req_dump *req,
					       const char *bus_name)
{
	free(req->bus_name);
	req->_present.bus_name_len = strlen(bus_name);
	req->bus_name = malloc(req->_present.bus_name_len + 1);
	memcpy(req->bus_name, bus_name, req->_present.bus_name_len);
	req->bus_name[req->_present.bus_name_len] = 0;
}
static inline void
devlink_sb_port_pool_get_req_dump_set_dev_name(struct devlink_sb_port_pool_get_req_dump *req,
					       const char *dev_name)
{
	free(req->dev_name);
	req->_present.dev_name_len = strlen(dev_name);
	req->dev_name = malloc(req->_present.dev_name_len + 1);
	memcpy(req->dev_name, dev_name, req->_present.dev_name_len);
	req->dev_name[req->_present.dev_name_len] = 0;
}

struct devlink_sb_port_pool_get_list {
	struct devlink_sb_port_pool_get_list *next;
	struct devlink_sb_port_pool_get_rsp obj __attribute__ ((aligned (8)));
};

void
devlink_sb_port_pool_get_list_free(struct devlink_sb_port_pool_get_list *rsp);

struct devlink_sb_port_pool_get_list *
devlink_sb_port_pool_get_dump(struct ynl_sock *ys,
			      struct devlink_sb_port_pool_get_req_dump *req);

/* ============== DEVLINK_CMD_SB_PORT_POOL_SET ============== */
/* DEVLINK_CMD_SB_PORT_POOL_SET - do */
struct devlink_sb_port_pool_set_req {
	struct {
		__u32 bus_name_len;
		__u32 dev_name_len;
		__u32 port_index:1;
		__u32 sb_index:1;
		__u32 sb_pool_index:1;
		__u32 sb_threshold:1;
	} _present;

	char *bus_name;
	char *dev_name;
	__u32 port_index;
	__u32 sb_index;
	__u16 sb_pool_index;
	__u32 sb_threshold;
};

static inline struct devlink_sb_port_pool_set_req *
devlink_sb_port_pool_set_req_alloc(void)
{
	return calloc(1, sizeof(struct devlink_sb_port_pool_set_req));
}
void
devlink_sb_port_pool_set_req_free(struct devlink_sb_port_pool_set_req *req);

static inline void
devlink_sb_port_pool_set_req_set_bus_name(struct devlink_sb_port_pool_set_req *req,
					  const char *bus_name)
{
	free(req->bus_name);
	req->_present.bus_name_len = strlen(bus_name);
	req->bus_name = malloc(req->_present.bus_name_len + 1);
	memcpy(req->bus_name, bus_name, req->_present.bus_name_len);
	req->bus_name[req->_present.bus_name_len] = 0;
}
static inline void
devlink_sb_port_pool_set_req_set_dev_name(struct devlink_sb_port_pool_set_req *req,
					  const char *dev_name)
{
	free(req->dev_name);
	req->_present.dev_name_len = strlen(dev_name);
	req->dev_name = malloc(req->_present.dev_name_len + 1);
	memcpy(req->dev_name, dev_name, req->_present.dev_name_len);
	req->dev_name[req->_present.dev_name_len] = 0;
}
static inline void
devlink_sb_port_pool_set_req_set_port_index(struct devlink_sb_port_pool_set_req *req,
					    __u32 port_index)
{
	req->_present.port_index = 1;
	req->port_index = port_index;
}
static inline void
devlink_sb_port_pool_set_req_set_sb_index(struct devlink_sb_port_pool_set_req *req,
					  __u32 sb_index)
{
	req->_present.sb_index = 1;
	req->sb_index = sb_index;
}
static inline void
devlink_sb_port_pool_set_req_set_sb_pool_index(struct devlink_sb_port_pool_set_req *req,
					       __u16 sb_pool_index)
{
	req->_present.sb_pool_index = 1;
	req->sb_pool_index = sb_pool_index;
}
static inline void
devlink_sb_port_pool_set_req_set_sb_threshold(struct devlink_sb_port_pool_set_req *req,
					      __u32 sb_threshold)
{
	req->_present.sb_threshold = 1;
	req->sb_threshold = sb_threshold;
}

/*
 * Set shared buffer port-pool combinations and threshold.
 */
int devlink_sb_port_pool_set(struct ynl_sock *ys,
			     struct devlink_sb_port_pool_set_req *req);

/* ============== DEVLINK_CMD_SB_TC_POOL_BIND_GET ============== */
/* DEVLINK_CMD_SB_TC_POOL_BIND_GET - do */
struct devlink_sb_tc_pool_bind_get_req {
	struct {
		__u32 bus_name_len;
		__u32 dev_name_len;
		__u32 port_index:1;
		__u32 sb_index:1;
		__u32 sb_pool_type:1;
		__u32 sb_tc_index:1;
	} _present;

	char *bus_name;
	char *dev_name;
	__u32 port_index;
	__u32 sb_index;
	enum devlink_sb_pool_type sb_pool_type;
	__u16 sb_tc_index;
};

static inline struct devlink_sb_tc_pool_bind_get_req *
devlink_sb_tc_pool_bind_get_req_alloc(void)
{
	return calloc(1, sizeof(struct devlink_sb_tc_pool_bind_get_req));
}
void
devlink_sb_tc_pool_bind_get_req_free(struct devlink_sb_tc_pool_bind_get_req *req);

static inline void
devlink_sb_tc_pool_bind_get_req_set_bus_name(struct devlink_sb_tc_pool_bind_get_req *req,
					     const char *bus_name)
{
	free(req->bus_name);
	req->_present.bus_name_len = strlen(bus_name);
	req->bus_name = malloc(req->_present.bus_name_len + 1);
	memcpy(req->bus_name, bus_name, req->_present.bus_name_len);
	req->bus_name[req->_present.bus_name_len] = 0;
}
static inline void
devlink_sb_tc_pool_bind_get_req_set_dev_name(struct devlink_sb_tc_pool_bind_get_req *req,
					     const char *dev_name)
{
	free(req->dev_name);
	req->_present.dev_name_len = strlen(dev_name);
	req->dev_name = malloc(req->_present.dev_name_len + 1);
	memcpy(req->dev_name, dev_name, req->_present.dev_name_len);
	req->dev_name[req->_present.dev_name_len] = 0;
}
static inline void
devlink_sb_tc_pool_bind_get_req_set_port_index(struct devlink_sb_tc_pool_bind_get_req *req,
					       __u32 port_index)
{
	req->_present.port_index = 1;
	req->port_index = port_index;
}
static inline void
devlink_sb_tc_pool_bind_get_req_set_sb_index(struct devlink_sb_tc_pool_bind_get_req *req,
					     __u32 sb_index)
{
	req->_present.sb_index = 1;
	req->sb_index = sb_index;
}
static inline void
devlink_sb_tc_pool_bind_get_req_set_sb_pool_type(struct devlink_sb_tc_pool_bind_get_req *req,
						 enum devlink_sb_pool_type sb_pool_type)
{
	req->_present.sb_pool_type = 1;
	req->sb_pool_type = sb_pool_type;
}
static inline void
devlink_sb_tc_pool_bind_get_req_set_sb_tc_index(struct devlink_sb_tc_pool_bind_get_req *req,
						__u16 sb_tc_index)
{
	req->_present.sb_tc_index = 1;
	req->sb_tc_index = sb_tc_index;
}

struct devlink_sb_tc_pool_bind_get_rsp {
	struct {
		__u32 bus_name_len;
		__u32 dev_name_len;
		__u32 port_index:1;
		__u32 sb_index:1;
		__u32 sb_pool_type:1;
		__u32 sb_tc_index:1;
	} _present;

	char *bus_name;
	char *dev_name;
	__u32 port_index;
	__u32 sb_index;
	enum devlink_sb_pool_type sb_pool_type;
	__u16 sb_tc_index;
};

void
devlink_sb_tc_pool_bind_get_rsp_free(struct devlink_sb_tc_pool_bind_get_rsp *rsp);

/*
 * Get shared buffer port-TC to pool bindings and threshold.
 */
struct devlink_sb_tc_pool_bind_get_rsp *
devlink_sb_tc_pool_bind_get(struct ynl_sock *ys,
			    struct devlink_sb_tc_pool_bind_get_req *req);

/* DEVLINK_CMD_SB_TC_POOL_BIND_GET - dump */
struct devlink_sb_tc_pool_bind_get_req_dump {
	struct {
		__u32 bus_name_len;
		__u32 dev_name_len;
	} _present;

	char *bus_name;
	char *dev_name;
};

static inline struct devlink_sb_tc_pool_bind_get_req_dump *
devlink_sb_tc_pool_bind_get_req_dump_alloc(void)
{
	return calloc(1, sizeof(struct devlink_sb_tc_pool_bind_get_req_dump));
}
void
devlink_sb_tc_pool_bind_get_req_dump_free(struct devlink_sb_tc_pool_bind_get_req_dump *req);

static inline void
devlink_sb_tc_pool_bind_get_req_dump_set_bus_name(struct devlink_sb_tc_pool_bind_get_req_dump *req,
						  const char *bus_name)
{
	free(req->bus_name);
	req->_present.bus_name_len = strlen(bus_name);
	req->bus_name = malloc(req->_present.bus_name_len + 1);
	memcpy(req->bus_name, bus_name, req->_present.bus_name_len);
	req->bus_name[req->_present.bus_name_len] = 0;
}
static inline void
devlink_sb_tc_pool_bind_get_req_dump_set_dev_name(struct devlink_sb_tc_pool_bind_get_req_dump *req,
						  const char *dev_name)
{
	free(req->dev_name);
	req->_present.dev_name_len = strlen(dev_name);
	req->dev_name = malloc(req->_present.dev_name_len + 1);
	memcpy(req->dev_name, dev_name, req->_present.dev_name_len);
	req->dev_name[req->_present.dev_name_len] = 0;
}

struct devlink_sb_tc_pool_bind_get_list {
	struct devlink_sb_tc_pool_bind_get_list *next;
	struct devlink_sb_tc_pool_bind_get_rsp obj __attribute__ ((aligned (8)));
};

void
devlink_sb_tc_pool_bind_get_list_free(struct devlink_sb_tc_pool_bind_get_list *rsp);

struct devlink_sb_tc_pool_bind_get_list *
devlink_sb_tc_pool_bind_get_dump(struct ynl_sock *ys,
				 struct devlink_sb_tc_pool_bind_get_req_dump *req);

/* ============== DEVLINK_CMD_SB_TC_POOL_BIND_SET ============== */
/* DEVLINK_CMD_SB_TC_POOL_BIND_SET - do */
struct devlink_sb_tc_pool_bind_set_req {
	struct {
		__u32 bus_name_len;
		__u32 dev_name_len;
		__u32 port_index:1;
		__u32 sb_index:1;
		__u32 sb_pool_index:1;
		__u32 sb_pool_type:1;
		__u32 sb_tc_index:1;
		__u32 sb_threshold:1;
	} _present;

	char *bus_name;
	char *dev_name;
	__u32 port_index;
	__u32 sb_index;
	__u16 sb_pool_index;
	enum devlink_sb_pool_type sb_pool_type;
	__u16 sb_tc_index;
	__u32 sb_threshold;
};

static inline struct devlink_sb_tc_pool_bind_set_req *
devlink_sb_tc_pool_bind_set_req_alloc(void)
{
	return calloc(1, sizeof(struct devlink_sb_tc_pool_bind_set_req));
}
void
devlink_sb_tc_pool_bind_set_req_free(struct devlink_sb_tc_pool_bind_set_req *req);

static inline void
devlink_sb_tc_pool_bind_set_req_set_bus_name(struct devlink_sb_tc_pool_bind_set_req *req,
					     const char *bus_name)
{
	free(req->bus_name);
	req->_present.bus_name_len = strlen(bus_name);
	req->bus_name = malloc(req->_present.bus_name_len + 1);
	memcpy(req->bus_name, bus_name, req->_present.bus_name_len);
	req->bus_name[req->_present.bus_name_len] = 0;
}
static inline void
devlink_sb_tc_pool_bind_set_req_set_dev_name(struct devlink_sb_tc_pool_bind_set_req *req,
					     const char *dev_name)
{
	free(req->dev_name);
	req->_present.dev_name_len = strlen(dev_name);
	req->dev_name = malloc(req->_present.dev_name_len + 1);
	memcpy(req->dev_name, dev_name, req->_present.dev_name_len);
	req->dev_name[req->_present.dev_name_len] = 0;
}
static inline void
devlink_sb_tc_pool_bind_set_req_set_port_index(struct devlink_sb_tc_pool_bind_set_req *req,
					       __u32 port_index)
{
	req->_present.port_index = 1;
	req->port_index = port_index;
}
static inline void
devlink_sb_tc_pool_bind_set_req_set_sb_index(struct devlink_sb_tc_pool_bind_set_req *req,
					     __u32 sb_index)
{
	req->_present.sb_index = 1;
	req->sb_index = sb_index;
}
static inline void
devlink_sb_tc_pool_bind_set_req_set_sb_pool_index(struct devlink_sb_tc_pool_bind_set_req *req,
						  __u16 sb_pool_index)
{
	req->_present.sb_pool_index = 1;
	req->sb_pool_index = sb_pool_index;
}
static inline void
devlink_sb_tc_pool_bind_set_req_set_sb_pool_type(struct devlink_sb_tc_pool_bind_set_req *req,
						 enum devlink_sb_pool_type sb_pool_type)
{
	req->_present.sb_pool_type = 1;
	req->sb_pool_type = sb_pool_type;
}
static inline void
devlink_sb_tc_pool_bind_set_req_set_sb_tc_index(struct devlink_sb_tc_pool_bind_set_req *req,
						__u16 sb_tc_index)
{
	req->_present.sb_tc_index = 1;
	req->sb_tc_index = sb_tc_index;
}
static inline void
devlink_sb_tc_pool_bind_set_req_set_sb_threshold(struct devlink_sb_tc_pool_bind_set_req *req,
						 __u32 sb_threshold)
{
	req->_present.sb_threshold = 1;
	req->sb_threshold = sb_threshold;
}

/*
 * Set shared buffer port-TC to pool bindings and threshold.
 */
int devlink_sb_tc_pool_bind_set(struct ynl_sock *ys,
				struct devlink_sb_tc_pool_bind_set_req *req);

/* ============== DEVLINK_CMD_SB_OCC_SNAPSHOT ============== */
/* DEVLINK_CMD_SB_OCC_SNAPSHOT - do */
struct devlink_sb_occ_snapshot_req {
	struct {
		__u32 bus_name_len;
		__u32 dev_name_len;
		__u32 sb_index:1;
	} _present;

	char *bus_name;
	char *dev_name;
	__u32 sb_index;
};

static inline struct devlink_sb_occ_snapshot_req *
devlink_sb_occ_snapshot_req_alloc(void)
{
	return calloc(1, sizeof(struct devlink_sb_occ_snapshot_req));
}
void devlink_sb_occ_snapshot_req_free(struct devlink_sb_occ_snapshot_req *req);

static inline void
devlink_sb_occ_snapshot_req_set_bus_name(struct devlink_sb_occ_snapshot_req *req,
					 const char *bus_name)
{
	free(req->bus_name);
	req->_present.bus_name_len = strlen(bus_name);
	req->bus_name = malloc(req->_present.bus_name_len + 1);
	memcpy(req->bus_name, bus_name, req->_present.bus_name_len);
	req->bus_name[req->_present.bus_name_len] = 0;
}
static inline void
devlink_sb_occ_snapshot_req_set_dev_name(struct devlink_sb_occ_snapshot_req *req,
					 const char *dev_name)
{
	free(req->dev_name);
	req->_present.dev_name_len = strlen(dev_name);
	req->dev_name = malloc(req->_present.dev_name_len + 1);
	memcpy(req->dev_name, dev_name, req->_present.dev_name_len);
	req->dev_name[req->_present.dev_name_len] = 0;
}
static inline void
devlink_sb_occ_snapshot_req_set_sb_index(struct devlink_sb_occ_snapshot_req *req,
					 __u32 sb_index)
{
	req->_present.sb_index = 1;
	req->sb_index = sb_index;
}

/*
 * Take occupancy snapshot of shared buffer.
 */
int devlink_sb_occ_snapshot(struct ynl_sock *ys,
			    struct devlink_sb_occ_snapshot_req *req);

/* ============== DEVLINK_CMD_SB_OCC_MAX_CLEAR ============== */
/* DEVLINK_CMD_SB_OCC_MAX_CLEAR - do */
struct devlink_sb_occ_max_clear_req {
	struct {
		__u32 bus_name_len;
		__u32 dev_name_len;
		__u32 sb_index:1;
	} _present;

	char *bus_name;
	char *dev_name;
	__u32 sb_index;
};

static inline struct devlink_sb_occ_max_clear_req *
devlink_sb_occ_max_clear_req_alloc(void)
{
	return calloc(1, sizeof(struct devlink_sb_occ_max_clear_req));
}
void
devlink_sb_occ_max_clear_req_free(struct devlink_sb_occ_max_clear_req *req);

static inline void
devlink_sb_occ_max_clear_req_set_bus_name(struct devlink_sb_occ_max_clear_req *req,
					  const char *bus_name)
{
	free(req->bus_name);
	req->_present.bus_name_len = strlen(bus_name);
	req->bus_name = malloc(req->_present.bus_name_len + 1);
	memcpy(req->bus_name, bus_name, req->_present.bus_name_len);
	req->bus_name[req->_present.bus_name_len] = 0;
}
static inline void
devlink_sb_occ_max_clear_req_set_dev_name(struct devlink_sb_occ_max_clear_req *req,
					  const char *dev_name)
{
	free(req->dev_name);
	req->_present.dev_name_len = strlen(dev_name);
	req->dev_name = malloc(req->_present.dev_name_len + 1);
	memcpy(req->dev_name, dev_name, req->_present.dev_name_len);
	req->dev_name[req->_present.dev_name_len] = 0;
}
static inline void
devlink_sb_occ_max_clear_req_set_sb_index(struct devlink_sb_occ_max_clear_req *req,
					  __u32 sb_index)
{
	req->_present.sb_index = 1;
	req->sb_index = sb_index;
}

/*
 * Clear occupancy watermarks of shared buffer.
 */
int devlink_sb_occ_max_clear(struct ynl_sock *ys,
			     struct devlink_sb_occ_max_clear_req *req);

/* ============== DEVLINK_CMD_ESWITCH_GET ============== */
/* DEVLINK_CMD_ESWITCH_GET - do */
struct devlink_eswitch_get_req {
	struct {
		__u32 bus_name_len;
		__u32 dev_name_len;
	} _present;

	char *bus_name;
	char *dev_name;
};

static inline struct devlink_eswitch_get_req *
devlink_eswitch_get_req_alloc(void)
{
	return calloc(1, sizeof(struct devlink_eswitch_get_req));
}
void devlink_eswitch_get_req_free(struct devlink_eswitch_get_req *req);

static inline void
devlink_eswitch_get_req_set_bus_name(struct devlink_eswitch_get_req *req,
				     const char *bus_name)
{
	free(req->bus_name);
	req->_present.bus_name_len = strlen(bus_name);
	req->bus_name = malloc(req->_present.bus_name_len + 1);
	memcpy(req->bus_name, bus_name, req->_present.bus_name_len);
	req->bus_name[req->_present.bus_name_len] = 0;
}
static inline void
devlink_eswitch_get_req_set_dev_name(struct devlink_eswitch_get_req *req,
				     const char *dev_name)
{
	free(req->dev_name);
	req->_present.dev_name_len = strlen(dev_name);
	req->dev_name = malloc(req->_present.dev_name_len + 1);
	memcpy(req->dev_name, dev_name, req->_present.dev_name_len);
	req->dev_name[req->_present.dev_name_len] = 0;
}

struct devlink_eswitch_get_rsp {
	struct {
		__u32 bus_name_len;
		__u32 dev_name_len;
		__u32 eswitch_mode:1;
		__u32 eswitch_inline_mode:1;
		__u32 eswitch_encap_mode:1;
	} _present;

	char *bus_name;
	char *dev_name;
	enum devlink_eswitch_mode eswitch_mode;
	enum devlink_eswitch_inline_mode eswitch_inline_mode;
	enum devlink_eswitch_encap_mode eswitch_encap_mode;
};

void devlink_eswitch_get_rsp_free(struct devlink_eswitch_get_rsp *rsp);

/*
 * Get eswitch attributes.
 */
struct devlink_eswitch_get_rsp *
devlink_eswitch_get(struct ynl_sock *ys, struct devlink_eswitch_get_req *req);

/* ============== DEVLINK_CMD_ESWITCH_SET ============== */
/* DEVLINK_CMD_ESWITCH_SET - do */
struct devlink_eswitch_set_req {
	struct {
		__u32 bus_name_len;
		__u32 dev_name_len;
		__u32 eswitch_mode:1;
		__u32 eswitch_inline_mode:1;
		__u32 eswitch_encap_mode:1;
	} _present;

	char *bus_name;
	char *dev_name;
	enum devlink_eswitch_mode eswitch_mode;
	enum devlink_eswitch_inline_mode eswitch_inline_mode;
	enum devlink_eswitch_encap_mode eswitch_encap_mode;
};

static inline struct devlink_eswitch_set_req *
devlink_eswitch_set_req_alloc(void)
{
	return calloc(1, sizeof(struct devlink_eswitch_set_req));
}
void devlink_eswitch_set_req_free(struct devlink_eswitch_set_req *req);

static inline void
devlink_eswitch_set_req_set_bus_name(struct devlink_eswitch_set_req *req,
				     const char *bus_name)
{
	free(req->bus_name);
	req->_present.bus_name_len = strlen(bus_name);
	req->bus_name = malloc(req->_present.bus_name_len + 1);
	memcpy(req->bus_name, bus_name, req->_present.bus_name_len);
	req->bus_name[req->_present.bus_name_len] = 0;
}
static inline void
devlink_eswitch_set_req_set_dev_name(struct devlink_eswitch_set_req *req,
				     const char *dev_name)
{
	free(req->dev_name);
	req->_present.dev_name_len = strlen(dev_name);
	req->dev_name = malloc(req->_present.dev_name_len + 1);
	memcpy(req->dev_name, dev_name, req->_present.dev_name_len);
	req->dev_name[req->_present.dev_name_len] = 0;
}
static inline void
devlink_eswitch_set_req_set_eswitch_mode(struct devlink_eswitch_set_req *req,
					 enum devlink_eswitch_mode eswitch_mode)
{
	req->_present.eswitch_mode = 1;
	req->eswitch_mode = eswitch_mode;
}
static inline void
devlink_eswitch_set_req_set_eswitch_inline_mode(struct devlink_eswitch_set_req *req,
						enum devlink_eswitch_inline_mode eswitch_inline_mode)
{
	req->_present.eswitch_inline_mode = 1;
	req->eswitch_inline_mode = eswitch_inline_mode;
}
static inline void
devlink_eswitch_set_req_set_eswitch_encap_mode(struct devlink_eswitch_set_req *req,
					       enum devlink_eswitch_encap_mode eswitch_encap_mode)
{
	req->_present.eswitch_encap_mode = 1;
	req->eswitch_encap_mode = eswitch_encap_mode;
}

/*
 * Set eswitch attributes.
 */
int devlink_eswitch_set(struct ynl_sock *ys,
			struct devlink_eswitch_set_req *req);

/* ============== DEVLINK_CMD_DPIPE_TABLE_GET ============== */
/* DEVLINK_CMD_DPIPE_TABLE_GET - do */
struct devlink_dpipe_table_get_req {
	struct {
		__u32 bus_name_len;
		__u32 dev_name_len;
		__u32 dpipe_table_name_len;
	} _present;

	char *bus_name;
	char *dev_name;
	char *dpipe_table_name;
};

static inline struct devlink_dpipe_table_get_req *
devlink_dpipe_table_get_req_alloc(void)
{
	return calloc(1, sizeof(struct devlink_dpipe_table_get_req));
}
void devlink_dpipe_table_get_req_free(struct devlink_dpipe_table_get_req *req);

static inline void
devlink_dpipe_table_get_req_set_bus_name(struct devlink_dpipe_table_get_req *req,
					 const char *bus_name)
{
	free(req->bus_name);
	req->_present.bus_name_len = strlen(bus_name);
	req->bus_name = malloc(req->_present.bus_name_len + 1);
	memcpy(req->bus_name, bus_name, req->_present.bus_name_len);
	req->bus_name[req->_present.bus_name_len] = 0;
}
static inline void
devlink_dpipe_table_get_req_set_dev_name(struct devlink_dpipe_table_get_req *req,
					 const char *dev_name)
{
	free(req->dev_name);
	req->_present.dev_name_len = strlen(dev_name);
	req->dev_name = malloc(req->_present.dev_name_len + 1);
	memcpy(req->dev_name, dev_name, req->_present.dev_name_len);
	req->dev_name[req->_present.dev_name_len] = 0;
}
static inline void
devlink_dpipe_table_get_req_set_dpipe_table_name(struct devlink_dpipe_table_get_req *req,
						 const char *dpipe_table_name)
{
	free(req->dpipe_table_name);
	req->_present.dpipe_table_name_len = strlen(dpipe_table_name);
	req->dpipe_table_name = malloc(req->_present.dpipe_table_name_len + 1);
	memcpy(req->dpipe_table_name, dpipe_table_name, req->_present.dpipe_table_name_len);
	req->dpipe_table_name[req->_present.dpipe_table_name_len] = 0;
}

struct devlink_dpipe_table_get_rsp {
	struct {
		__u32 bus_name_len;
		__u32 dev_name_len;
		__u32 dpipe_tables:1;
	} _present;

	char *bus_name;
	char *dev_name;
	struct devlink_dl_dpipe_tables dpipe_tables;
};

void devlink_dpipe_table_get_rsp_free(struct devlink_dpipe_table_get_rsp *rsp);

/*
 * Get dpipe table attributes.
 */
struct devlink_dpipe_table_get_rsp *
devlink_dpipe_table_get(struct ynl_sock *ys,
			struct devlink_dpipe_table_get_req *req);

/* ============== DEVLINK_CMD_DPIPE_ENTRIES_GET ============== */
/* DEVLINK_CMD_DPIPE_ENTRIES_GET - do */
struct devlink_dpipe_entries_get_req {
	struct {
		__u32 bus_name_len;
		__u32 dev_name_len;
		__u32 dpipe_table_name_len;
	} _present;

	char *bus_name;
	char *dev_name;
	char *dpipe_table_name;
};

static inline struct devlink_dpipe_entries_get_req *
devlink_dpipe_entries_get_req_alloc(void)
{
	return calloc(1, sizeof(struct devlink_dpipe_entries_get_req));
}
void
devlink_dpipe_entries_get_req_free(struct devlink_dpipe_entries_get_req *req);

static inline void
devlink_dpipe_entries_get_req_set_bus_name(struct devlink_dpipe_entries_get_req *req,
					   const char *bus_name)
{
	free(req->bus_name);
	req->_present.bus_name_len = strlen(bus_name);
	req->bus_name = malloc(req->_present.bus_name_len + 1);
	memcpy(req->bus_name, bus_name, req->_present.bus_name_len);
	req->bus_name[req->_present.bus_name_len] = 0;
}
static inline void
devlink_dpipe_entries_get_req_set_dev_name(struct devlink_dpipe_entries_get_req *req,
					   const char *dev_name)
{
	free(req->dev_name);
	req->_present.dev_name_len = strlen(dev_name);
	req->dev_name = malloc(req->_present.dev_name_len + 1);
	memcpy(req->dev_name, dev_name, req->_present.dev_name_len);
	req->dev_name[req->_present.dev_name_len] = 0;
}
static inline void
devlink_dpipe_entries_get_req_set_dpipe_table_name(struct devlink_dpipe_entries_get_req *req,
						   const char *dpipe_table_name)
{
	free(req->dpipe_table_name);
	req->_present.dpipe_table_name_len = strlen(dpipe_table_name);
	req->dpipe_table_name = malloc(req->_present.dpipe_table_name_len + 1);
	memcpy(req->dpipe_table_name, dpipe_table_name, req->_present.dpipe_table_name_len);
	req->dpipe_table_name[req->_present.dpipe_table_name_len] = 0;
}

struct devlink_dpipe_entries_get_rsp {
	struct {
		__u32 bus_name_len;
		__u32 dev_name_len;
		__u32 dpipe_entries:1;
	} _present;

	char *bus_name;
	char *dev_name;
	struct devlink_dl_dpipe_entries dpipe_entries;
};

void
devlink_dpipe_entries_get_rsp_free(struct devlink_dpipe_entries_get_rsp *rsp);

/*
 * Get dpipe entries attributes.
 */
struct devlink_dpipe_entries_get_rsp *
devlink_dpipe_entries_get(struct ynl_sock *ys,
			  struct devlink_dpipe_entries_get_req *req);

/* ============== DEVLINK_CMD_DPIPE_HEADERS_GET ============== */
/* DEVLINK_CMD_DPIPE_HEADERS_GET - do */
struct devlink_dpipe_headers_get_req {
	struct {
		__u32 bus_name_len;
		__u32 dev_name_len;
	} _present;

	char *bus_name;
	char *dev_name;
};

static inline struct devlink_dpipe_headers_get_req *
devlink_dpipe_headers_get_req_alloc(void)
{
	return calloc(1, sizeof(struct devlink_dpipe_headers_get_req));
}
void
devlink_dpipe_headers_get_req_free(struct devlink_dpipe_headers_get_req *req);

static inline void
devlink_dpipe_headers_get_req_set_bus_name(struct devlink_dpipe_headers_get_req *req,
					   const char *bus_name)
{
	free(req->bus_name);
	req->_present.bus_name_len = strlen(bus_name);
	req->bus_name = malloc(req->_present.bus_name_len + 1);
	memcpy(req->bus_name, bus_name, req->_present.bus_name_len);
	req->bus_name[req->_present.bus_name_len] = 0;
}
static inline void
devlink_dpipe_headers_get_req_set_dev_name(struct devlink_dpipe_headers_get_req *req,
					   const char *dev_name)
{
	free(req->dev_name);
	req->_present.dev_name_len = strlen(dev_name);
	req->dev_name = malloc(req->_present.dev_name_len + 1);
	memcpy(req->dev_name, dev_name, req->_present.dev_name_len);
	req->dev_name[req->_present.dev_name_len] = 0;
}

struct devlink_dpipe_headers_get_rsp {
	struct {
		__u32 bus_name_len;
		__u32 dev_name_len;
		__u32 dpipe_headers:1;
	} _present;

	char *bus_name;
	char *dev_name;
	struct devlink_dl_dpipe_headers dpipe_headers;
};

void
devlink_dpipe_headers_get_rsp_free(struct devlink_dpipe_headers_get_rsp *rsp);

/*
 * Get dpipe headers attributes.
 */
struct devlink_dpipe_headers_get_rsp *
devlink_dpipe_headers_get(struct ynl_sock *ys,
			  struct devlink_dpipe_headers_get_req *req);

/* ============== DEVLINK_CMD_DPIPE_TABLE_COUNTERS_SET ============== */
/* DEVLINK_CMD_DPIPE_TABLE_COUNTERS_SET - do */
struct devlink_dpipe_table_counters_set_req {
	struct {
		__u32 bus_name_len;
		__u32 dev_name_len;
		__u32 dpipe_table_name_len;
		__u32 dpipe_table_counters_enabled:1;
	} _present;

	char *bus_name;
	char *dev_name;
	char *dpipe_table_name;
	__u8 dpipe_table_counters_enabled;
};

static inline struct devlink_dpipe_table_counters_set_req *
devlink_dpipe_table_counters_set_req_alloc(void)
{
	return calloc(1, sizeof(struct devlink_dpipe_table_counters_set_req));
}
void
devlink_dpipe_table_counters_set_req_free(struct devlink_dpipe_table_counters_set_req *req);

static inline void
devlink_dpipe_table_counters_set_req_set_bus_name(struct devlink_dpipe_table_counters_set_req *req,
						  const char *bus_name)
{
	free(req->bus_name);
	req->_present.bus_name_len = strlen(bus_name);
	req->bus_name = malloc(req->_present.bus_name_len + 1);
	memcpy(req->bus_name, bus_name, req->_present.bus_name_len);
	req->bus_name[req->_present.bus_name_len] = 0;
}
static inline void
devlink_dpipe_table_counters_set_req_set_dev_name(struct devlink_dpipe_table_counters_set_req *req,
						  const char *dev_name)
{
	free(req->dev_name);
	req->_present.dev_name_len = strlen(dev_name);
	req->dev_name = malloc(req->_present.dev_name_len + 1);
	memcpy(req->dev_name, dev_name, req->_present.dev_name_len);
	req->dev_name[req->_present.dev_name_len] = 0;
}
static inline void
devlink_dpipe_table_counters_set_req_set_dpipe_table_name(struct devlink_dpipe_table_counters_set_req *req,
							  const char *dpipe_table_name)
{
	free(req->dpipe_table_name);
	req->_present.dpipe_table_name_len = strlen(dpipe_table_name);
	req->dpipe_table_name = malloc(req->_present.dpipe_table_name_len + 1);
	memcpy(req->dpipe_table_name, dpipe_table_name, req->_present.dpipe_table_name_len);
	req->dpipe_table_name[req->_present.dpipe_table_name_len] = 0;
}
static inline void
devlink_dpipe_table_counters_set_req_set_dpipe_table_counters_enabled(struct devlink_dpipe_table_counters_set_req *req,
								      __u8 dpipe_table_counters_enabled)
{
	req->_present.dpipe_table_counters_enabled = 1;
	req->dpipe_table_counters_enabled = dpipe_table_counters_enabled;
}

/*
 * Set dpipe counter attributes.
 */
int devlink_dpipe_table_counters_set(struct ynl_sock *ys,
				     struct devlink_dpipe_table_counters_set_req *req);

/* ============== DEVLINK_CMD_RESOURCE_SET ============== */
/* DEVLINK_CMD_RESOURCE_SET - do */
struct devlink_resource_set_req {
	struct {
		__u32 bus_name_len;
		__u32 dev_name_len;
		__u32 resource_id:1;
		__u32 resource_size:1;
	} _present;

	char *bus_name;
	char *dev_name;
	__u64 resource_id;
	__u64 resource_size;
};

static inline struct devlink_resource_set_req *
devlink_resource_set_req_alloc(void)
{
	return calloc(1, sizeof(struct devlink_resource_set_req));
}
void devlink_resource_set_req_free(struct devlink_resource_set_req *req);

static inline void
devlink_resource_set_req_set_bus_name(struct devlink_resource_set_req *req,
				      const char *bus_name)
{
	free(req->bus_name);
	req->_present.bus_name_len = strlen(bus_name);
	req->bus_name = malloc(req->_present.bus_name_len + 1);
	memcpy(req->bus_name, bus_name, req->_present.bus_name_len);
	req->bus_name[req->_present.bus_name_len] = 0;
}
static inline void
devlink_resource_set_req_set_dev_name(struct devlink_resource_set_req *req,
				      const char *dev_name)
{
	free(req->dev_name);
	req->_present.dev_name_len = strlen(dev_name);
	req->dev_name = malloc(req->_present.dev_name_len + 1);
	memcpy(req->dev_name, dev_name, req->_present.dev_name_len);
	req->dev_name[req->_present.dev_name_len] = 0;
}
static inline void
devlink_resource_set_req_set_resource_id(struct devlink_resource_set_req *req,
					 __u64 resource_id)
{
	req->_present.resource_id = 1;
	req->resource_id = resource_id;
}
static inline void
devlink_resource_set_req_set_resource_size(struct devlink_resource_set_req *req,
					   __u64 resource_size)
{
	req->_present.resource_size = 1;
	req->resource_size = resource_size;
}

/*
 * Set resource attributes.
 */
int devlink_resource_set(struct ynl_sock *ys,
			 struct devlink_resource_set_req *req);

/* ============== DEVLINK_CMD_RESOURCE_DUMP ============== */
/* DEVLINK_CMD_RESOURCE_DUMP - do */
struct devlink_resource_dump_req {
	struct {
		__u32 bus_name_len;
		__u32 dev_name_len;
	} _present;

	char *bus_name;
	char *dev_name;
};

static inline struct devlink_resource_dump_req *
devlink_resource_dump_req_alloc(void)
{
	return calloc(1, sizeof(struct devlink_resource_dump_req));
}
void devlink_resource_dump_req_free(struct devlink_resource_dump_req *req);

static inline void
devlink_resource_dump_req_set_bus_name(struct devlink_resource_dump_req *req,
				       const char *bus_name)
{
	free(req->bus_name);
	req->_present.bus_name_len = strlen(bus_name);
	req->bus_name = malloc(req->_present.bus_name_len + 1);
	memcpy(req->bus_name, bus_name, req->_present.bus_name_len);
	req->bus_name[req->_present.bus_name_len] = 0;
}
static inline void
devlink_resource_dump_req_set_dev_name(struct devlink_resource_dump_req *req,
				       const char *dev_name)
{
	free(req->dev_name);
	req->_present.dev_name_len = strlen(dev_name);
	req->dev_name = malloc(req->_present.dev_name_len + 1);
	memcpy(req->dev_name, dev_name, req->_present.dev_name_len);
	req->dev_name[req->_present.dev_name_len] = 0;
}

struct devlink_resource_dump_rsp {
	struct {
		__u32 bus_name_len;
		__u32 dev_name_len;
		__u32 resource_list:1;
	} _present;

	char *bus_name;
	char *dev_name;
	struct devlink_dl_resource_list resource_list;
};

void devlink_resource_dump_rsp_free(struct devlink_resource_dump_rsp *rsp);

/*
 * Get resource attributes.
 */
struct devlink_resource_dump_rsp *
devlink_resource_dump(struct ynl_sock *ys,
		      struct devlink_resource_dump_req *req);

/* ============== DEVLINK_CMD_RELOAD ============== */
/* DEVLINK_CMD_RELOAD - do */
struct devlink_reload_req {
	struct {
		__u32 bus_name_len;
		__u32 dev_name_len;
		__u32 reload_action:1;
		__u32 reload_limits:1;
		__u32 netns_pid:1;
		__u32 netns_fd:1;
		__u32 netns_id:1;
	} _present;

	char *bus_name;
	char *dev_name;
	enum devlink_reload_action reload_action;
	struct nla_bitfield32 reload_limits;
	__u32 netns_pid;
	__u32 netns_fd;
	__u32 netns_id;
};

static inline struct devlink_reload_req *devlink_reload_req_alloc(void)
{
	return calloc(1, sizeof(struct devlink_reload_req));
}
void devlink_reload_req_free(struct devlink_reload_req *req);

static inline void
devlink_reload_req_set_bus_name(struct devlink_reload_req *req,
				const char *bus_name)
{
	free(req->bus_name);
	req->_present.bus_name_len = strlen(bus_name);
	req->bus_name = malloc(req->_present.bus_name_len + 1);
	memcpy(req->bus_name, bus_name, req->_present.bus_name_len);
	req->bus_name[req->_present.bus_name_len] = 0;
}
static inline void
devlink_reload_req_set_dev_name(struct devlink_reload_req *req,
				const char *dev_name)
{
	free(req->dev_name);
	req->_present.dev_name_len = strlen(dev_name);
	req->dev_name = malloc(req->_present.dev_name_len + 1);
	memcpy(req->dev_name, dev_name, req->_present.dev_name_len);
	req->dev_name[req->_present.dev_name_len] = 0;
}
static inline void
devlink_reload_req_set_reload_action(struct devlink_reload_req *req,
				     enum devlink_reload_action reload_action)
{
	req->_present.reload_action = 1;
	req->reload_action = reload_action;
}
static inline void
devlink_reload_req_set_reload_limits(struct devlink_reload_req *req,
				     struct nla_bitfield32 *reload_limits)
{
	req->_present.reload_limits = 1;
	memcpy(&req->reload_limits, reload_limits, sizeof(struct nla_bitfield32));
}
static inline void
devlink_reload_req_set_netns_pid(struct devlink_reload_req *req,
				 __u32 netns_pid)
{
	req->_present.netns_pid = 1;
	req->netns_pid = netns_pid;
}
static inline void
devlink_reload_req_set_netns_fd(struct devlink_reload_req *req, __u32 netns_fd)
{
	req->_present.netns_fd = 1;
	req->netns_fd = netns_fd;
}
static inline void
devlink_reload_req_set_netns_id(struct devlink_reload_req *req, __u32 netns_id)
{
	req->_present.netns_id = 1;
	req->netns_id = netns_id;
}

struct devlink_reload_rsp {
	struct {
		__u32 bus_name_len;
		__u32 dev_name_len;
		__u32 reload_actions_performed:1;
	} _present;

	char *bus_name;
	char *dev_name;
	struct nla_bitfield32 reload_actions_performed;
};

void devlink_reload_rsp_free(struct devlink_reload_rsp *rsp);

/*
 * Reload devlink.
 */
struct devlink_reload_rsp *
devlink_reload(struct ynl_sock *ys, struct devlink_reload_req *req);

/* ============== DEVLINK_CMD_PARAM_GET ============== */
/* DEVLINK_CMD_PARAM_GET - do */
struct devlink_param_get_req {
	struct {
		__u32 bus_name_len;
		__u32 dev_name_len;
		__u32 param_name_len;
	} _present;

	char *bus_name;
	char *dev_name;
	char *param_name;
};

static inline struct devlink_param_get_req *devlink_param_get_req_alloc(void)
{
	return calloc(1, sizeof(struct devlink_param_get_req));
}
void devlink_param_get_req_free(struct devlink_param_get_req *req);

static inline void
devlink_param_get_req_set_bus_name(struct devlink_param_get_req *req,
				   const char *bus_name)
{
	free(req->bus_name);
	req->_present.bus_name_len = strlen(bus_name);
	req->bus_name = malloc(req->_present.bus_name_len + 1);
	memcpy(req->bus_name, bus_name, req->_present.bus_name_len);
	req->bus_name[req->_present.bus_name_len] = 0;
}
static inline void
devlink_param_get_req_set_dev_name(struct devlink_param_get_req *req,
				   const char *dev_name)
{
	free(req->dev_name);
	req->_present.dev_name_len = strlen(dev_name);
	req->dev_name = malloc(req->_present.dev_name_len + 1);
	memcpy(req->dev_name, dev_name, req->_present.dev_name_len);
	req->dev_name[req->_present.dev_name_len] = 0;
}
static inline void
devlink_param_get_req_set_param_name(struct devlink_param_get_req *req,
				     const char *param_name)
{
	free(req->param_name);
	req->_present.param_name_len = strlen(param_name);
	req->param_name = malloc(req->_present.param_name_len + 1);
	memcpy(req->param_name, param_name, req->_present.param_name_len);
	req->param_name[req->_present.param_name_len] = 0;
}

struct devlink_param_get_rsp {
	struct {
		__u32 bus_name_len;
		__u32 dev_name_len;
		__u32 param_name_len;
	} _present;

	char *bus_name;
	char *dev_name;
	char *param_name;
};

void devlink_param_get_rsp_free(struct devlink_param_get_rsp *rsp);

/*
 * Get param instances.
 */
struct devlink_param_get_rsp *
devlink_param_get(struct ynl_sock *ys, struct devlink_param_get_req *req);

/* DEVLINK_CMD_PARAM_GET - dump */
struct devlink_param_get_req_dump {
	struct {
		__u32 bus_name_len;
		__u32 dev_name_len;
	} _present;

	char *bus_name;
	char *dev_name;
};

static inline struct devlink_param_get_req_dump *
devlink_param_get_req_dump_alloc(void)
{
	return calloc(1, sizeof(struct devlink_param_get_req_dump));
}
void devlink_param_get_req_dump_free(struct devlink_param_get_req_dump *req);

static inline void
devlink_param_get_req_dump_set_bus_name(struct devlink_param_get_req_dump *req,
					const char *bus_name)
{
	free(req->bus_name);
	req->_present.bus_name_len = strlen(bus_name);
	req->bus_name = malloc(req->_present.bus_name_len + 1);
	memcpy(req->bus_name, bus_name, req->_present.bus_name_len);
	req->bus_name[req->_present.bus_name_len] = 0;
}
static inline void
devlink_param_get_req_dump_set_dev_name(struct devlink_param_get_req_dump *req,
					const char *dev_name)
{
	free(req->dev_name);
	req->_present.dev_name_len = strlen(dev_name);
	req->dev_name = malloc(req->_present.dev_name_len + 1);
	memcpy(req->dev_name, dev_name, req->_present.dev_name_len);
	req->dev_name[req->_present.dev_name_len] = 0;
}

struct devlink_param_get_list {
	struct devlink_param_get_list *next;
	struct devlink_param_get_rsp obj __attribute__ ((aligned (8)));
};

void devlink_param_get_list_free(struct devlink_param_get_list *rsp);

struct devlink_param_get_list *
devlink_param_get_dump(struct ynl_sock *ys,
		       struct devlink_param_get_req_dump *req);

/* ============== DEVLINK_CMD_PARAM_SET ============== */
/* DEVLINK_CMD_PARAM_SET - do */
struct devlink_param_set_req {
	struct {
		__u32 bus_name_len;
		__u32 dev_name_len;
		__u32 param_name_len;
		__u32 param_type:1;
		__u32 param_value_cmode:1;
	} _present;

	char *bus_name;
	char *dev_name;
	char *param_name;
	__u8 param_type;
	enum devlink_param_cmode param_value_cmode;
};

static inline struct devlink_param_set_req *devlink_param_set_req_alloc(void)
{
	return calloc(1, sizeof(struct devlink_param_set_req));
}
void devlink_param_set_req_free(struct devlink_param_set_req *req);

static inline void
devlink_param_set_req_set_bus_name(struct devlink_param_set_req *req,
				   const char *bus_name)
{
	free(req->bus_name);
	req->_present.bus_name_len = strlen(bus_name);
	req->bus_name = malloc(req->_present.bus_name_len + 1);
	memcpy(req->bus_name, bus_name, req->_present.bus_name_len);
	req->bus_name[req->_present.bus_name_len] = 0;
}
static inline void
devlink_param_set_req_set_dev_name(struct devlink_param_set_req *req,
				   const char *dev_name)
{
	free(req->dev_name);
	req->_present.dev_name_len = strlen(dev_name);
	req->dev_name = malloc(req->_present.dev_name_len + 1);
	memcpy(req->dev_name, dev_name, req->_present.dev_name_len);
	req->dev_name[req->_present.dev_name_len] = 0;
}
static inline void
devlink_param_set_req_set_param_name(struct devlink_param_set_req *req,
				     const char *param_name)
{
	free(req->param_name);
	req->_present.param_name_len = strlen(param_name);
	req->param_name = malloc(req->_present.param_name_len + 1);
	memcpy(req->param_name, param_name, req->_present.param_name_len);
	req->param_name[req->_present.param_name_len] = 0;
}
static inline void
devlink_param_set_req_set_param_type(struct devlink_param_set_req *req,
				     __u8 param_type)
{
	req->_present.param_type = 1;
	req->param_type = param_type;
}
static inline void
devlink_param_set_req_set_param_value_cmode(struct devlink_param_set_req *req,
					    enum devlink_param_cmode param_value_cmode)
{
	req->_present.param_value_cmode = 1;
	req->param_value_cmode = param_value_cmode;
}

/*
 * Set param instances.
 */
int devlink_param_set(struct ynl_sock *ys, struct devlink_param_set_req *req);

/* ============== DEVLINK_CMD_REGION_GET ============== */
/* DEVLINK_CMD_REGION_GET - do */
struct devlink_region_get_req {
	struct {
		__u32 bus_name_len;
		__u32 dev_name_len;
		__u32 port_index:1;
		__u32 region_name_len;
	} _present;

	char *bus_name;
	char *dev_name;
	__u32 port_index;
	char *region_name;
};

static inline struct devlink_region_get_req *devlink_region_get_req_alloc(void)
{
	return calloc(1, sizeof(struct devlink_region_get_req));
}
void devlink_region_get_req_free(struct devlink_region_get_req *req);

static inline void
devlink_region_get_req_set_bus_name(struct devlink_region_get_req *req,
				    const char *bus_name)
{
	free(req->bus_name);
	req->_present.bus_name_len = strlen(bus_name);
	req->bus_name = malloc(req->_present.bus_name_len + 1);
	memcpy(req->bus_name, bus_name, req->_present.bus_name_len);
	req->bus_name[req->_present.bus_name_len] = 0;
}
static inline void
devlink_region_get_req_set_dev_name(struct devlink_region_get_req *req,
				    const char *dev_name)
{
	free(req->dev_name);
	req->_present.dev_name_len = strlen(dev_name);
	req->dev_name = malloc(req->_present.dev_name_len + 1);
	memcpy(req->dev_name, dev_name, req->_present.dev_name_len);
	req->dev_name[req->_present.dev_name_len] = 0;
}
static inline void
devlink_region_get_req_set_port_index(struct devlink_region_get_req *req,
				      __u32 port_index)
{
	req->_present.port_index = 1;
	req->port_index = port_index;
}
static inline void
devlink_region_get_req_set_region_name(struct devlink_region_get_req *req,
				       const char *region_name)
{
	free(req->region_name);
	req->_present.region_name_len = strlen(region_name);
	req->region_name = malloc(req->_present.region_name_len + 1);
	memcpy(req->region_name, region_name, req->_present.region_name_len);
	req->region_name[req->_present.region_name_len] = 0;
}

struct devlink_region_get_rsp {
	struct {
		__u32 bus_name_len;
		__u32 dev_name_len;
		__u32 port_index:1;
		__u32 region_name_len;
	} _present;

	char *bus_name;
	char *dev_name;
	__u32 port_index;
	char *region_name;
};

void devlink_region_get_rsp_free(struct devlink_region_get_rsp *rsp);

/*
 * Get region instances.
 */
struct devlink_region_get_rsp *
devlink_region_get(struct ynl_sock *ys, struct devlink_region_get_req *req);

/* DEVLINK_CMD_REGION_GET - dump */
struct devlink_region_get_req_dump {
	struct {
		__u32 bus_name_len;
		__u32 dev_name_len;
	} _present;

	char *bus_name;
	char *dev_name;
};

static inline struct devlink_region_get_req_dump *
devlink_region_get_req_dump_alloc(void)
{
	return calloc(1, sizeof(struct devlink_region_get_req_dump));
}
void devlink_region_get_req_dump_free(struct devlink_region_get_req_dump *req);

static inline void
devlink_region_get_req_dump_set_bus_name(struct devlink_region_get_req_dump *req,
					 const char *bus_name)
{
	free(req->bus_name);
	req->_present.bus_name_len = strlen(bus_name);
	req->bus_name = malloc(req->_present.bus_name_len + 1);
	memcpy(req->bus_name, bus_name, req->_present.bus_name_len);
	req->bus_name[req->_present.bus_name_len] = 0;
}
static inline void
devlink_region_get_req_dump_set_dev_name(struct devlink_region_get_req_dump *req,
					 const char *dev_name)
{
	free(req->dev_name);
	req->_present.dev_name_len = strlen(dev_name);
	req->dev_name = malloc(req->_present.dev_name_len + 1);
	memcpy(req->dev_name, dev_name, req->_present.dev_name_len);
	req->dev_name[req->_present.dev_name_len] = 0;
}

struct devlink_region_get_list {
	struct devlink_region_get_list *next;
	struct devlink_region_get_rsp obj __attribute__ ((aligned (8)));
};

void devlink_region_get_list_free(struct devlink_region_get_list *rsp);

struct devlink_region_get_list *
devlink_region_get_dump(struct ynl_sock *ys,
			struct devlink_region_get_req_dump *req);

/* ============== DEVLINK_CMD_REGION_NEW ============== */
/* DEVLINK_CMD_REGION_NEW - do */
struct devlink_region_new_req {
	struct {
		__u32 bus_name_len;
		__u32 dev_name_len;
		__u32 port_index:1;
		__u32 region_name_len;
		__u32 region_snapshot_id:1;
	} _present;

	char *bus_name;
	char *dev_name;
	__u32 port_index;
	char *region_name;
	__u32 region_snapshot_id;
};

static inline struct devlink_region_new_req *devlink_region_new_req_alloc(void)
{
	return calloc(1, sizeof(struct devlink_region_new_req));
}
void devlink_region_new_req_free(struct devlink_region_new_req *req);

static inline void
devlink_region_new_req_set_bus_name(struct devlink_region_new_req *req,
				    const char *bus_name)
{
	free(req->bus_name);
	req->_present.bus_name_len = strlen(bus_name);
	req->bus_name = malloc(req->_present.bus_name_len + 1);
	memcpy(req->bus_name, bus_name, req->_present.bus_name_len);
	req->bus_name[req->_present.bus_name_len] = 0;
}
static inline void
devlink_region_new_req_set_dev_name(struct devlink_region_new_req *req,
				    const char *dev_name)
{
	free(req->dev_name);
	req->_present.dev_name_len = strlen(dev_name);
	req->dev_name = malloc(req->_present.dev_name_len + 1);
	memcpy(req->dev_name, dev_name, req->_present.dev_name_len);
	req->dev_name[req->_present.dev_name_len] = 0;
}
static inline void
devlink_region_new_req_set_port_index(struct devlink_region_new_req *req,
				      __u32 port_index)
{
	req->_present.port_index = 1;
	req->port_index = port_index;
}
static inline void
devlink_region_new_req_set_region_name(struct devlink_region_new_req *req,
				       const char *region_name)
{
	free(req->region_name);
	req->_present.region_name_len = strlen(region_name);
	req->region_name = malloc(req->_present.region_name_len + 1);
	memcpy(req->region_name, region_name, req->_present.region_name_len);
	req->region_name[req->_present.region_name_len] = 0;
}
static inline void
devlink_region_new_req_set_region_snapshot_id(struct devlink_region_new_req *req,
					      __u32 region_snapshot_id)
{
	req->_present.region_snapshot_id = 1;
	req->region_snapshot_id = region_snapshot_id;
}

struct devlink_region_new_rsp {
	struct {
		__u32 bus_name_len;
		__u32 dev_name_len;
		__u32 port_index:1;
		__u32 region_name_len;
		__u32 region_snapshot_id:1;
	} _present;

	char *bus_name;
	char *dev_name;
	__u32 port_index;
	char *region_name;
	__u32 region_snapshot_id;
};

void devlink_region_new_rsp_free(struct devlink_region_new_rsp *rsp);

/*
 * Create region snapshot.
 */
struct devlink_region_new_rsp *
devlink_region_new(struct ynl_sock *ys, struct devlink_region_new_req *req);

/* ============== DEVLINK_CMD_REGION_DEL ============== */
/* DEVLINK_CMD_REGION_DEL - do */
struct devlink_region_del_req {
	struct {
		__u32 bus_name_len;
		__u32 dev_name_len;
		__u32 port_index:1;
		__u32 region_name_len;
		__u32 region_snapshot_id:1;
	} _present;

	char *bus_name;
	char *dev_name;
	__u32 port_index;
	char *region_name;
	__u32 region_snapshot_id;
};

static inline struct devlink_region_del_req *devlink_region_del_req_alloc(void)
{
	return calloc(1, sizeof(struct devlink_region_del_req));
}
void devlink_region_del_req_free(struct devlink_region_del_req *req);

static inline void
devlink_region_del_req_set_bus_name(struct devlink_region_del_req *req,
				    const char *bus_name)
{
	free(req->bus_name);
	req->_present.bus_name_len = strlen(bus_name);
	req->bus_name = malloc(req->_present.bus_name_len + 1);
	memcpy(req->bus_name, bus_name, req->_present.bus_name_len);
	req->bus_name[req->_present.bus_name_len] = 0;
}
static inline void
devlink_region_del_req_set_dev_name(struct devlink_region_del_req *req,
				    const char *dev_name)
{
	free(req->dev_name);
	req->_present.dev_name_len = strlen(dev_name);
	req->dev_name = malloc(req->_present.dev_name_len + 1);
	memcpy(req->dev_name, dev_name, req->_present.dev_name_len);
	req->dev_name[req->_present.dev_name_len] = 0;
}
static inline void
devlink_region_del_req_set_port_index(struct devlink_region_del_req *req,
				      __u32 port_index)
{
	req->_present.port_index = 1;
	req->port_index = port_index;
}
static inline void
devlink_region_del_req_set_region_name(struct devlink_region_del_req *req,
				       const char *region_name)
{
	free(req->region_name);
	req->_present.region_name_len = strlen(region_name);
	req->region_name = malloc(req->_present.region_name_len + 1);
	memcpy(req->region_name, region_name, req->_present.region_name_len);
	req->region_name[req->_present.region_name_len] = 0;
}
static inline void
devlink_region_del_req_set_region_snapshot_id(struct devlink_region_del_req *req,
					      __u32 region_snapshot_id)
{
	req->_present.region_snapshot_id = 1;
	req->region_snapshot_id = region_snapshot_id;
}

/*
 * Delete region snapshot.
 */
int devlink_region_del(struct ynl_sock *ys, struct devlink_region_del_req *req);

/* ============== DEVLINK_CMD_REGION_READ ============== */
/* DEVLINK_CMD_REGION_READ - dump */
struct devlink_region_read_req_dump {
	struct {
		__u32 bus_name_len;
		__u32 dev_name_len;
		__u32 port_index:1;
		__u32 region_name_len;
		__u32 region_snapshot_id:1;
		__u32 region_direct:1;
		__u32 region_chunk_addr:1;
		__u32 region_chunk_len:1;
	} _present;

	char *bus_name;
	char *dev_name;
	__u32 port_index;
	char *region_name;
	__u32 region_snapshot_id;
	__u64 region_chunk_addr;
	__u64 region_chunk_len;
};

static inline struct devlink_region_read_req_dump *
devlink_region_read_req_dump_alloc(void)
{
	return calloc(1, sizeof(struct devlink_region_read_req_dump));
}
void
devlink_region_read_req_dump_free(struct devlink_region_read_req_dump *req);

static inline void
devlink_region_read_req_dump_set_bus_name(struct devlink_region_read_req_dump *req,
					  const char *bus_name)
{
	free(req->bus_name);
	req->_present.bus_name_len = strlen(bus_name);
	req->bus_name = malloc(req->_present.bus_name_len + 1);
	memcpy(req->bus_name, bus_name, req->_present.bus_name_len);
	req->bus_name[req->_present.bus_name_len] = 0;
}
static inline void
devlink_region_read_req_dump_set_dev_name(struct devlink_region_read_req_dump *req,
					  const char *dev_name)
{
	free(req->dev_name);
	req->_present.dev_name_len = strlen(dev_name);
	req->dev_name = malloc(req->_present.dev_name_len + 1);
	memcpy(req->dev_name, dev_name, req->_present.dev_name_len);
	req->dev_name[req->_present.dev_name_len] = 0;
}
static inline void
devlink_region_read_req_dump_set_port_index(struct devlink_region_read_req_dump *req,
					    __u32 port_index)
{
	req->_present.port_index = 1;
	req->port_index = port_index;
}
static inline void
devlink_region_read_req_dump_set_region_name(struct devlink_region_read_req_dump *req,
					     const char *region_name)
{
	free(req->region_name);
	req->_present.region_name_len = strlen(region_name);
	req->region_name = malloc(req->_present.region_name_len + 1);
	memcpy(req->region_name, region_name, req->_present.region_name_len);
	req->region_name[req->_present.region_name_len] = 0;
}
static inline void
devlink_region_read_req_dump_set_region_snapshot_id(struct devlink_region_read_req_dump *req,
						    __u32 region_snapshot_id)
{
	req->_present.region_snapshot_id = 1;
	req->region_snapshot_id = region_snapshot_id;
}
static inline void
devlink_region_read_req_dump_set_region_direct(struct devlink_region_read_req_dump *req)
{
	req->_present.region_direct = 1;
}
static inline void
devlink_region_read_req_dump_set_region_chunk_addr(struct devlink_region_read_req_dump *req,
						   __u64 region_chunk_addr)
{
	req->_present.region_chunk_addr = 1;
	req->region_chunk_addr = region_chunk_addr;
}
static inline void
devlink_region_read_req_dump_set_region_chunk_len(struct devlink_region_read_req_dump *req,
						  __u64 region_chunk_len)
{
	req->_present.region_chunk_len = 1;
	req->region_chunk_len = region_chunk_len;
}

struct devlink_region_read_rsp_dump {
	struct {
		__u32 bus_name_len;
		__u32 dev_name_len;
		__u32 port_index:1;
		__u32 region_name_len;
	} _present;

	char *bus_name;
	char *dev_name;
	__u32 port_index;
	char *region_name;
};

struct devlink_region_read_rsp_list {
	struct devlink_region_read_rsp_list *next;
	struct devlink_region_read_rsp_dump obj __attribute__((aligned(8)));
};

void
devlink_region_read_rsp_list_free(struct devlink_region_read_rsp_list *rsp);

struct devlink_region_read_rsp_list *
devlink_region_read_dump(struct ynl_sock *ys,
			 struct devlink_region_read_req_dump *req);

/* ============== DEVLINK_CMD_PORT_PARAM_GET ============== */
/* DEVLINK_CMD_PORT_PARAM_GET - do */
struct devlink_port_param_get_req {
	struct {
		__u32 bus_name_len;
		__u32 dev_name_len;
		__u32 port_index:1;
	} _present;

	char *bus_name;
	char *dev_name;
	__u32 port_index;
};

static inline struct devlink_port_param_get_req *
devlink_port_param_get_req_alloc(void)
{
	return calloc(1, sizeof(struct devlink_port_param_get_req));
}
void devlink_port_param_get_req_free(struct devlink_port_param_get_req *req);

static inline void
devlink_port_param_get_req_set_bus_name(struct devlink_port_param_get_req *req,
					const char *bus_name)
{
	free(req->bus_name);
	req->_present.bus_name_len = strlen(bus_name);
	req->bus_name = malloc(req->_present.bus_name_len + 1);
	memcpy(req->bus_name, bus_name, req->_present.bus_name_len);
	req->bus_name[req->_present.bus_name_len] = 0;
}
static inline void
devlink_port_param_get_req_set_dev_name(struct devlink_port_param_get_req *req,
					const char *dev_name)
{
	free(req->dev_name);
	req->_present.dev_name_len = strlen(dev_name);
	req->dev_name = malloc(req->_present.dev_name_len + 1);
	memcpy(req->dev_name, dev_name, req->_present.dev_name_len);
	req->dev_name[req->_present.dev_name_len] = 0;
}
static inline void
devlink_port_param_get_req_set_port_index(struct devlink_port_param_get_req *req,
					  __u32 port_index)
{
	req->_present.port_index = 1;
	req->port_index = port_index;
}

struct devlink_port_param_get_rsp {
	struct {
		__u32 bus_name_len;
		__u32 dev_name_len;
		__u32 port_index:1;
	} _present;

	char *bus_name;
	char *dev_name;
	__u32 port_index;
};

void devlink_port_param_get_rsp_free(struct devlink_port_param_get_rsp *rsp);

/*
 * Get port param instances.
 */
struct devlink_port_param_get_rsp *
devlink_port_param_get(struct ynl_sock *ys,
		       struct devlink_port_param_get_req *req);

/* DEVLINK_CMD_PORT_PARAM_GET - dump */
struct devlink_port_param_get_list {
	struct devlink_port_param_get_list *next;
	struct devlink_port_param_get_rsp obj __attribute__((aligned(8)));
};

void devlink_port_param_get_list_free(struct devlink_port_param_get_list *rsp);

struct devlink_port_param_get_list *
devlink_port_param_get_dump(struct ynl_sock *ys);

/* ============== DEVLINK_CMD_PORT_PARAM_SET ============== */
/* DEVLINK_CMD_PORT_PARAM_SET - do */
struct devlink_port_param_set_req {
	struct {
		__u32 bus_name_len;
		__u32 dev_name_len;
		__u32 port_index:1;
	} _present;

	char *bus_name;
	char *dev_name;
	__u32 port_index;
};

static inline struct devlink_port_param_set_req *
devlink_port_param_set_req_alloc(void)
{
	return calloc(1, sizeof(struct devlink_port_param_set_req));
}
void devlink_port_param_set_req_free(struct devlink_port_param_set_req *req);

static inline void
devlink_port_param_set_req_set_bus_name(struct devlink_port_param_set_req *req,
					const char *bus_name)
{
	free(req->bus_name);
	req->_present.bus_name_len = strlen(bus_name);
	req->bus_name = malloc(req->_present.bus_name_len + 1);
	memcpy(req->bus_name, bus_name, req->_present.bus_name_len);
	req->bus_name[req->_present.bus_name_len] = 0;
}
static inline void
devlink_port_param_set_req_set_dev_name(struct devlink_port_param_set_req *req,
					const char *dev_name)
{
	free(req->dev_name);
	req->_present.dev_name_len = strlen(dev_name);
	req->dev_name = malloc(req->_present.dev_name_len + 1);
	memcpy(req->dev_name, dev_name, req->_present.dev_name_len);
	req->dev_name[req->_present.dev_name_len] = 0;
}
static inline void
devlink_port_param_set_req_set_port_index(struct devlink_port_param_set_req *req,
					  __u32 port_index)
{
	req->_present.port_index = 1;
	req->port_index = port_index;
}

/*
 * Set port param instances.
 */
int devlink_port_param_set(struct ynl_sock *ys,
			   struct devlink_port_param_set_req *req);

/* ============== DEVLINK_CMD_INFO_GET ============== */
/* DEVLINK_CMD_INFO_GET - do */
struct devlink_info_get_req {
	struct {
		__u32 bus_name_len;
		__u32 dev_name_len;
	} _present;

	char *bus_name;
	char *dev_name;
};

static inline struct devlink_info_get_req *devlink_info_get_req_alloc(void)
{
	return calloc(1, sizeof(struct devlink_info_get_req));
}
void devlink_info_get_req_free(struct devlink_info_get_req *req);

static inline void
devlink_info_get_req_set_bus_name(struct devlink_info_get_req *req,
				  const char *bus_name)
{
	free(req->bus_name);
	req->_present.bus_name_len = strlen(bus_name);
	req->bus_name = malloc(req->_present.bus_name_len + 1);
	memcpy(req->bus_name, bus_name, req->_present.bus_name_len);
	req->bus_name[req->_present.bus_name_len] = 0;
}
static inline void
devlink_info_get_req_set_dev_name(struct devlink_info_get_req *req,
				  const char *dev_name)
{
	free(req->dev_name);
	req->_present.dev_name_len = strlen(dev_name);
	req->dev_name = malloc(req->_present.dev_name_len + 1);
	memcpy(req->dev_name, dev_name, req->_present.dev_name_len);
	req->dev_name[req->_present.dev_name_len] = 0;
}

struct devlink_info_get_rsp {
	struct {
		__u32 bus_name_len;
		__u32 dev_name_len;
		__u32 info_driver_name_len;
		__u32 info_serial_number_len;
	} _present;

	char *bus_name;
	char *dev_name;
	char *info_driver_name;
	char *info_serial_number;
	unsigned int n_info_version_fixed;
	struct devlink_dl_info_version *info_version_fixed;
	unsigned int n_info_version_running;
	struct devlink_dl_info_version *info_version_running;
	unsigned int n_info_version_stored;
	struct devlink_dl_info_version *info_version_stored;
};

void devlink_info_get_rsp_free(struct devlink_info_get_rsp *rsp);

/*
 * Get device information, like driver name, hardware and firmware versions etc.
 */
struct devlink_info_get_rsp *
devlink_info_get(struct ynl_sock *ys, struct devlink_info_get_req *req);

/* DEVLINK_CMD_INFO_GET - dump */
struct devlink_info_get_list {
	struct devlink_info_get_list *next;
	struct devlink_info_get_rsp obj __attribute__ ((aligned (8)));
};

void devlink_info_get_list_free(struct devlink_info_get_list *rsp);

struct devlink_info_get_list *devlink_info_get_dump(struct ynl_sock *ys);

/* ============== DEVLINK_CMD_HEALTH_REPORTER_GET ============== */
/* DEVLINK_CMD_HEALTH_REPORTER_GET - do */
struct devlink_health_reporter_get_req {
	struct {
		__u32 bus_name_len;
		__u32 dev_name_len;
		__u32 port_index:1;
		__u32 health_reporter_name_len;
	} _present;

	char *bus_name;
	char *dev_name;
	__u32 port_index;
	char *health_reporter_name;
};

static inline struct devlink_health_reporter_get_req *
devlink_health_reporter_get_req_alloc(void)
{
	return calloc(1, sizeof(struct devlink_health_reporter_get_req));
}
void
devlink_health_reporter_get_req_free(struct devlink_health_reporter_get_req *req);

static inline void
devlink_health_reporter_get_req_set_bus_name(struct devlink_health_reporter_get_req *req,
					     const char *bus_name)
{
	free(req->bus_name);
	req->_present.bus_name_len = strlen(bus_name);
	req->bus_name = malloc(req->_present.bus_name_len + 1);
	memcpy(req->bus_name, bus_name, req->_present.bus_name_len);
	req->bus_name[req->_present.bus_name_len] = 0;
}
static inline void
devlink_health_reporter_get_req_set_dev_name(struct devlink_health_reporter_get_req *req,
					     const char *dev_name)
{
	free(req->dev_name);
	req->_present.dev_name_len = strlen(dev_name);
	req->dev_name = malloc(req->_present.dev_name_len + 1);
	memcpy(req->dev_name, dev_name, req->_present.dev_name_len);
	req->dev_name[req->_present.dev_name_len] = 0;
}
static inline void
devlink_health_reporter_get_req_set_port_index(struct devlink_health_reporter_get_req *req,
					       __u32 port_index)
{
	req->_present.port_index = 1;
	req->port_index = port_index;
}
static inline void
devlink_health_reporter_get_req_set_health_reporter_name(struct devlink_health_reporter_get_req *req,
							 const char *health_reporter_name)
{
	free(req->health_reporter_name);
	req->_present.health_reporter_name_len = strlen(health_reporter_name);
	req->health_reporter_name = malloc(req->_present.health_reporter_name_len + 1);
	memcpy(req->health_reporter_name, health_reporter_name, req->_present.health_reporter_name_len);
	req->health_reporter_name[req->_present.health_reporter_name_len] = 0;
}

struct devlink_health_reporter_get_rsp {
	struct {
		__u32 bus_name_len;
		__u32 dev_name_len;
		__u32 port_index:1;
		__u32 health_reporter_name_len;
	} _present;

	char *bus_name;
	char *dev_name;
	__u32 port_index;
	char *health_reporter_name;
};

void
devlink_health_reporter_get_rsp_free(struct devlink_health_reporter_get_rsp *rsp);

/*
 * Get health reporter instances.
 */
struct devlink_health_reporter_get_rsp *
devlink_health_reporter_get(struct ynl_sock *ys,
			    struct devlink_health_reporter_get_req *req);

/* DEVLINK_CMD_HEALTH_REPORTER_GET - dump */
struct devlink_health_reporter_get_req_dump {
	struct {
		__u32 bus_name_len;
		__u32 dev_name_len;
		__u32 port_index:1;
	} _present;

	char *bus_name;
	char *dev_name;
	__u32 port_index;
};

static inline struct devlink_health_reporter_get_req_dump *
devlink_health_reporter_get_req_dump_alloc(void)
{
	return calloc(1, sizeof(struct devlink_health_reporter_get_req_dump));
}
void
devlink_health_reporter_get_req_dump_free(struct devlink_health_reporter_get_req_dump *req);

static inline void
devlink_health_reporter_get_req_dump_set_bus_name(struct devlink_health_reporter_get_req_dump *req,
						  const char *bus_name)
{
	free(req->bus_name);
	req->_present.bus_name_len = strlen(bus_name);
	req->bus_name = malloc(req->_present.bus_name_len + 1);
	memcpy(req->bus_name, bus_name, req->_present.bus_name_len);
	req->bus_name[req->_present.bus_name_len] = 0;
}
static inline void
devlink_health_reporter_get_req_dump_set_dev_name(struct devlink_health_reporter_get_req_dump *req,
						  const char *dev_name)
{
	free(req->dev_name);
	req->_present.dev_name_len = strlen(dev_name);
	req->dev_name = malloc(req->_present.dev_name_len + 1);
	memcpy(req->dev_name, dev_name, req->_present.dev_name_len);
	req->dev_name[req->_present.dev_name_len] = 0;
}
static inline void
devlink_health_reporter_get_req_dump_set_port_index(struct devlink_health_reporter_get_req_dump *req,
						    __u32 port_index)
{
	req->_present.port_index = 1;
	req->port_index = port_index;
}

<<<<<<< HEAD
struct devlink_param_get_list {
	struct devlink_param_get_list *next;
	struct devlink_param_get_rsp obj __attribute__((aligned(8)));
=======
struct devlink_health_reporter_get_list {
	struct devlink_health_reporter_get_list *next;
	struct devlink_health_reporter_get_rsp obj __attribute__ ((aligned (8)));
>>>>>>> cebe7306
};

void
devlink_health_reporter_get_list_free(struct devlink_health_reporter_get_list *rsp);

struct devlink_health_reporter_get_list *
devlink_health_reporter_get_dump(struct ynl_sock *ys,
				 struct devlink_health_reporter_get_req_dump *req);

/* ============== DEVLINK_CMD_HEALTH_REPORTER_SET ============== */
/* DEVLINK_CMD_HEALTH_REPORTER_SET - do */
struct devlink_health_reporter_set_req {
	struct {
		__u32 bus_name_len;
		__u32 dev_name_len;
		__u32 port_index:1;
		__u32 health_reporter_name_len;
		__u32 health_reporter_graceful_period:1;
		__u32 health_reporter_auto_recover:1;
		__u32 health_reporter_auto_dump:1;
	} _present;

	char *bus_name;
	char *dev_name;
	__u32 port_index;
	char *health_reporter_name;
	__u64 health_reporter_graceful_period;
	__u8 health_reporter_auto_recover;
	__u8 health_reporter_auto_dump;
};

static inline struct devlink_health_reporter_set_req *
devlink_health_reporter_set_req_alloc(void)
{
	return calloc(1, sizeof(struct devlink_health_reporter_set_req));
}
void
devlink_health_reporter_set_req_free(struct devlink_health_reporter_set_req *req);

static inline void
devlink_health_reporter_set_req_set_bus_name(struct devlink_health_reporter_set_req *req,
					     const char *bus_name)
{
	free(req->bus_name);
	req->_present.bus_name_len = strlen(bus_name);
	req->bus_name = malloc(req->_present.bus_name_len + 1);
	memcpy(req->bus_name, bus_name, req->_present.bus_name_len);
	req->bus_name[req->_present.bus_name_len] = 0;
}
static inline void
devlink_health_reporter_set_req_set_dev_name(struct devlink_health_reporter_set_req *req,
					     const char *dev_name)
{
	free(req->dev_name);
	req->_present.dev_name_len = strlen(dev_name);
	req->dev_name = malloc(req->_present.dev_name_len + 1);
	memcpy(req->dev_name, dev_name, req->_present.dev_name_len);
	req->dev_name[req->_present.dev_name_len] = 0;
}
static inline void
devlink_health_reporter_set_req_set_port_index(struct devlink_health_reporter_set_req *req,
					       __u32 port_index)
{
	req->_present.port_index = 1;
	req->port_index = port_index;
}
static inline void
devlink_health_reporter_set_req_set_health_reporter_name(struct devlink_health_reporter_set_req *req,
							 const char *health_reporter_name)
{
	free(req->health_reporter_name);
	req->_present.health_reporter_name_len = strlen(health_reporter_name);
	req->health_reporter_name = malloc(req->_present.health_reporter_name_len + 1);
	memcpy(req->health_reporter_name, health_reporter_name, req->_present.health_reporter_name_len);
	req->health_reporter_name[req->_present.health_reporter_name_len] = 0;
}
static inline void
devlink_health_reporter_set_req_set_health_reporter_graceful_period(struct devlink_health_reporter_set_req *req,
								    __u64 health_reporter_graceful_period)
{
	req->_present.health_reporter_graceful_period = 1;
	req->health_reporter_graceful_period = health_reporter_graceful_period;
}
static inline void
devlink_health_reporter_set_req_set_health_reporter_auto_recover(struct devlink_health_reporter_set_req *req,
								 __u8 health_reporter_auto_recover)
{
	req->_present.health_reporter_auto_recover = 1;
	req->health_reporter_auto_recover = health_reporter_auto_recover;
}
static inline void
devlink_health_reporter_set_req_set_health_reporter_auto_dump(struct devlink_health_reporter_set_req *req,
							      __u8 health_reporter_auto_dump)
{
	req->_present.health_reporter_auto_dump = 1;
	req->health_reporter_auto_dump = health_reporter_auto_dump;
}

/*
 * Set health reporter instances.
 */
int devlink_health_reporter_set(struct ynl_sock *ys,
				struct devlink_health_reporter_set_req *req);

/* ============== DEVLINK_CMD_HEALTH_REPORTER_RECOVER ============== */
/* DEVLINK_CMD_HEALTH_REPORTER_RECOVER - do */
struct devlink_health_reporter_recover_req {
	struct {
		__u32 bus_name_len;
		__u32 dev_name_len;
		__u32 port_index:1;
		__u32 health_reporter_name_len;
	} _present;

	char *bus_name;
	char *dev_name;
	__u32 port_index;
	char *health_reporter_name;
};

static inline struct devlink_health_reporter_recover_req *
devlink_health_reporter_recover_req_alloc(void)
{
	return calloc(1, sizeof(struct devlink_health_reporter_recover_req));
}
void
devlink_health_reporter_recover_req_free(struct devlink_health_reporter_recover_req *req);

static inline void
devlink_health_reporter_recover_req_set_bus_name(struct devlink_health_reporter_recover_req *req,
						 const char *bus_name)
{
	free(req->bus_name);
	req->_present.bus_name_len = strlen(bus_name);
	req->bus_name = malloc(req->_present.bus_name_len + 1);
	memcpy(req->bus_name, bus_name, req->_present.bus_name_len);
	req->bus_name[req->_present.bus_name_len] = 0;
}
static inline void
devlink_health_reporter_recover_req_set_dev_name(struct devlink_health_reporter_recover_req *req,
						 const char *dev_name)
{
	free(req->dev_name);
	req->_present.dev_name_len = strlen(dev_name);
	req->dev_name = malloc(req->_present.dev_name_len + 1);
	memcpy(req->dev_name, dev_name, req->_present.dev_name_len);
	req->dev_name[req->_present.dev_name_len] = 0;
}
static inline void
devlink_health_reporter_recover_req_set_port_index(struct devlink_health_reporter_recover_req *req,
						   __u32 port_index)
{
	req->_present.port_index = 1;
	req->port_index = port_index;
}
static inline void
devlink_health_reporter_recover_req_set_health_reporter_name(struct devlink_health_reporter_recover_req *req,
							     const char *health_reporter_name)
{
	free(req->health_reporter_name);
	req->_present.health_reporter_name_len = strlen(health_reporter_name);
	req->health_reporter_name = malloc(req->_present.health_reporter_name_len + 1);
	memcpy(req->health_reporter_name, health_reporter_name, req->_present.health_reporter_name_len);
	req->health_reporter_name[req->_present.health_reporter_name_len] = 0;
}

<<<<<<< HEAD
struct devlink_region_get_list {
	struct devlink_region_get_list *next;
	struct devlink_region_get_rsp obj __attribute__((aligned(8)));
};

void devlink_region_get_list_free(struct devlink_region_get_list *rsp);

struct devlink_region_get_list *
devlink_region_get_dump(struct ynl_sock *ys,
			struct devlink_region_get_req_dump *req);
=======
/*
 * Recover health reporter instances.
 */
int devlink_health_reporter_recover(struct ynl_sock *ys,
				    struct devlink_health_reporter_recover_req *req);
>>>>>>> cebe7306

/* ============== DEVLINK_CMD_HEALTH_REPORTER_DIAGNOSE ============== */
/* DEVLINK_CMD_HEALTH_REPORTER_DIAGNOSE - do */
struct devlink_health_reporter_diagnose_req {
	struct {
		__u32 bus_name_len;
		__u32 dev_name_len;
		__u32 port_index:1;
		__u32 health_reporter_name_len;
	} _present;

	char *bus_name;
	char *dev_name;
	__u32 port_index;
	char *health_reporter_name;
};

static inline struct devlink_health_reporter_diagnose_req *
devlink_health_reporter_diagnose_req_alloc(void)
{
	return calloc(1, sizeof(struct devlink_health_reporter_diagnose_req));
}
void
devlink_health_reporter_diagnose_req_free(struct devlink_health_reporter_diagnose_req *req);

static inline void
devlink_health_reporter_diagnose_req_set_bus_name(struct devlink_health_reporter_diagnose_req *req,
						  const char *bus_name)
{
	free(req->bus_name);
	req->_present.bus_name_len = strlen(bus_name);
	req->bus_name = malloc(req->_present.bus_name_len + 1);
	memcpy(req->bus_name, bus_name, req->_present.bus_name_len);
	req->bus_name[req->_present.bus_name_len] = 0;
}
static inline void
devlink_health_reporter_diagnose_req_set_dev_name(struct devlink_health_reporter_diagnose_req *req,
						  const char *dev_name)
{
	free(req->dev_name);
	req->_present.dev_name_len = strlen(dev_name);
	req->dev_name = malloc(req->_present.dev_name_len + 1);
	memcpy(req->dev_name, dev_name, req->_present.dev_name_len);
	req->dev_name[req->_present.dev_name_len] = 0;
}
static inline void
devlink_health_reporter_diagnose_req_set_port_index(struct devlink_health_reporter_diagnose_req *req,
						    __u32 port_index)
{
	req->_present.port_index = 1;
	req->port_index = port_index;
}
static inline void
devlink_health_reporter_diagnose_req_set_health_reporter_name(struct devlink_health_reporter_diagnose_req *req,
							      const char *health_reporter_name)
{
	free(req->health_reporter_name);
	req->_present.health_reporter_name_len = strlen(health_reporter_name);
	req->health_reporter_name = malloc(req->_present.health_reporter_name_len + 1);
	memcpy(req->health_reporter_name, health_reporter_name, req->_present.health_reporter_name_len);
	req->health_reporter_name[req->_present.health_reporter_name_len] = 0;
}

/*
 * Diagnose health reporter instances.
 */
<<<<<<< HEAD
struct devlink_info_get_rsp *
devlink_info_get(struct ynl_sock *ys, struct devlink_info_get_req *req);

/* DEVLINK_CMD_INFO_GET - dump */
struct devlink_info_get_list {
	struct devlink_info_get_list *next;
	struct devlink_info_get_rsp obj __attribute__((aligned(8)));
};

void devlink_info_get_list_free(struct devlink_info_get_list *rsp);

struct devlink_info_get_list *devlink_info_get_dump(struct ynl_sock *ys);
=======
int devlink_health_reporter_diagnose(struct ynl_sock *ys,
				     struct devlink_health_reporter_diagnose_req *req);
>>>>>>> cebe7306

/* ============== DEVLINK_CMD_HEALTH_REPORTER_DUMP_GET ============== */
/* DEVLINK_CMD_HEALTH_REPORTER_DUMP_GET - dump */
struct devlink_health_reporter_dump_get_req_dump {
	struct {
		__u32 bus_name_len;
		__u32 dev_name_len;
		__u32 port_index:1;
		__u32 health_reporter_name_len;
	} _present;

	char *bus_name;
	char *dev_name;
	__u32 port_index;
	char *health_reporter_name;
};

static inline struct devlink_health_reporter_dump_get_req_dump *
devlink_health_reporter_dump_get_req_dump_alloc(void)
{
	return calloc(1, sizeof(struct devlink_health_reporter_dump_get_req_dump));
}
void
devlink_health_reporter_dump_get_req_dump_free(struct devlink_health_reporter_dump_get_req_dump *req);

static inline void
devlink_health_reporter_dump_get_req_dump_set_bus_name(struct devlink_health_reporter_dump_get_req_dump *req,
						       const char *bus_name)
{
	free(req->bus_name);
	req->_present.bus_name_len = strlen(bus_name);
	req->bus_name = malloc(req->_present.bus_name_len + 1);
	memcpy(req->bus_name, bus_name, req->_present.bus_name_len);
	req->bus_name[req->_present.bus_name_len] = 0;
}
static inline void
devlink_health_reporter_dump_get_req_dump_set_dev_name(struct devlink_health_reporter_dump_get_req_dump *req,
						       const char *dev_name)
{
	free(req->dev_name);
	req->_present.dev_name_len = strlen(dev_name);
	req->dev_name = malloc(req->_present.dev_name_len + 1);
	memcpy(req->dev_name, dev_name, req->_present.dev_name_len);
	req->dev_name[req->_present.dev_name_len] = 0;
}
static inline void
devlink_health_reporter_dump_get_req_dump_set_port_index(struct devlink_health_reporter_dump_get_req_dump *req,
							 __u32 port_index)
{
	req->_present.port_index = 1;
	req->port_index = port_index;
}
static inline void
devlink_health_reporter_dump_get_req_dump_set_health_reporter_name(struct devlink_health_reporter_dump_get_req_dump *req,
								   const char *health_reporter_name)
{
	free(req->health_reporter_name);
	req->_present.health_reporter_name_len = strlen(health_reporter_name);
	req->health_reporter_name = malloc(req->_present.health_reporter_name_len + 1);
	memcpy(req->health_reporter_name, health_reporter_name, req->_present.health_reporter_name_len);
	req->health_reporter_name[req->_present.health_reporter_name_len] = 0;
}

struct devlink_health_reporter_dump_get_rsp_dump {
	struct {
		__u32 fmsg:1;
	} _present;

	struct devlink_dl_fmsg fmsg;
};

struct devlink_health_reporter_dump_get_rsp_list {
	struct devlink_health_reporter_dump_get_rsp_list *next;
	struct devlink_health_reporter_dump_get_rsp_dump obj __attribute__((aligned(8)));
};

void
devlink_health_reporter_dump_get_rsp_list_free(struct devlink_health_reporter_dump_get_rsp_list *rsp);

struct devlink_health_reporter_dump_get_rsp_list *
devlink_health_reporter_dump_get_dump(struct ynl_sock *ys,
				      struct devlink_health_reporter_dump_get_req_dump *req);

/* ============== DEVLINK_CMD_HEALTH_REPORTER_DUMP_CLEAR ============== */
/* DEVLINK_CMD_HEALTH_REPORTER_DUMP_CLEAR - do */
struct devlink_health_reporter_dump_clear_req {
	struct {
		__u32 bus_name_len;
		__u32 dev_name_len;
		__u32 port_index:1;
		__u32 health_reporter_name_len;
	} _present;

	char *bus_name;
	char *dev_name;
	__u32 port_index;
	char *health_reporter_name;
};

static inline struct devlink_health_reporter_dump_clear_req *
devlink_health_reporter_dump_clear_req_alloc(void)
{
	return calloc(1, sizeof(struct devlink_health_reporter_dump_clear_req));
}
void
devlink_health_reporter_dump_clear_req_free(struct devlink_health_reporter_dump_clear_req *req);

static inline void
devlink_health_reporter_dump_clear_req_set_bus_name(struct devlink_health_reporter_dump_clear_req *req,
						    const char *bus_name)
{
	free(req->bus_name);
	req->_present.bus_name_len = strlen(bus_name);
	req->bus_name = malloc(req->_present.bus_name_len + 1);
	memcpy(req->bus_name, bus_name, req->_present.bus_name_len);
	req->bus_name[req->_present.bus_name_len] = 0;
}
static inline void
devlink_health_reporter_dump_clear_req_set_dev_name(struct devlink_health_reporter_dump_clear_req *req,
						    const char *dev_name)
{
	free(req->dev_name);
	req->_present.dev_name_len = strlen(dev_name);
	req->dev_name = malloc(req->_present.dev_name_len + 1);
	memcpy(req->dev_name, dev_name, req->_present.dev_name_len);
	req->dev_name[req->_present.dev_name_len] = 0;
}
static inline void
devlink_health_reporter_dump_clear_req_set_port_index(struct devlink_health_reporter_dump_clear_req *req,
						      __u32 port_index)
{
	req->_present.port_index = 1;
	req->port_index = port_index;
}
static inline void
devlink_health_reporter_dump_clear_req_set_health_reporter_name(struct devlink_health_reporter_dump_clear_req *req,
								const char *health_reporter_name)
{
	free(req->health_reporter_name);
	req->_present.health_reporter_name_len = strlen(health_reporter_name);
	req->health_reporter_name = malloc(req->_present.health_reporter_name_len + 1);
	memcpy(req->health_reporter_name, health_reporter_name, req->_present.health_reporter_name_len);
	req->health_reporter_name[req->_present.health_reporter_name_len] = 0;
}

/*
 * Clear dump of health reporter instances.
 */
int devlink_health_reporter_dump_clear(struct ynl_sock *ys,
				       struct devlink_health_reporter_dump_clear_req *req);

/* ============== DEVLINK_CMD_FLASH_UPDATE ============== */
/* DEVLINK_CMD_FLASH_UPDATE - do */
struct devlink_flash_update_req {
	struct {
		__u32 bus_name_len;
		__u32 dev_name_len;
		__u32 flash_update_file_name_len;
		__u32 flash_update_component_len;
		__u32 flash_update_overwrite_mask:1;
	} _present;

	char *bus_name;
	char *dev_name;
	char *flash_update_file_name;
	char *flash_update_component;
	struct nla_bitfield32 flash_update_overwrite_mask;
};

static inline struct devlink_flash_update_req *
devlink_flash_update_req_alloc(void)
{
	return calloc(1, sizeof(struct devlink_flash_update_req));
}
void devlink_flash_update_req_free(struct devlink_flash_update_req *req);

static inline void
devlink_flash_update_req_set_bus_name(struct devlink_flash_update_req *req,
				      const char *bus_name)
{
	free(req->bus_name);
	req->_present.bus_name_len = strlen(bus_name);
	req->bus_name = malloc(req->_present.bus_name_len + 1);
	memcpy(req->bus_name, bus_name, req->_present.bus_name_len);
	req->bus_name[req->_present.bus_name_len] = 0;
}
static inline void
devlink_flash_update_req_set_dev_name(struct devlink_flash_update_req *req,
				      const char *dev_name)
{
	free(req->dev_name);
	req->_present.dev_name_len = strlen(dev_name);
	req->dev_name = malloc(req->_present.dev_name_len + 1);
	memcpy(req->dev_name, dev_name, req->_present.dev_name_len);
	req->dev_name[req->_present.dev_name_len] = 0;
}
static inline void
devlink_flash_update_req_set_flash_update_file_name(struct devlink_flash_update_req *req,
						    const char *flash_update_file_name)
{
	free(req->flash_update_file_name);
	req->_present.flash_update_file_name_len = strlen(flash_update_file_name);
	req->flash_update_file_name = malloc(req->_present.flash_update_file_name_len + 1);
	memcpy(req->flash_update_file_name, flash_update_file_name, req->_present.flash_update_file_name_len);
	req->flash_update_file_name[req->_present.flash_update_file_name_len] = 0;
}
static inline void
devlink_flash_update_req_set_flash_update_component(struct devlink_flash_update_req *req,
						    const char *flash_update_component)
{
	free(req->flash_update_component);
	req->_present.flash_update_component_len = strlen(flash_update_component);
	req->flash_update_component = malloc(req->_present.flash_update_component_len + 1);
	memcpy(req->flash_update_component, flash_update_component, req->_present.flash_update_component_len);
	req->flash_update_component[req->_present.flash_update_component_len] = 0;
}
static inline void
devlink_flash_update_req_set_flash_update_overwrite_mask(struct devlink_flash_update_req *req,
							 struct nla_bitfield32 *flash_update_overwrite_mask)
{
	req->_present.flash_update_overwrite_mask = 1;
	memcpy(&req->flash_update_overwrite_mask, flash_update_overwrite_mask, sizeof(struct nla_bitfield32));
}

<<<<<<< HEAD
struct devlink_health_reporter_get_list {
	struct devlink_health_reporter_get_list *next;
	struct devlink_health_reporter_get_rsp obj __attribute__((aligned(8)));
};

void
devlink_health_reporter_get_list_free(struct devlink_health_reporter_get_list *rsp);

struct devlink_health_reporter_get_list *
devlink_health_reporter_get_dump(struct ynl_sock *ys,
				 struct devlink_health_reporter_get_req_dump *req);
=======
/*
 * Flash update devlink instances.
 */
int devlink_flash_update(struct ynl_sock *ys,
			 struct devlink_flash_update_req *req);
>>>>>>> cebe7306

/* ============== DEVLINK_CMD_TRAP_GET ============== */
/* DEVLINK_CMD_TRAP_GET - do */
struct devlink_trap_get_req {
	struct {
		__u32 bus_name_len;
		__u32 dev_name_len;
		__u32 trap_name_len;
	} _present;

	char *bus_name;
	char *dev_name;
	char *trap_name;
};

static inline struct devlink_trap_get_req *devlink_trap_get_req_alloc(void)
{
	return calloc(1, sizeof(struct devlink_trap_get_req));
}
void devlink_trap_get_req_free(struct devlink_trap_get_req *req);

static inline void
devlink_trap_get_req_set_bus_name(struct devlink_trap_get_req *req,
				  const char *bus_name)
{
	free(req->bus_name);
	req->_present.bus_name_len = strlen(bus_name);
	req->bus_name = malloc(req->_present.bus_name_len + 1);
	memcpy(req->bus_name, bus_name, req->_present.bus_name_len);
	req->bus_name[req->_present.bus_name_len] = 0;
}
static inline void
devlink_trap_get_req_set_dev_name(struct devlink_trap_get_req *req,
				  const char *dev_name)
{
	free(req->dev_name);
	req->_present.dev_name_len = strlen(dev_name);
	req->dev_name = malloc(req->_present.dev_name_len + 1);
	memcpy(req->dev_name, dev_name, req->_present.dev_name_len);
	req->dev_name[req->_present.dev_name_len] = 0;
}
static inline void
devlink_trap_get_req_set_trap_name(struct devlink_trap_get_req *req,
				   const char *trap_name)
{
	free(req->trap_name);
	req->_present.trap_name_len = strlen(trap_name);
	req->trap_name = malloc(req->_present.trap_name_len + 1);
	memcpy(req->trap_name, trap_name, req->_present.trap_name_len);
	req->trap_name[req->_present.trap_name_len] = 0;
}

struct devlink_trap_get_rsp {
	struct {
		__u32 bus_name_len;
		__u32 dev_name_len;
		__u32 trap_name_len;
	} _present;

	char *bus_name;
	char *dev_name;
	char *trap_name;
};

void devlink_trap_get_rsp_free(struct devlink_trap_get_rsp *rsp);

/*
 * Get trap instances.
 */
struct devlink_trap_get_rsp *
devlink_trap_get(struct ynl_sock *ys, struct devlink_trap_get_req *req);

/* DEVLINK_CMD_TRAP_GET - dump */
struct devlink_trap_get_req_dump {
	struct {
		__u32 bus_name_len;
		__u32 dev_name_len;
	} _present;

	char *bus_name;
	char *dev_name;
};

static inline struct devlink_trap_get_req_dump *
devlink_trap_get_req_dump_alloc(void)
{
	return calloc(1, sizeof(struct devlink_trap_get_req_dump));
}
void devlink_trap_get_req_dump_free(struct devlink_trap_get_req_dump *req);

static inline void
devlink_trap_get_req_dump_set_bus_name(struct devlink_trap_get_req_dump *req,
				       const char *bus_name)
{
	free(req->bus_name);
	req->_present.bus_name_len = strlen(bus_name);
	req->bus_name = malloc(req->_present.bus_name_len + 1);
	memcpy(req->bus_name, bus_name, req->_present.bus_name_len);
	req->bus_name[req->_present.bus_name_len] = 0;
}
static inline void
devlink_trap_get_req_dump_set_dev_name(struct devlink_trap_get_req_dump *req,
				       const char *dev_name)
{
	free(req->dev_name);
	req->_present.dev_name_len = strlen(dev_name);
	req->dev_name = malloc(req->_present.dev_name_len + 1);
	memcpy(req->dev_name, dev_name, req->_present.dev_name_len);
	req->dev_name[req->_present.dev_name_len] = 0;
}

struct devlink_trap_get_list {
	struct devlink_trap_get_list *next;
	struct devlink_trap_get_rsp obj __attribute__((aligned(8)));
};

void devlink_trap_get_list_free(struct devlink_trap_get_list *rsp);

struct devlink_trap_get_list *
devlink_trap_get_dump(struct ynl_sock *ys,
		      struct devlink_trap_get_req_dump *req);

/* ============== DEVLINK_CMD_TRAP_SET ============== */
/* DEVLINK_CMD_TRAP_SET - do */
struct devlink_trap_set_req {
	struct {
		__u32 bus_name_len;
		__u32 dev_name_len;
		__u32 trap_name_len;
		__u32 trap_action:1;
	} _present;

	char *bus_name;
	char *dev_name;
	char *trap_name;
	enum devlink_trap_action trap_action;
};

static inline struct devlink_trap_set_req *devlink_trap_set_req_alloc(void)
{
	return calloc(1, sizeof(struct devlink_trap_set_req));
}
void devlink_trap_set_req_free(struct devlink_trap_set_req *req);

static inline void
devlink_trap_set_req_set_bus_name(struct devlink_trap_set_req *req,
				  const char *bus_name)
{
	free(req->bus_name);
	req->_present.bus_name_len = strlen(bus_name);
	req->bus_name = malloc(req->_present.bus_name_len + 1);
	memcpy(req->bus_name, bus_name, req->_present.bus_name_len);
	req->bus_name[req->_present.bus_name_len] = 0;
}
static inline void
devlink_trap_set_req_set_dev_name(struct devlink_trap_set_req *req,
				  const char *dev_name)
{
	free(req->dev_name);
	req->_present.dev_name_len = strlen(dev_name);
	req->dev_name = malloc(req->_present.dev_name_len + 1);
	memcpy(req->dev_name, dev_name, req->_present.dev_name_len);
	req->dev_name[req->_present.dev_name_len] = 0;
}
static inline void
devlink_trap_set_req_set_trap_name(struct devlink_trap_set_req *req,
				   const char *trap_name)
{
	free(req->trap_name);
	req->_present.trap_name_len = strlen(trap_name);
	req->trap_name = malloc(req->_present.trap_name_len + 1);
	memcpy(req->trap_name, trap_name, req->_present.trap_name_len);
	req->trap_name[req->_present.trap_name_len] = 0;
}
static inline void
devlink_trap_set_req_set_trap_action(struct devlink_trap_set_req *req,
				     enum devlink_trap_action trap_action)
{
	req->_present.trap_action = 1;
	req->trap_action = trap_action;
}

/*
 * Set trap instances.
 */
int devlink_trap_set(struct ynl_sock *ys, struct devlink_trap_set_req *req);

/* ============== DEVLINK_CMD_TRAP_GROUP_GET ============== */
/* DEVLINK_CMD_TRAP_GROUP_GET - do */
struct devlink_trap_group_get_req {
	struct {
		__u32 bus_name_len;
		__u32 dev_name_len;
		__u32 trap_group_name_len;
	} _present;

	char *bus_name;
	char *dev_name;
	char *trap_group_name;
};

static inline struct devlink_trap_group_get_req *
devlink_trap_group_get_req_alloc(void)
{
	return calloc(1, sizeof(struct devlink_trap_group_get_req));
}
void devlink_trap_group_get_req_free(struct devlink_trap_group_get_req *req);

static inline void
devlink_trap_group_get_req_set_bus_name(struct devlink_trap_group_get_req *req,
					const char *bus_name)
{
	free(req->bus_name);
	req->_present.bus_name_len = strlen(bus_name);
	req->bus_name = malloc(req->_present.bus_name_len + 1);
	memcpy(req->bus_name, bus_name, req->_present.bus_name_len);
	req->bus_name[req->_present.bus_name_len] = 0;
}
static inline void
devlink_trap_group_get_req_set_dev_name(struct devlink_trap_group_get_req *req,
					const char *dev_name)
{
	free(req->dev_name);
	req->_present.dev_name_len = strlen(dev_name);
	req->dev_name = malloc(req->_present.dev_name_len + 1);
	memcpy(req->dev_name, dev_name, req->_present.dev_name_len);
	req->dev_name[req->_present.dev_name_len] = 0;
}
static inline void
devlink_trap_group_get_req_set_trap_group_name(struct devlink_trap_group_get_req *req,
					       const char *trap_group_name)
{
	free(req->trap_group_name);
	req->_present.trap_group_name_len = strlen(trap_group_name);
	req->trap_group_name = malloc(req->_present.trap_group_name_len + 1);
	memcpy(req->trap_group_name, trap_group_name, req->_present.trap_group_name_len);
	req->trap_group_name[req->_present.trap_group_name_len] = 0;
}

struct devlink_trap_group_get_rsp {
	struct {
		__u32 bus_name_len;
		__u32 dev_name_len;
		__u32 trap_group_name_len;
	} _present;

	char *bus_name;
	char *dev_name;
	char *trap_group_name;
};

void devlink_trap_group_get_rsp_free(struct devlink_trap_group_get_rsp *rsp);

/*
 * Get trap group instances.
 */
struct devlink_trap_group_get_rsp *
devlink_trap_group_get(struct ynl_sock *ys,
		       struct devlink_trap_group_get_req *req);

/* DEVLINK_CMD_TRAP_GROUP_GET - dump */
struct devlink_trap_group_get_req_dump {
	struct {
		__u32 bus_name_len;
		__u32 dev_name_len;
	} _present;

	char *bus_name;
	char *dev_name;
};

static inline struct devlink_trap_group_get_req_dump *
devlink_trap_group_get_req_dump_alloc(void)
{
	return calloc(1, sizeof(struct devlink_trap_group_get_req_dump));
}
void
devlink_trap_group_get_req_dump_free(struct devlink_trap_group_get_req_dump *req);

static inline void
devlink_trap_group_get_req_dump_set_bus_name(struct devlink_trap_group_get_req_dump *req,
					     const char *bus_name)
{
	free(req->bus_name);
	req->_present.bus_name_len = strlen(bus_name);
	req->bus_name = malloc(req->_present.bus_name_len + 1);
	memcpy(req->bus_name, bus_name, req->_present.bus_name_len);
	req->bus_name[req->_present.bus_name_len] = 0;
}
static inline void
devlink_trap_group_get_req_dump_set_dev_name(struct devlink_trap_group_get_req_dump *req,
					     const char *dev_name)
{
	free(req->dev_name);
	req->_present.dev_name_len = strlen(dev_name);
	req->dev_name = malloc(req->_present.dev_name_len + 1);
	memcpy(req->dev_name, dev_name, req->_present.dev_name_len);
	req->dev_name[req->_present.dev_name_len] = 0;
}

struct devlink_trap_group_get_list {
	struct devlink_trap_group_get_list *next;
	struct devlink_trap_group_get_rsp obj __attribute__((aligned(8)));
};

void devlink_trap_group_get_list_free(struct devlink_trap_group_get_list *rsp);

struct devlink_trap_group_get_list *
devlink_trap_group_get_dump(struct ynl_sock *ys,
			    struct devlink_trap_group_get_req_dump *req);

/* ============== DEVLINK_CMD_TRAP_GROUP_SET ============== */
/* DEVLINK_CMD_TRAP_GROUP_SET - do */
struct devlink_trap_group_set_req {
	struct {
		__u32 bus_name_len;
		__u32 dev_name_len;
		__u32 trap_group_name_len;
		__u32 trap_action:1;
		__u32 trap_policer_id:1;
	} _present;

	char *bus_name;
	char *dev_name;
	char *trap_group_name;
	enum devlink_trap_action trap_action;
	__u32 trap_policer_id;
};

static inline struct devlink_trap_group_set_req *
devlink_trap_group_set_req_alloc(void)
{
	return calloc(1, sizeof(struct devlink_trap_group_set_req));
}
void devlink_trap_group_set_req_free(struct devlink_trap_group_set_req *req);

static inline void
devlink_trap_group_set_req_set_bus_name(struct devlink_trap_group_set_req *req,
					const char *bus_name)
{
	free(req->bus_name);
	req->_present.bus_name_len = strlen(bus_name);
	req->bus_name = malloc(req->_present.bus_name_len + 1);
	memcpy(req->bus_name, bus_name, req->_present.bus_name_len);
	req->bus_name[req->_present.bus_name_len] = 0;
}
static inline void
devlink_trap_group_set_req_set_dev_name(struct devlink_trap_group_set_req *req,
					const char *dev_name)
{
	free(req->dev_name);
	req->_present.dev_name_len = strlen(dev_name);
	req->dev_name = malloc(req->_present.dev_name_len + 1);
	memcpy(req->dev_name, dev_name, req->_present.dev_name_len);
	req->dev_name[req->_present.dev_name_len] = 0;
}
static inline void
devlink_trap_group_set_req_set_trap_group_name(struct devlink_trap_group_set_req *req,
					       const char *trap_group_name)
{
	free(req->trap_group_name);
	req->_present.trap_group_name_len = strlen(trap_group_name);
	req->trap_group_name = malloc(req->_present.trap_group_name_len + 1);
	memcpy(req->trap_group_name, trap_group_name, req->_present.trap_group_name_len);
	req->trap_group_name[req->_present.trap_group_name_len] = 0;
}
static inline void
devlink_trap_group_set_req_set_trap_action(struct devlink_trap_group_set_req *req,
					   enum devlink_trap_action trap_action)
{
	req->_present.trap_action = 1;
	req->trap_action = trap_action;
}
static inline void
devlink_trap_group_set_req_set_trap_policer_id(struct devlink_trap_group_set_req *req,
					       __u32 trap_policer_id)
{
	req->_present.trap_policer_id = 1;
	req->trap_policer_id = trap_policer_id;
}

/*
 * Set trap group instances.
 */
int devlink_trap_group_set(struct ynl_sock *ys,
			   struct devlink_trap_group_set_req *req);

/* ============== DEVLINK_CMD_TRAP_POLICER_GET ============== */
/* DEVLINK_CMD_TRAP_POLICER_GET - do */
struct devlink_trap_policer_get_req {
	struct {
		__u32 bus_name_len;
		__u32 dev_name_len;
		__u32 trap_policer_id:1;
	} _present;

	char *bus_name;
	char *dev_name;
	__u32 trap_policer_id;
};

static inline struct devlink_trap_policer_get_req *
devlink_trap_policer_get_req_alloc(void)
{
	return calloc(1, sizeof(struct devlink_trap_policer_get_req));
}
void
devlink_trap_policer_get_req_free(struct devlink_trap_policer_get_req *req);

static inline void
devlink_trap_policer_get_req_set_bus_name(struct devlink_trap_policer_get_req *req,
					  const char *bus_name)
{
	free(req->bus_name);
	req->_present.bus_name_len = strlen(bus_name);
	req->bus_name = malloc(req->_present.bus_name_len + 1);
	memcpy(req->bus_name, bus_name, req->_present.bus_name_len);
	req->bus_name[req->_present.bus_name_len] = 0;
}
static inline void
devlink_trap_policer_get_req_set_dev_name(struct devlink_trap_policer_get_req *req,
					  const char *dev_name)
{
	free(req->dev_name);
	req->_present.dev_name_len = strlen(dev_name);
	req->dev_name = malloc(req->_present.dev_name_len + 1);
	memcpy(req->dev_name, dev_name, req->_present.dev_name_len);
	req->dev_name[req->_present.dev_name_len] = 0;
}
static inline void
devlink_trap_policer_get_req_set_trap_policer_id(struct devlink_trap_policer_get_req *req,
						 __u32 trap_policer_id)
{
	req->_present.trap_policer_id = 1;
	req->trap_policer_id = trap_policer_id;
}

struct devlink_trap_policer_get_rsp {
	struct {
		__u32 bus_name_len;
		__u32 dev_name_len;
		__u32 trap_policer_id:1;
	} _present;

	char *bus_name;
	char *dev_name;
	__u32 trap_policer_id;
};

void
devlink_trap_policer_get_rsp_free(struct devlink_trap_policer_get_rsp *rsp);

/*
 * Get trap policer instances.
 */
struct devlink_trap_policer_get_rsp *
devlink_trap_policer_get(struct ynl_sock *ys,
			 struct devlink_trap_policer_get_req *req);

/* DEVLINK_CMD_TRAP_POLICER_GET - dump */
struct devlink_trap_policer_get_req_dump {
	struct {
		__u32 bus_name_len;
		__u32 dev_name_len;
	} _present;

	char *bus_name;
	char *dev_name;
};

static inline struct devlink_trap_policer_get_req_dump *
devlink_trap_policer_get_req_dump_alloc(void)
{
	return calloc(1, sizeof(struct devlink_trap_policer_get_req_dump));
}
void
devlink_trap_policer_get_req_dump_free(struct devlink_trap_policer_get_req_dump *req);

static inline void
devlink_trap_policer_get_req_dump_set_bus_name(struct devlink_trap_policer_get_req_dump *req,
					       const char *bus_name)
{
	free(req->bus_name);
	req->_present.bus_name_len = strlen(bus_name);
	req->bus_name = malloc(req->_present.bus_name_len + 1);
	memcpy(req->bus_name, bus_name, req->_present.bus_name_len);
	req->bus_name[req->_present.bus_name_len] = 0;
}
static inline void
devlink_trap_policer_get_req_dump_set_dev_name(struct devlink_trap_policer_get_req_dump *req,
					       const char *dev_name)
{
	free(req->dev_name);
	req->_present.dev_name_len = strlen(dev_name);
	req->dev_name = malloc(req->_present.dev_name_len + 1);
	memcpy(req->dev_name, dev_name, req->_present.dev_name_len);
	req->dev_name[req->_present.dev_name_len] = 0;
}

struct devlink_trap_policer_get_list {
	struct devlink_trap_policer_get_list *next;
	struct devlink_trap_policer_get_rsp obj __attribute__((aligned(8)));
};

void
devlink_trap_policer_get_list_free(struct devlink_trap_policer_get_list *rsp);

struct devlink_trap_policer_get_list *
devlink_trap_policer_get_dump(struct ynl_sock *ys,
			      struct devlink_trap_policer_get_req_dump *req);

/* ============== DEVLINK_CMD_TRAP_POLICER_SET ============== */
/* DEVLINK_CMD_TRAP_POLICER_SET - do */
struct devlink_trap_policer_set_req {
	struct {
		__u32 bus_name_len;
		__u32 dev_name_len;
		__u32 trap_policer_id:1;
		__u32 trap_policer_rate:1;
		__u32 trap_policer_burst:1;
	} _present;

	char *bus_name;
	char *dev_name;
	__u32 trap_policer_id;
	__u64 trap_policer_rate;
	__u64 trap_policer_burst;
};

static inline struct devlink_trap_policer_set_req *
devlink_trap_policer_set_req_alloc(void)
{
	return calloc(1, sizeof(struct devlink_trap_policer_set_req));
}
void
devlink_trap_policer_set_req_free(struct devlink_trap_policer_set_req *req);

static inline void
devlink_trap_policer_set_req_set_bus_name(struct devlink_trap_policer_set_req *req,
					  const char *bus_name)
{
	free(req->bus_name);
	req->_present.bus_name_len = strlen(bus_name);
	req->bus_name = malloc(req->_present.bus_name_len + 1);
	memcpy(req->bus_name, bus_name, req->_present.bus_name_len);
	req->bus_name[req->_present.bus_name_len] = 0;
}
static inline void
devlink_trap_policer_set_req_set_dev_name(struct devlink_trap_policer_set_req *req,
					  const char *dev_name)
{
	free(req->dev_name);
	req->_present.dev_name_len = strlen(dev_name);
	req->dev_name = malloc(req->_present.dev_name_len + 1);
	memcpy(req->dev_name, dev_name, req->_present.dev_name_len);
	req->dev_name[req->_present.dev_name_len] = 0;
}
static inline void
devlink_trap_policer_set_req_set_trap_policer_id(struct devlink_trap_policer_set_req *req,
						 __u32 trap_policer_id)
{
	req->_present.trap_policer_id = 1;
	req->trap_policer_id = trap_policer_id;
}
static inline void
devlink_trap_policer_set_req_set_trap_policer_rate(struct devlink_trap_policer_set_req *req,
						   __u64 trap_policer_rate)
{
	req->_present.trap_policer_rate = 1;
	req->trap_policer_rate = trap_policer_rate;
}
static inline void
devlink_trap_policer_set_req_set_trap_policer_burst(struct devlink_trap_policer_set_req *req,
						    __u64 trap_policer_burst)
{
	req->_present.trap_policer_burst = 1;
	req->trap_policer_burst = trap_policer_burst;
}

/*
 * Get trap policer instances.
 */
int devlink_trap_policer_set(struct ynl_sock *ys,
			     struct devlink_trap_policer_set_req *req);

/* ============== DEVLINK_CMD_HEALTH_REPORTER_TEST ============== */
/* DEVLINK_CMD_HEALTH_REPORTER_TEST - do */
struct devlink_health_reporter_test_req {
	struct {
		__u32 bus_name_len;
		__u32 dev_name_len;
		__u32 port_index:1;
		__u32 health_reporter_name_len;
	} _present;

	char *bus_name;
	char *dev_name;
	__u32 port_index;
	char *health_reporter_name;
};

static inline struct devlink_health_reporter_test_req *
devlink_health_reporter_test_req_alloc(void)
{
	return calloc(1, sizeof(struct devlink_health_reporter_test_req));
}
void
devlink_health_reporter_test_req_free(struct devlink_health_reporter_test_req *req);

static inline void
devlink_health_reporter_test_req_set_bus_name(struct devlink_health_reporter_test_req *req,
					      const char *bus_name)
{
	free(req->bus_name);
	req->_present.bus_name_len = strlen(bus_name);
	req->bus_name = malloc(req->_present.bus_name_len + 1);
	memcpy(req->bus_name, bus_name, req->_present.bus_name_len);
	req->bus_name[req->_present.bus_name_len] = 0;
}
static inline void
devlink_health_reporter_test_req_set_dev_name(struct devlink_health_reporter_test_req *req,
					      const char *dev_name)
{
	free(req->dev_name);
	req->_present.dev_name_len = strlen(dev_name);
	req->dev_name = malloc(req->_present.dev_name_len + 1);
	memcpy(req->dev_name, dev_name, req->_present.dev_name_len);
	req->dev_name[req->_present.dev_name_len] = 0;
}
static inline void
devlink_health_reporter_test_req_set_port_index(struct devlink_health_reporter_test_req *req,
						__u32 port_index)
{
	req->_present.port_index = 1;
	req->port_index = port_index;
}
static inline void
devlink_health_reporter_test_req_set_health_reporter_name(struct devlink_health_reporter_test_req *req,
							  const char *health_reporter_name)
{
	free(req->health_reporter_name);
	req->_present.health_reporter_name_len = strlen(health_reporter_name);
	req->health_reporter_name = malloc(req->_present.health_reporter_name_len + 1);
	memcpy(req->health_reporter_name, health_reporter_name, req->_present.health_reporter_name_len);
	req->health_reporter_name[req->_present.health_reporter_name_len] = 0;
}

/*
 * Test health reporter instances.
 */
int devlink_health_reporter_test(struct ynl_sock *ys,
				 struct devlink_health_reporter_test_req *req);

/* ============== DEVLINK_CMD_RATE_GET ============== */
/* DEVLINK_CMD_RATE_GET - do */
struct devlink_rate_get_req {
	struct {
		__u32 bus_name_len;
		__u32 dev_name_len;
		__u32 port_index:1;
		__u32 rate_node_name_len;
	} _present;

	char *bus_name;
	char *dev_name;
	__u32 port_index;
	char *rate_node_name;
};

static inline struct devlink_rate_get_req *devlink_rate_get_req_alloc(void)
{
	return calloc(1, sizeof(struct devlink_rate_get_req));
}
void devlink_rate_get_req_free(struct devlink_rate_get_req *req);

static inline void
devlink_rate_get_req_set_bus_name(struct devlink_rate_get_req *req,
				  const char *bus_name)
{
	free(req->bus_name);
	req->_present.bus_name_len = strlen(bus_name);
	req->bus_name = malloc(req->_present.bus_name_len + 1);
	memcpy(req->bus_name, bus_name, req->_present.bus_name_len);
	req->bus_name[req->_present.bus_name_len] = 0;
}
static inline void
devlink_rate_get_req_set_dev_name(struct devlink_rate_get_req *req,
				  const char *dev_name)
{
	free(req->dev_name);
	req->_present.dev_name_len = strlen(dev_name);
	req->dev_name = malloc(req->_present.dev_name_len + 1);
	memcpy(req->dev_name, dev_name, req->_present.dev_name_len);
	req->dev_name[req->_present.dev_name_len] = 0;
}
static inline void
devlink_rate_get_req_set_port_index(struct devlink_rate_get_req *req,
				    __u32 port_index)
{
	req->_present.port_index = 1;
	req->port_index = port_index;
}
static inline void
devlink_rate_get_req_set_rate_node_name(struct devlink_rate_get_req *req,
					const char *rate_node_name)
{
	free(req->rate_node_name);
	req->_present.rate_node_name_len = strlen(rate_node_name);
	req->rate_node_name = malloc(req->_present.rate_node_name_len + 1);
	memcpy(req->rate_node_name, rate_node_name, req->_present.rate_node_name_len);
	req->rate_node_name[req->_present.rate_node_name_len] = 0;
}

struct devlink_rate_get_rsp {
	struct {
		__u32 bus_name_len;
		__u32 dev_name_len;
		__u32 port_index:1;
		__u32 rate_node_name_len;
	} _present;

	char *bus_name;
	char *dev_name;
	__u32 port_index;
	char *rate_node_name;
};

void devlink_rate_get_rsp_free(struct devlink_rate_get_rsp *rsp);

/*
 * Get rate instances.
 */
struct devlink_rate_get_rsp *
devlink_rate_get(struct ynl_sock *ys, struct devlink_rate_get_req *req);

/* DEVLINK_CMD_RATE_GET - dump */
struct devlink_rate_get_req_dump {
	struct {
		__u32 bus_name_len;
		__u32 dev_name_len;
	} _present;

	char *bus_name;
	char *dev_name;
};

static inline struct devlink_rate_get_req_dump *
devlink_rate_get_req_dump_alloc(void)
{
	return calloc(1, sizeof(struct devlink_rate_get_req_dump));
}
void devlink_rate_get_req_dump_free(struct devlink_rate_get_req_dump *req);

static inline void
devlink_rate_get_req_dump_set_bus_name(struct devlink_rate_get_req_dump *req,
				       const char *bus_name)
{
	free(req->bus_name);
	req->_present.bus_name_len = strlen(bus_name);
	req->bus_name = malloc(req->_present.bus_name_len + 1);
	memcpy(req->bus_name, bus_name, req->_present.bus_name_len);
	req->bus_name[req->_present.bus_name_len] = 0;
}
static inline void
devlink_rate_get_req_dump_set_dev_name(struct devlink_rate_get_req_dump *req,
				       const char *dev_name)
{
	free(req->dev_name);
	req->_present.dev_name_len = strlen(dev_name);
	req->dev_name = malloc(req->_present.dev_name_len + 1);
	memcpy(req->dev_name, dev_name, req->_present.dev_name_len);
	req->dev_name[req->_present.dev_name_len] = 0;
}

struct devlink_rate_get_list {
	struct devlink_rate_get_list *next;
	struct devlink_rate_get_rsp obj __attribute__((aligned(8)));
};

void devlink_rate_get_list_free(struct devlink_rate_get_list *rsp);

struct devlink_rate_get_list *
devlink_rate_get_dump(struct ynl_sock *ys,
		      struct devlink_rate_get_req_dump *req);

/* ============== DEVLINK_CMD_RATE_SET ============== */
/* DEVLINK_CMD_RATE_SET - do */
struct devlink_rate_set_req {
	struct {
		__u32 bus_name_len;
		__u32 dev_name_len;
		__u32 rate_node_name_len;
		__u32 rate_tx_share:1;
		__u32 rate_tx_max:1;
		__u32 rate_tx_priority:1;
		__u32 rate_tx_weight:1;
		__u32 rate_parent_node_name_len;
	} _present;

	char *bus_name;
	char *dev_name;
	char *rate_node_name;
	__u64 rate_tx_share;
	__u64 rate_tx_max;
	__u32 rate_tx_priority;
	__u32 rate_tx_weight;
	char *rate_parent_node_name;
};

static inline struct devlink_rate_set_req *devlink_rate_set_req_alloc(void)
{
	return calloc(1, sizeof(struct devlink_rate_set_req));
}
void devlink_rate_set_req_free(struct devlink_rate_set_req *req);

static inline void
devlink_rate_set_req_set_bus_name(struct devlink_rate_set_req *req,
				  const char *bus_name)
{
	free(req->bus_name);
	req->_present.bus_name_len = strlen(bus_name);
	req->bus_name = malloc(req->_present.bus_name_len + 1);
	memcpy(req->bus_name, bus_name, req->_present.bus_name_len);
	req->bus_name[req->_present.bus_name_len] = 0;
}
static inline void
devlink_rate_set_req_set_dev_name(struct devlink_rate_set_req *req,
				  const char *dev_name)
{
	free(req->dev_name);
	req->_present.dev_name_len = strlen(dev_name);
	req->dev_name = malloc(req->_present.dev_name_len + 1);
	memcpy(req->dev_name, dev_name, req->_present.dev_name_len);
	req->dev_name[req->_present.dev_name_len] = 0;
}
static inline void
devlink_rate_set_req_set_rate_node_name(struct devlink_rate_set_req *req,
					const char *rate_node_name)
{
	free(req->rate_node_name);
	req->_present.rate_node_name_len = strlen(rate_node_name);
	req->rate_node_name = malloc(req->_present.rate_node_name_len + 1);
	memcpy(req->rate_node_name, rate_node_name, req->_present.rate_node_name_len);
	req->rate_node_name[req->_present.rate_node_name_len] = 0;
}
static inline void
devlink_rate_set_req_set_rate_tx_share(struct devlink_rate_set_req *req,
				       __u64 rate_tx_share)
{
	req->_present.rate_tx_share = 1;
	req->rate_tx_share = rate_tx_share;
}
static inline void
devlink_rate_set_req_set_rate_tx_max(struct devlink_rate_set_req *req,
				     __u64 rate_tx_max)
{
	req->_present.rate_tx_max = 1;
	req->rate_tx_max = rate_tx_max;
}
static inline void
devlink_rate_set_req_set_rate_tx_priority(struct devlink_rate_set_req *req,
					  __u32 rate_tx_priority)
{
	req->_present.rate_tx_priority = 1;
	req->rate_tx_priority = rate_tx_priority;
}
static inline void
devlink_rate_set_req_set_rate_tx_weight(struct devlink_rate_set_req *req,
					__u32 rate_tx_weight)
{
	req->_present.rate_tx_weight = 1;
	req->rate_tx_weight = rate_tx_weight;
}
static inline void
devlink_rate_set_req_set_rate_parent_node_name(struct devlink_rate_set_req *req,
					       const char *rate_parent_node_name)
{
	free(req->rate_parent_node_name);
	req->_present.rate_parent_node_name_len = strlen(rate_parent_node_name);
	req->rate_parent_node_name = malloc(req->_present.rate_parent_node_name_len + 1);
	memcpy(req->rate_parent_node_name, rate_parent_node_name, req->_present.rate_parent_node_name_len);
	req->rate_parent_node_name[req->_present.rate_parent_node_name_len] = 0;
}

/*
 * Set rate instances.
 */
int devlink_rate_set(struct ynl_sock *ys, struct devlink_rate_set_req *req);

/* ============== DEVLINK_CMD_RATE_NEW ============== */
/* DEVLINK_CMD_RATE_NEW - do */
struct devlink_rate_new_req {
	struct {
		__u32 bus_name_len;
		__u32 dev_name_len;
		__u32 rate_node_name_len;
		__u32 rate_tx_share:1;
		__u32 rate_tx_max:1;
		__u32 rate_tx_priority:1;
		__u32 rate_tx_weight:1;
		__u32 rate_parent_node_name_len;
	} _present;

	char *bus_name;
	char *dev_name;
	char *rate_node_name;
	__u64 rate_tx_share;
	__u64 rate_tx_max;
	__u32 rate_tx_priority;
	__u32 rate_tx_weight;
	char *rate_parent_node_name;
};

static inline struct devlink_rate_new_req *devlink_rate_new_req_alloc(void)
{
	return calloc(1, sizeof(struct devlink_rate_new_req));
}
void devlink_rate_new_req_free(struct devlink_rate_new_req *req);

static inline void
devlink_rate_new_req_set_bus_name(struct devlink_rate_new_req *req,
				  const char *bus_name)
{
	free(req->bus_name);
	req->_present.bus_name_len = strlen(bus_name);
	req->bus_name = malloc(req->_present.bus_name_len + 1);
	memcpy(req->bus_name, bus_name, req->_present.bus_name_len);
	req->bus_name[req->_present.bus_name_len] = 0;
}
static inline void
devlink_rate_new_req_set_dev_name(struct devlink_rate_new_req *req,
				  const char *dev_name)
{
	free(req->dev_name);
	req->_present.dev_name_len = strlen(dev_name);
	req->dev_name = malloc(req->_present.dev_name_len + 1);
	memcpy(req->dev_name, dev_name, req->_present.dev_name_len);
	req->dev_name[req->_present.dev_name_len] = 0;
}
static inline void
devlink_rate_new_req_set_rate_node_name(struct devlink_rate_new_req *req,
					const char *rate_node_name)
{
	free(req->rate_node_name);
	req->_present.rate_node_name_len = strlen(rate_node_name);
	req->rate_node_name = malloc(req->_present.rate_node_name_len + 1);
	memcpy(req->rate_node_name, rate_node_name, req->_present.rate_node_name_len);
	req->rate_node_name[req->_present.rate_node_name_len] = 0;
}
static inline void
devlink_rate_new_req_set_rate_tx_share(struct devlink_rate_new_req *req,
				       __u64 rate_tx_share)
{
	req->_present.rate_tx_share = 1;
	req->rate_tx_share = rate_tx_share;
}
static inline void
devlink_rate_new_req_set_rate_tx_max(struct devlink_rate_new_req *req,
				     __u64 rate_tx_max)
{
	req->_present.rate_tx_max = 1;
	req->rate_tx_max = rate_tx_max;
}
static inline void
devlink_rate_new_req_set_rate_tx_priority(struct devlink_rate_new_req *req,
					  __u32 rate_tx_priority)
{
	req->_present.rate_tx_priority = 1;
	req->rate_tx_priority = rate_tx_priority;
}
static inline void
devlink_rate_new_req_set_rate_tx_weight(struct devlink_rate_new_req *req,
					__u32 rate_tx_weight)
{
	req->_present.rate_tx_weight = 1;
	req->rate_tx_weight = rate_tx_weight;
}
static inline void
devlink_rate_new_req_set_rate_parent_node_name(struct devlink_rate_new_req *req,
					       const char *rate_parent_node_name)
{
	free(req->rate_parent_node_name);
	req->_present.rate_parent_node_name_len = strlen(rate_parent_node_name);
	req->rate_parent_node_name = malloc(req->_present.rate_parent_node_name_len + 1);
	memcpy(req->rate_parent_node_name, rate_parent_node_name, req->_present.rate_parent_node_name_len);
	req->rate_parent_node_name[req->_present.rate_parent_node_name_len] = 0;
}

/*
 * Create rate instances.
 */
int devlink_rate_new(struct ynl_sock *ys, struct devlink_rate_new_req *req);

/* ============== DEVLINK_CMD_RATE_DEL ============== */
/* DEVLINK_CMD_RATE_DEL - do */
struct devlink_rate_del_req {
	struct {
		__u32 bus_name_len;
		__u32 dev_name_len;
		__u32 rate_node_name_len;
	} _present;

	char *bus_name;
	char *dev_name;
	char *rate_node_name;
};

static inline struct devlink_rate_del_req *devlink_rate_del_req_alloc(void)
{
	return calloc(1, sizeof(struct devlink_rate_del_req));
}
void devlink_rate_del_req_free(struct devlink_rate_del_req *req);

static inline void
devlink_rate_del_req_set_bus_name(struct devlink_rate_del_req *req,
				  const char *bus_name)
{
	free(req->bus_name);
	req->_present.bus_name_len = strlen(bus_name);
	req->bus_name = malloc(req->_present.bus_name_len + 1);
	memcpy(req->bus_name, bus_name, req->_present.bus_name_len);
	req->bus_name[req->_present.bus_name_len] = 0;
}
static inline void
devlink_rate_del_req_set_dev_name(struct devlink_rate_del_req *req,
				  const char *dev_name)
{
	free(req->dev_name);
	req->_present.dev_name_len = strlen(dev_name);
	req->dev_name = malloc(req->_present.dev_name_len + 1);
	memcpy(req->dev_name, dev_name, req->_present.dev_name_len);
	req->dev_name[req->_present.dev_name_len] = 0;
}
static inline void
devlink_rate_del_req_set_rate_node_name(struct devlink_rate_del_req *req,
					const char *rate_node_name)
{
	free(req->rate_node_name);
	req->_present.rate_node_name_len = strlen(rate_node_name);
	req->rate_node_name = malloc(req->_present.rate_node_name_len + 1);
	memcpy(req->rate_node_name, rate_node_name, req->_present.rate_node_name_len);
	req->rate_node_name[req->_present.rate_node_name_len] = 0;
}

/*
 * Delete rate instances.
 */
int devlink_rate_del(struct ynl_sock *ys, struct devlink_rate_del_req *req);

/* ============== DEVLINK_CMD_LINECARD_GET ============== */
/* DEVLINK_CMD_LINECARD_GET - do */
struct devlink_linecard_get_req {
	struct {
		__u32 bus_name_len;
		__u32 dev_name_len;
		__u32 linecard_index:1;
	} _present;

	char *bus_name;
	char *dev_name;
	__u32 linecard_index;
};

static inline struct devlink_linecard_get_req *
devlink_linecard_get_req_alloc(void)
{
	return calloc(1, sizeof(struct devlink_linecard_get_req));
}
void devlink_linecard_get_req_free(struct devlink_linecard_get_req *req);

static inline void
devlink_linecard_get_req_set_bus_name(struct devlink_linecard_get_req *req,
				      const char *bus_name)
{
	free(req->bus_name);
	req->_present.bus_name_len = strlen(bus_name);
	req->bus_name = malloc(req->_present.bus_name_len + 1);
	memcpy(req->bus_name, bus_name, req->_present.bus_name_len);
	req->bus_name[req->_present.bus_name_len] = 0;
}
static inline void
devlink_linecard_get_req_set_dev_name(struct devlink_linecard_get_req *req,
				      const char *dev_name)
{
	free(req->dev_name);
	req->_present.dev_name_len = strlen(dev_name);
	req->dev_name = malloc(req->_present.dev_name_len + 1);
	memcpy(req->dev_name, dev_name, req->_present.dev_name_len);
	req->dev_name[req->_present.dev_name_len] = 0;
}
static inline void
devlink_linecard_get_req_set_linecard_index(struct devlink_linecard_get_req *req,
					    __u32 linecard_index)
{
	req->_present.linecard_index = 1;
	req->linecard_index = linecard_index;
}

struct devlink_linecard_get_rsp {
	struct {
		__u32 bus_name_len;
		__u32 dev_name_len;
		__u32 linecard_index:1;
	} _present;

	char *bus_name;
	char *dev_name;
	__u32 linecard_index;
};

void devlink_linecard_get_rsp_free(struct devlink_linecard_get_rsp *rsp);

/*
 * Get line card instances.
 */
struct devlink_linecard_get_rsp *
devlink_linecard_get(struct ynl_sock *ys, struct devlink_linecard_get_req *req);

/* DEVLINK_CMD_LINECARD_GET - dump */
struct devlink_linecard_get_req_dump {
	struct {
		__u32 bus_name_len;
		__u32 dev_name_len;
	} _present;

	char *bus_name;
	char *dev_name;
};

static inline struct devlink_linecard_get_req_dump *
devlink_linecard_get_req_dump_alloc(void)
{
	return calloc(1, sizeof(struct devlink_linecard_get_req_dump));
}
void
devlink_linecard_get_req_dump_free(struct devlink_linecard_get_req_dump *req);

static inline void
devlink_linecard_get_req_dump_set_bus_name(struct devlink_linecard_get_req_dump *req,
					   const char *bus_name)
{
	free(req->bus_name);
	req->_present.bus_name_len = strlen(bus_name);
	req->bus_name = malloc(req->_present.bus_name_len + 1);
	memcpy(req->bus_name, bus_name, req->_present.bus_name_len);
	req->bus_name[req->_present.bus_name_len] = 0;
}
static inline void
devlink_linecard_get_req_dump_set_dev_name(struct devlink_linecard_get_req_dump *req,
					   const char *dev_name)
{
	free(req->dev_name);
	req->_present.dev_name_len = strlen(dev_name);
	req->dev_name = malloc(req->_present.dev_name_len + 1);
	memcpy(req->dev_name, dev_name, req->_present.dev_name_len);
	req->dev_name[req->_present.dev_name_len] = 0;
}

struct devlink_linecard_get_list {
	struct devlink_linecard_get_list *next;
	struct devlink_linecard_get_rsp obj __attribute__((aligned(8)));
};

void devlink_linecard_get_list_free(struct devlink_linecard_get_list *rsp);

struct devlink_linecard_get_list *
devlink_linecard_get_dump(struct ynl_sock *ys,
			  struct devlink_linecard_get_req_dump *req);

/* ============== DEVLINK_CMD_LINECARD_SET ============== */
/* DEVLINK_CMD_LINECARD_SET - do */
struct devlink_linecard_set_req {
	struct {
		__u32 bus_name_len;
		__u32 dev_name_len;
		__u32 linecard_index:1;
		__u32 linecard_type_len;
	} _present;

	char *bus_name;
	char *dev_name;
	__u32 linecard_index;
	char *linecard_type;
};

static inline struct devlink_linecard_set_req *
devlink_linecard_set_req_alloc(void)
{
	return calloc(1, sizeof(struct devlink_linecard_set_req));
}
void devlink_linecard_set_req_free(struct devlink_linecard_set_req *req);

static inline void
devlink_linecard_set_req_set_bus_name(struct devlink_linecard_set_req *req,
				      const char *bus_name)
{
	free(req->bus_name);
	req->_present.bus_name_len = strlen(bus_name);
	req->bus_name = malloc(req->_present.bus_name_len + 1);
	memcpy(req->bus_name, bus_name, req->_present.bus_name_len);
	req->bus_name[req->_present.bus_name_len] = 0;
}
static inline void
devlink_linecard_set_req_set_dev_name(struct devlink_linecard_set_req *req,
				      const char *dev_name)
{
	free(req->dev_name);
	req->_present.dev_name_len = strlen(dev_name);
	req->dev_name = malloc(req->_present.dev_name_len + 1);
	memcpy(req->dev_name, dev_name, req->_present.dev_name_len);
	req->dev_name[req->_present.dev_name_len] = 0;
}
static inline void
devlink_linecard_set_req_set_linecard_index(struct devlink_linecard_set_req *req,
					    __u32 linecard_index)
{
	req->_present.linecard_index = 1;
	req->linecard_index = linecard_index;
}
static inline void
devlink_linecard_set_req_set_linecard_type(struct devlink_linecard_set_req *req,
					   const char *linecard_type)
{
	free(req->linecard_type);
	req->_present.linecard_type_len = strlen(linecard_type);
	req->linecard_type = malloc(req->_present.linecard_type_len + 1);
	memcpy(req->linecard_type, linecard_type, req->_present.linecard_type_len);
	req->linecard_type[req->_present.linecard_type_len] = 0;
}

/*
 * Set line card instances.
 */
int devlink_linecard_set(struct ynl_sock *ys,
			 struct devlink_linecard_set_req *req);

/* ============== DEVLINK_CMD_SELFTESTS_GET ============== */
/* DEVLINK_CMD_SELFTESTS_GET - do */
struct devlink_selftests_get_req {
	struct {
		__u32 bus_name_len;
		__u32 dev_name_len;
	} _present;

	char *bus_name;
	char *dev_name;
};

static inline struct devlink_selftests_get_req *
devlink_selftests_get_req_alloc(void)
{
	return calloc(1, sizeof(struct devlink_selftests_get_req));
}
void devlink_selftests_get_req_free(struct devlink_selftests_get_req *req);

static inline void
devlink_selftests_get_req_set_bus_name(struct devlink_selftests_get_req *req,
				       const char *bus_name)
{
	free(req->bus_name);
	req->_present.bus_name_len = strlen(bus_name);
	req->bus_name = malloc(req->_present.bus_name_len + 1);
	memcpy(req->bus_name, bus_name, req->_present.bus_name_len);
	req->bus_name[req->_present.bus_name_len] = 0;
}
static inline void
devlink_selftests_get_req_set_dev_name(struct devlink_selftests_get_req *req,
				       const char *dev_name)
{
	free(req->dev_name);
	req->_present.dev_name_len = strlen(dev_name);
	req->dev_name = malloc(req->_present.dev_name_len + 1);
	memcpy(req->dev_name, dev_name, req->_present.dev_name_len);
	req->dev_name[req->_present.dev_name_len] = 0;
}

struct devlink_selftests_get_rsp {
	struct {
		__u32 bus_name_len;
		__u32 dev_name_len;
	} _present;

	char *bus_name;
	char *dev_name;
};

void devlink_selftests_get_rsp_free(struct devlink_selftests_get_rsp *rsp);

/*
 * Get device selftest instances.
 */
struct devlink_selftests_get_rsp *
devlink_selftests_get(struct ynl_sock *ys,
		      struct devlink_selftests_get_req *req);

/* DEVLINK_CMD_SELFTESTS_GET - dump */
struct devlink_selftests_get_list {
	struct devlink_selftests_get_list *next;
	struct devlink_selftests_get_rsp obj __attribute__((aligned(8)));
};

void devlink_selftests_get_list_free(struct devlink_selftests_get_list *rsp);

struct devlink_selftests_get_list *
devlink_selftests_get_dump(struct ynl_sock *ys);

/* ============== DEVLINK_CMD_SELFTESTS_RUN ============== */
/* DEVLINK_CMD_SELFTESTS_RUN - do */
struct devlink_selftests_run_req {
	struct {
		__u32 bus_name_len;
		__u32 dev_name_len;
		__u32 selftests:1;
	} _present;

	char *bus_name;
	char *dev_name;
	struct devlink_dl_selftest_id selftests;
};

static inline struct devlink_selftests_run_req *
devlink_selftests_run_req_alloc(void)
{
	return calloc(1, sizeof(struct devlink_selftests_run_req));
}
void devlink_selftests_run_req_free(struct devlink_selftests_run_req *req);

static inline void
devlink_selftests_run_req_set_bus_name(struct devlink_selftests_run_req *req,
				       const char *bus_name)
{
	free(req->bus_name);
	req->_present.bus_name_len = strlen(bus_name);
	req->bus_name = malloc(req->_present.bus_name_len + 1);
	memcpy(req->bus_name, bus_name, req->_present.bus_name_len);
	req->bus_name[req->_present.bus_name_len] = 0;
}
static inline void
devlink_selftests_run_req_set_dev_name(struct devlink_selftests_run_req *req,
				       const char *dev_name)
{
	free(req->dev_name);
	req->_present.dev_name_len = strlen(dev_name);
	req->dev_name = malloc(req->_present.dev_name_len + 1);
	memcpy(req->dev_name, dev_name, req->_present.dev_name_len);
	req->dev_name[req->_present.dev_name_len] = 0;
}
static inline void
devlink_selftests_run_req_set_selftests_flash(struct devlink_selftests_run_req *req)
{
	req->_present.selftests = 1;
	req->selftests._present.flash = 1;
}

/*
 * Run device selftest instances.
 */
int devlink_selftests_run(struct ynl_sock *ys,
			  struct devlink_selftests_run_req *req);

#endif /* _LINUX_DEVLINK_GEN_H */<|MERGE_RESOLUTION|>--- conflicted
+++ resolved
@@ -662,7 +662,337 @@
 	memcpy(req->dev_name, dev_name, req->_present.dev_name_len);
 	req->dev_name[req->_present.dev_name_len] = 0;
 }
-<<<<<<< HEAD
+static inline void
+devlink_port_new_req_set_port_index(struct devlink_port_new_req *req,
+				    __u32 port_index)
+{
+	req->_present.port_index = 1;
+	req->port_index = port_index;
+}
+static inline void
+devlink_port_new_req_set_port_flavour(struct devlink_port_new_req *req,
+				      enum devlink_port_flavour port_flavour)
+{
+	req->_present.port_flavour = 1;
+	req->port_flavour = port_flavour;
+}
+static inline void
+devlink_port_new_req_set_port_pci_pf_number(struct devlink_port_new_req *req,
+					    __u16 port_pci_pf_number)
+{
+	req->_present.port_pci_pf_number = 1;
+	req->port_pci_pf_number = port_pci_pf_number;
+}
+static inline void
+devlink_port_new_req_set_port_pci_sf_number(struct devlink_port_new_req *req,
+					    __u32 port_pci_sf_number)
+{
+	req->_present.port_pci_sf_number = 1;
+	req->port_pci_sf_number = port_pci_sf_number;
+}
+static inline void
+devlink_port_new_req_set_port_controller_number(struct devlink_port_new_req *req,
+						__u32 port_controller_number)
+{
+	req->_present.port_controller_number = 1;
+	req->port_controller_number = port_controller_number;
+}
+
+struct devlink_port_new_rsp {
+	struct {
+		__u32 bus_name_len;
+		__u32 dev_name_len;
+		__u32 port_index:1;
+	} _present;
+
+	char *bus_name;
+	char *dev_name;
+	__u32 port_index;
+};
+
+void devlink_port_new_rsp_free(struct devlink_port_new_rsp *rsp);
+
+/*
+ * Create devlink port instances.
+ */
+struct devlink_port_new_rsp *
+devlink_port_new(struct ynl_sock *ys, struct devlink_port_new_req *req);
+
+/* ============== DEVLINK_CMD_PORT_DEL ============== */
+/* DEVLINK_CMD_PORT_DEL - do */
+struct devlink_port_del_req {
+	struct {
+		__u32 bus_name_len;
+		__u32 dev_name_len;
+		__u32 port_index:1;
+	} _present;
+
+	char *bus_name;
+	char *dev_name;
+	__u32 port_index;
+};
+
+static inline struct devlink_port_del_req *devlink_port_del_req_alloc(void)
+{
+	return calloc(1, sizeof(struct devlink_port_del_req));
+}
+void devlink_port_del_req_free(struct devlink_port_del_req *req);
+
+static inline void
+devlink_port_del_req_set_bus_name(struct devlink_port_del_req *req,
+				  const char *bus_name)
+{
+	free(req->bus_name);
+	req->_present.bus_name_len = strlen(bus_name);
+	req->bus_name = malloc(req->_present.bus_name_len + 1);
+	memcpy(req->bus_name, bus_name, req->_present.bus_name_len);
+	req->bus_name[req->_present.bus_name_len] = 0;
+}
+static inline void
+devlink_port_del_req_set_dev_name(struct devlink_port_del_req *req,
+				  const char *dev_name)
+{
+	free(req->dev_name);
+	req->_present.dev_name_len = strlen(dev_name);
+	req->dev_name = malloc(req->_present.dev_name_len + 1);
+	memcpy(req->dev_name, dev_name, req->_present.dev_name_len);
+	req->dev_name[req->_present.dev_name_len] = 0;
+}
+static inline void
+devlink_port_del_req_set_port_index(struct devlink_port_del_req *req,
+				    __u32 port_index)
+{
+	req->_present.port_index = 1;
+	req->port_index = port_index;
+}
+
+/*
+ * Delete devlink port instances.
+ */
+int devlink_port_del(struct ynl_sock *ys, struct devlink_port_del_req *req);
+
+/* ============== DEVLINK_CMD_PORT_SPLIT ============== */
+/* DEVLINK_CMD_PORT_SPLIT - do */
+struct devlink_port_split_req {
+	struct {
+		__u32 bus_name_len;
+		__u32 dev_name_len;
+		__u32 port_index:1;
+		__u32 port_split_count:1;
+	} _present;
+
+	char *bus_name;
+	char *dev_name;
+	__u32 port_index;
+	__u32 port_split_count;
+};
+
+static inline struct devlink_port_split_req *devlink_port_split_req_alloc(void)
+{
+	return calloc(1, sizeof(struct devlink_port_split_req));
+}
+void devlink_port_split_req_free(struct devlink_port_split_req *req);
+
+static inline void
+devlink_port_split_req_set_bus_name(struct devlink_port_split_req *req,
+				    const char *bus_name)
+{
+	free(req->bus_name);
+	req->_present.bus_name_len = strlen(bus_name);
+	req->bus_name = malloc(req->_present.bus_name_len + 1);
+	memcpy(req->bus_name, bus_name, req->_present.bus_name_len);
+	req->bus_name[req->_present.bus_name_len] = 0;
+}
+static inline void
+devlink_port_split_req_set_dev_name(struct devlink_port_split_req *req,
+				    const char *dev_name)
+{
+	free(req->dev_name);
+	req->_present.dev_name_len = strlen(dev_name);
+	req->dev_name = malloc(req->_present.dev_name_len + 1);
+	memcpy(req->dev_name, dev_name, req->_present.dev_name_len);
+	req->dev_name[req->_present.dev_name_len] = 0;
+}
+static inline void
+devlink_port_split_req_set_port_index(struct devlink_port_split_req *req,
+				      __u32 port_index)
+{
+	req->_present.port_index = 1;
+	req->port_index = port_index;
+}
+static inline void
+devlink_port_split_req_set_port_split_count(struct devlink_port_split_req *req,
+					    __u32 port_split_count)
+{
+	req->_present.port_split_count = 1;
+	req->port_split_count = port_split_count;
+}
+
+/*
+ * Split devlink port instances.
+ */
+int devlink_port_split(struct ynl_sock *ys, struct devlink_port_split_req *req);
+
+/* ============== DEVLINK_CMD_PORT_UNSPLIT ============== */
+/* DEVLINK_CMD_PORT_UNSPLIT - do */
+struct devlink_port_unsplit_req {
+	struct {
+		__u32 bus_name_len;
+		__u32 dev_name_len;
+		__u32 port_index:1;
+	} _present;
+
+	char *bus_name;
+	char *dev_name;
+	__u32 port_index;
+};
+
+static inline struct devlink_port_unsplit_req *
+devlink_port_unsplit_req_alloc(void)
+{
+	return calloc(1, sizeof(struct devlink_port_unsplit_req));
+}
+void devlink_port_unsplit_req_free(struct devlink_port_unsplit_req *req);
+
+static inline void
+devlink_port_unsplit_req_set_bus_name(struct devlink_port_unsplit_req *req,
+				      const char *bus_name)
+{
+	free(req->bus_name);
+	req->_present.bus_name_len = strlen(bus_name);
+	req->bus_name = malloc(req->_present.bus_name_len + 1);
+	memcpy(req->bus_name, bus_name, req->_present.bus_name_len);
+	req->bus_name[req->_present.bus_name_len] = 0;
+}
+static inline void
+devlink_port_unsplit_req_set_dev_name(struct devlink_port_unsplit_req *req,
+				      const char *dev_name)
+{
+	free(req->dev_name);
+	req->_present.dev_name_len = strlen(dev_name);
+	req->dev_name = malloc(req->_present.dev_name_len + 1);
+	memcpy(req->dev_name, dev_name, req->_present.dev_name_len);
+	req->dev_name[req->_present.dev_name_len] = 0;
+}
+static inline void
+devlink_port_unsplit_req_set_port_index(struct devlink_port_unsplit_req *req,
+					__u32 port_index)
+{
+	req->_present.port_index = 1;
+	req->port_index = port_index;
+}
+
+/*
+ * Unplit devlink port instances.
+ */
+int devlink_port_unsplit(struct ynl_sock *ys,
+			 struct devlink_port_unsplit_req *req);
+
+/* ============== DEVLINK_CMD_SB_GET ============== */
+/* DEVLINK_CMD_SB_GET - do */
+struct devlink_sb_get_req {
+	struct {
+		__u32 bus_name_len;
+		__u32 dev_name_len;
+		__u32 sb_index:1;
+	} _present;
+
+	char *bus_name;
+	char *dev_name;
+	__u32 sb_index;
+};
+
+static inline struct devlink_sb_get_req *devlink_sb_get_req_alloc(void)
+{
+	return calloc(1, sizeof(struct devlink_sb_get_req));
+}
+void devlink_sb_get_req_free(struct devlink_sb_get_req *req);
+
+static inline void
+devlink_sb_get_req_set_bus_name(struct devlink_sb_get_req *req,
+				const char *bus_name)
+{
+	free(req->bus_name);
+	req->_present.bus_name_len = strlen(bus_name);
+	req->bus_name = malloc(req->_present.bus_name_len + 1);
+	memcpy(req->bus_name, bus_name, req->_present.bus_name_len);
+	req->bus_name[req->_present.bus_name_len] = 0;
+}
+static inline void
+devlink_sb_get_req_set_dev_name(struct devlink_sb_get_req *req,
+				const char *dev_name)
+{
+	free(req->dev_name);
+	req->_present.dev_name_len = strlen(dev_name);
+	req->dev_name = malloc(req->_present.dev_name_len + 1);
+	memcpy(req->dev_name, dev_name, req->_present.dev_name_len);
+	req->dev_name[req->_present.dev_name_len] = 0;
+}
+static inline void
+devlink_sb_get_req_set_sb_index(struct devlink_sb_get_req *req, __u32 sb_index)
+{
+	req->_present.sb_index = 1;
+	req->sb_index = sb_index;
+}
+
+struct devlink_sb_get_rsp {
+	struct {
+		__u32 bus_name_len;
+		__u32 dev_name_len;
+		__u32 sb_index:1;
+	} _present;
+
+	char *bus_name;
+	char *dev_name;
+	__u32 sb_index;
+};
+
+void devlink_sb_get_rsp_free(struct devlink_sb_get_rsp *rsp);
+
+/*
+ * Get shared buffer instances.
+ */
+struct devlink_sb_get_rsp *
+devlink_sb_get(struct ynl_sock *ys, struct devlink_sb_get_req *req);
+
+/* DEVLINK_CMD_SB_GET - dump */
+struct devlink_sb_get_req_dump {
+	struct {
+		__u32 bus_name_len;
+		__u32 dev_name_len;
+	} _present;
+
+	char *bus_name;
+	char *dev_name;
+};
+
+static inline struct devlink_sb_get_req_dump *
+devlink_sb_get_req_dump_alloc(void)
+{
+	return calloc(1, sizeof(struct devlink_sb_get_req_dump));
+}
+void devlink_sb_get_req_dump_free(struct devlink_sb_get_req_dump *req);
+
+static inline void
+devlink_sb_get_req_dump_set_bus_name(struct devlink_sb_get_req_dump *req,
+				     const char *bus_name)
+{
+	free(req->bus_name);
+	req->_present.bus_name_len = strlen(bus_name);
+	req->bus_name = malloc(req->_present.bus_name_len + 1);
+	memcpy(req->bus_name, bus_name, req->_present.bus_name_len);
+	req->bus_name[req->_present.bus_name_len] = 0;
+}
+static inline void
+devlink_sb_get_req_dump_set_dev_name(struct devlink_sb_get_req_dump *req,
+				     const char *dev_name)
+{
+	free(req->dev_name);
+	req->_present.dev_name_len = strlen(dev_name);
+	req->dev_name = malloc(req->_present.dev_name_len + 1);
+	memcpy(req->dev_name, dev_name, req->_present.dev_name_len);
+	req->dev_name[req->_present.dev_name_len] = 0;
+}
 
 struct devlink_sb_get_list {
 	struct devlink_sb_get_list *next;
@@ -692,506 +1022,111 @@
 
 static inline struct devlink_sb_pool_get_req *
 devlink_sb_pool_get_req_alloc(void)
-=======
-static inline void
-devlink_port_new_req_set_port_index(struct devlink_port_new_req *req,
-				    __u32 port_index)
->>>>>>> cebe7306
-{
-	req->_present.port_index = 1;
-	req->port_index = port_index;
-}
-static inline void
-devlink_port_new_req_set_port_flavour(struct devlink_port_new_req *req,
-				      enum devlink_port_flavour port_flavour)
-{
-	req->_present.port_flavour = 1;
-	req->port_flavour = port_flavour;
-}
-static inline void
-devlink_port_new_req_set_port_pci_pf_number(struct devlink_port_new_req *req,
-					    __u16 port_pci_pf_number)
-{
-	req->_present.port_pci_pf_number = 1;
-	req->port_pci_pf_number = port_pci_pf_number;
-}
-static inline void
-devlink_port_new_req_set_port_pci_sf_number(struct devlink_port_new_req *req,
-					    __u32 port_pci_sf_number)
-{
-	req->_present.port_pci_sf_number = 1;
-	req->port_pci_sf_number = port_pci_sf_number;
-}
-static inline void
-devlink_port_new_req_set_port_controller_number(struct devlink_port_new_req *req,
-						__u32 port_controller_number)
-{
-	req->_present.port_controller_number = 1;
-	req->port_controller_number = port_controller_number;
-}
-
-struct devlink_port_new_rsp {
-	struct {
-		__u32 bus_name_len;
-		__u32 dev_name_len;
-		__u32 port_index:1;
-	} _present;
-
-	char *bus_name;
-	char *dev_name;
-	__u32 port_index;
-};
-
-void devlink_port_new_rsp_free(struct devlink_port_new_rsp *rsp);
-
-/*
- * Create devlink port instances.
- */
-struct devlink_port_new_rsp *
-devlink_port_new(struct ynl_sock *ys, struct devlink_port_new_req *req);
-
-/* ============== DEVLINK_CMD_PORT_DEL ============== */
-/* DEVLINK_CMD_PORT_DEL - do */
-struct devlink_port_del_req {
-	struct {
-		__u32 bus_name_len;
-		__u32 dev_name_len;
-		__u32 port_index:1;
-	} _present;
-
-	char *bus_name;
-	char *dev_name;
-	__u32 port_index;
-};
-
-static inline struct devlink_port_del_req *devlink_port_del_req_alloc(void)
-{
-	return calloc(1, sizeof(struct devlink_port_del_req));
-}
-void devlink_port_del_req_free(struct devlink_port_del_req *req);
-
-static inline void
-devlink_port_del_req_set_bus_name(struct devlink_port_del_req *req,
-				  const char *bus_name)
-{
-	free(req->bus_name);
-	req->_present.bus_name_len = strlen(bus_name);
-	req->bus_name = malloc(req->_present.bus_name_len + 1);
-	memcpy(req->bus_name, bus_name, req->_present.bus_name_len);
-	req->bus_name[req->_present.bus_name_len] = 0;
-}
-static inline void
-devlink_port_del_req_set_dev_name(struct devlink_port_del_req *req,
-				  const char *dev_name)
-{
-	free(req->dev_name);
-	req->_present.dev_name_len = strlen(dev_name);
-	req->dev_name = malloc(req->_present.dev_name_len + 1);
-	memcpy(req->dev_name, dev_name, req->_present.dev_name_len);
-	req->dev_name[req->_present.dev_name_len] = 0;
-}
-static inline void
-devlink_port_del_req_set_port_index(struct devlink_port_del_req *req,
-				    __u32 port_index)
-{
-	req->_present.port_index = 1;
-	req->port_index = port_index;
-}
-
-<<<<<<< HEAD
+{
+	return calloc(1, sizeof(struct devlink_sb_pool_get_req));
+}
+void devlink_sb_pool_get_req_free(struct devlink_sb_pool_get_req *req);
+
+static inline void
+devlink_sb_pool_get_req_set_bus_name(struct devlink_sb_pool_get_req *req,
+				     const char *bus_name)
+{
+	free(req->bus_name);
+	req->_present.bus_name_len = strlen(bus_name);
+	req->bus_name = malloc(req->_present.bus_name_len + 1);
+	memcpy(req->bus_name, bus_name, req->_present.bus_name_len);
+	req->bus_name[req->_present.bus_name_len] = 0;
+}
+static inline void
+devlink_sb_pool_get_req_set_dev_name(struct devlink_sb_pool_get_req *req,
+				     const char *dev_name)
+{
+	free(req->dev_name);
+	req->_present.dev_name_len = strlen(dev_name);
+	req->dev_name = malloc(req->_present.dev_name_len + 1);
+	memcpy(req->dev_name, dev_name, req->_present.dev_name_len);
+	req->dev_name[req->_present.dev_name_len] = 0;
+}
+static inline void
+devlink_sb_pool_get_req_set_sb_index(struct devlink_sb_pool_get_req *req,
+				     __u32 sb_index)
+{
+	req->_present.sb_index = 1;
+	req->sb_index = sb_index;
+}
+static inline void
+devlink_sb_pool_get_req_set_sb_pool_index(struct devlink_sb_pool_get_req *req,
+					  __u16 sb_pool_index)
+{
+	req->_present.sb_pool_index = 1;
+	req->sb_pool_index = sb_pool_index;
+}
+
+struct devlink_sb_pool_get_rsp {
+	struct {
+		__u32 bus_name_len;
+		__u32 dev_name_len;
+		__u32 sb_index:1;
+		__u32 sb_pool_index:1;
+	} _present;
+
+	char *bus_name;
+	char *dev_name;
+	__u32 sb_index;
+	__u16 sb_pool_index;
+};
+
+void devlink_sb_pool_get_rsp_free(struct devlink_sb_pool_get_rsp *rsp);
+
+/*
+ * Get shared buffer pool instances.
+ */
+struct devlink_sb_pool_get_rsp *
+devlink_sb_pool_get(struct ynl_sock *ys, struct devlink_sb_pool_get_req *req);
+
+/* DEVLINK_CMD_SB_POOL_GET - dump */
+struct devlink_sb_pool_get_req_dump {
+	struct {
+		__u32 bus_name_len;
+		__u32 dev_name_len;
+	} _present;
+
+	char *bus_name;
+	char *dev_name;
+};
+
+static inline struct devlink_sb_pool_get_req_dump *
+devlink_sb_pool_get_req_dump_alloc(void)
+{
+	return calloc(1, sizeof(struct devlink_sb_pool_get_req_dump));
+}
+void
+devlink_sb_pool_get_req_dump_free(struct devlink_sb_pool_get_req_dump *req);
+
+static inline void
+devlink_sb_pool_get_req_dump_set_bus_name(struct devlink_sb_pool_get_req_dump *req,
+					  const char *bus_name)
+{
+	free(req->bus_name);
+	req->_present.bus_name_len = strlen(bus_name);
+	req->bus_name = malloc(req->_present.bus_name_len + 1);
+	memcpy(req->bus_name, bus_name, req->_present.bus_name_len);
+	req->bus_name[req->_present.bus_name_len] = 0;
+}
+static inline void
+devlink_sb_pool_get_req_dump_set_dev_name(struct devlink_sb_pool_get_req_dump *req,
+					  const char *dev_name)
+{
+	free(req->dev_name);
+	req->_present.dev_name_len = strlen(dev_name);
+	req->dev_name = malloc(req->_present.dev_name_len + 1);
+	memcpy(req->dev_name, dev_name, req->_present.dev_name_len);
+	req->dev_name[req->_present.dev_name_len] = 0;
+}
+
 struct devlink_sb_pool_get_list {
 	struct devlink_sb_pool_get_list *next;
 	struct devlink_sb_pool_get_rsp obj __attribute__((aligned(8)));
-};
-
-void devlink_sb_pool_get_list_free(struct devlink_sb_pool_get_list *rsp);
-
-struct devlink_sb_pool_get_list *
-devlink_sb_pool_get_dump(struct ynl_sock *ys,
-			 struct devlink_sb_pool_get_req_dump *req);
-=======
-/*
- * Delete devlink port instances.
- */
-int devlink_port_del(struct ynl_sock *ys, struct devlink_port_del_req *req);
->>>>>>> cebe7306
-
-/* ============== DEVLINK_CMD_PORT_SPLIT ============== */
-/* DEVLINK_CMD_PORT_SPLIT - do */
-struct devlink_port_split_req {
-	struct {
-		__u32 bus_name_len;
-		__u32 dev_name_len;
-		__u32 port_index:1;
-		__u32 port_split_count:1;
-	} _present;
-
-	char *bus_name;
-	char *dev_name;
-	__u32 port_index;
-	__u32 port_split_count;
-};
-
-static inline struct devlink_port_split_req *devlink_port_split_req_alloc(void)
-{
-	return calloc(1, sizeof(struct devlink_port_split_req));
-}
-void devlink_port_split_req_free(struct devlink_port_split_req *req);
-
-static inline void
-devlink_port_split_req_set_bus_name(struct devlink_port_split_req *req,
-				    const char *bus_name)
-{
-	free(req->bus_name);
-	req->_present.bus_name_len = strlen(bus_name);
-	req->bus_name = malloc(req->_present.bus_name_len + 1);
-	memcpy(req->bus_name, bus_name, req->_present.bus_name_len);
-	req->bus_name[req->_present.bus_name_len] = 0;
-}
-static inline void
-devlink_port_split_req_set_dev_name(struct devlink_port_split_req *req,
-				    const char *dev_name)
-{
-	free(req->dev_name);
-	req->_present.dev_name_len = strlen(dev_name);
-	req->dev_name = malloc(req->_present.dev_name_len + 1);
-	memcpy(req->dev_name, dev_name, req->_present.dev_name_len);
-	req->dev_name[req->_present.dev_name_len] = 0;
-}
-static inline void
-devlink_port_split_req_set_port_index(struct devlink_port_split_req *req,
-				      __u32 port_index)
-{
-	req->_present.port_index = 1;
-	req->port_index = port_index;
-}
-static inline void
-devlink_port_split_req_set_port_split_count(struct devlink_port_split_req *req,
-					    __u32 port_split_count)
-{
-	req->_present.port_split_count = 1;
-	req->port_split_count = port_split_count;
-}
-
-/*
- * Split devlink port instances.
- */
-int devlink_port_split(struct ynl_sock *ys, struct devlink_port_split_req *req);
-
-/* ============== DEVLINK_CMD_PORT_UNSPLIT ============== */
-/* DEVLINK_CMD_PORT_UNSPLIT - do */
-struct devlink_port_unsplit_req {
-	struct {
-		__u32 bus_name_len;
-		__u32 dev_name_len;
-		__u32 port_index:1;
-	} _present;
-
-	char *bus_name;
-	char *dev_name;
-	__u32 port_index;
-};
-
-static inline struct devlink_port_unsplit_req *
-devlink_port_unsplit_req_alloc(void)
-{
-	return calloc(1, sizeof(struct devlink_port_unsplit_req));
-}
-void devlink_port_unsplit_req_free(struct devlink_port_unsplit_req *req);
-
-static inline void
-devlink_port_unsplit_req_set_bus_name(struct devlink_port_unsplit_req *req,
-				      const char *bus_name)
-{
-	free(req->bus_name);
-	req->_present.bus_name_len = strlen(bus_name);
-	req->bus_name = malloc(req->_present.bus_name_len + 1);
-	memcpy(req->bus_name, bus_name, req->_present.bus_name_len);
-	req->bus_name[req->_present.bus_name_len] = 0;
-}
-static inline void
-devlink_port_unsplit_req_set_dev_name(struct devlink_port_unsplit_req *req,
-				      const char *dev_name)
-{
-	free(req->dev_name);
-	req->_present.dev_name_len = strlen(dev_name);
-	req->dev_name = malloc(req->_present.dev_name_len + 1);
-	memcpy(req->dev_name, dev_name, req->_present.dev_name_len);
-	req->dev_name[req->_present.dev_name_len] = 0;
-}
-static inline void
-devlink_port_unsplit_req_set_port_index(struct devlink_port_unsplit_req *req,
-					__u32 port_index)
-{
-	req->_present.port_index = 1;
-	req->port_index = port_index;
-}
-
-<<<<<<< HEAD
-struct devlink_sb_port_pool_get_list {
-	struct devlink_sb_port_pool_get_list *next;
-	struct devlink_sb_port_pool_get_rsp obj __attribute__((aligned(8)));
-};
-
-void
-devlink_sb_port_pool_get_list_free(struct devlink_sb_port_pool_get_list *rsp);
-
-struct devlink_sb_port_pool_get_list *
-devlink_sb_port_pool_get_dump(struct ynl_sock *ys,
-			      struct devlink_sb_port_pool_get_req_dump *req);
-=======
-/*
- * Unplit devlink port instances.
- */
-int devlink_port_unsplit(struct ynl_sock *ys,
-			 struct devlink_port_unsplit_req *req);
->>>>>>> cebe7306
-
-/* ============== DEVLINK_CMD_SB_GET ============== */
-/* DEVLINK_CMD_SB_GET - do */
-struct devlink_sb_get_req {
-	struct {
-		__u32 bus_name_len;
-		__u32 dev_name_len;
-		__u32 sb_index:1;
-	} _present;
-
-	char *bus_name;
-	char *dev_name;
-	__u32 sb_index;
-};
-
-static inline struct devlink_sb_get_req *devlink_sb_get_req_alloc(void)
-{
-	return calloc(1, sizeof(struct devlink_sb_get_req));
-}
-void devlink_sb_get_req_free(struct devlink_sb_get_req *req);
-
-static inline void
-devlink_sb_get_req_set_bus_name(struct devlink_sb_get_req *req,
-				const char *bus_name)
-{
-	free(req->bus_name);
-	req->_present.bus_name_len = strlen(bus_name);
-	req->bus_name = malloc(req->_present.bus_name_len + 1);
-	memcpy(req->bus_name, bus_name, req->_present.bus_name_len);
-	req->bus_name[req->_present.bus_name_len] = 0;
-}
-static inline void
-devlink_sb_get_req_set_dev_name(struct devlink_sb_get_req *req,
-				const char *dev_name)
-{
-	free(req->dev_name);
-	req->_present.dev_name_len = strlen(dev_name);
-	req->dev_name = malloc(req->_present.dev_name_len + 1);
-	memcpy(req->dev_name, dev_name, req->_present.dev_name_len);
-	req->dev_name[req->_present.dev_name_len] = 0;
-}
-static inline void
-devlink_sb_get_req_set_sb_index(struct devlink_sb_get_req *req, __u32 sb_index)
-{
-	req->_present.sb_index = 1;
-	req->sb_index = sb_index;
-}
-
-struct devlink_sb_get_rsp {
-	struct {
-		__u32 bus_name_len;
-		__u32 dev_name_len;
-		__u32 sb_index:1;
-	} _present;
-
-	char *bus_name;
-	char *dev_name;
-	__u32 sb_index;
-};
-
-void devlink_sb_get_rsp_free(struct devlink_sb_get_rsp *rsp);
-
-/*
- * Get shared buffer instances.
- */
-struct devlink_sb_get_rsp *
-devlink_sb_get(struct ynl_sock *ys, struct devlink_sb_get_req *req);
-
-/* DEVLINK_CMD_SB_GET - dump */
-struct devlink_sb_get_req_dump {
-	struct {
-		__u32 bus_name_len;
-		__u32 dev_name_len;
-	} _present;
-
-	char *bus_name;
-	char *dev_name;
-};
-
-static inline struct devlink_sb_get_req_dump *
-devlink_sb_get_req_dump_alloc(void)
-{
-	return calloc(1, sizeof(struct devlink_sb_get_req_dump));
-}
-void devlink_sb_get_req_dump_free(struct devlink_sb_get_req_dump *req);
-
-static inline void
-devlink_sb_get_req_dump_set_bus_name(struct devlink_sb_get_req_dump *req,
-				     const char *bus_name)
-{
-	free(req->bus_name);
-	req->_present.bus_name_len = strlen(bus_name);
-	req->bus_name = malloc(req->_present.bus_name_len + 1);
-	memcpy(req->bus_name, bus_name, req->_present.bus_name_len);
-	req->bus_name[req->_present.bus_name_len] = 0;
-}
-static inline void
-devlink_sb_get_req_dump_set_dev_name(struct devlink_sb_get_req_dump *req,
-				     const char *dev_name)
-{
-	free(req->dev_name);
-	req->_present.dev_name_len = strlen(dev_name);
-	req->dev_name = malloc(req->_present.dev_name_len + 1);
-	memcpy(req->dev_name, dev_name, req->_present.dev_name_len);
-	req->dev_name[req->_present.dev_name_len] = 0;
-}
-
-<<<<<<< HEAD
-struct devlink_sb_tc_pool_bind_get_list {
-	struct devlink_sb_tc_pool_bind_get_list *next;
-	struct devlink_sb_tc_pool_bind_get_rsp obj __attribute__((aligned(8)));
-=======
-struct devlink_sb_get_list {
-	struct devlink_sb_get_list *next;
-	struct devlink_sb_get_rsp obj __attribute__ ((aligned (8)));
->>>>>>> cebe7306
-};
-
-void devlink_sb_get_list_free(struct devlink_sb_get_list *rsp);
-
-struct devlink_sb_get_list *
-devlink_sb_get_dump(struct ynl_sock *ys, struct devlink_sb_get_req_dump *req);
-
-/* ============== DEVLINK_CMD_SB_POOL_GET ============== */
-/* DEVLINK_CMD_SB_POOL_GET - do */
-struct devlink_sb_pool_get_req {
-	struct {
-		__u32 bus_name_len;
-		__u32 dev_name_len;
-		__u32 sb_index:1;
-		__u32 sb_pool_index:1;
-	} _present;
-
-	char *bus_name;
-	char *dev_name;
-	__u32 sb_index;
-	__u16 sb_pool_index;
-};
-
-static inline struct devlink_sb_pool_get_req *
-devlink_sb_pool_get_req_alloc(void)
-{
-	return calloc(1, sizeof(struct devlink_sb_pool_get_req));
-}
-void devlink_sb_pool_get_req_free(struct devlink_sb_pool_get_req *req);
-
-static inline void
-devlink_sb_pool_get_req_set_bus_name(struct devlink_sb_pool_get_req *req,
-				     const char *bus_name)
-{
-	free(req->bus_name);
-	req->_present.bus_name_len = strlen(bus_name);
-	req->bus_name = malloc(req->_present.bus_name_len + 1);
-	memcpy(req->bus_name, bus_name, req->_present.bus_name_len);
-	req->bus_name[req->_present.bus_name_len] = 0;
-}
-static inline void
-devlink_sb_pool_get_req_set_dev_name(struct devlink_sb_pool_get_req *req,
-				     const char *dev_name)
-{
-	free(req->dev_name);
-	req->_present.dev_name_len = strlen(dev_name);
-	req->dev_name = malloc(req->_present.dev_name_len + 1);
-	memcpy(req->dev_name, dev_name, req->_present.dev_name_len);
-	req->dev_name[req->_present.dev_name_len] = 0;
-}
-static inline void
-devlink_sb_pool_get_req_set_sb_index(struct devlink_sb_pool_get_req *req,
-				     __u32 sb_index)
-{
-	req->_present.sb_index = 1;
-	req->sb_index = sb_index;
-}
-static inline void
-devlink_sb_pool_get_req_set_sb_pool_index(struct devlink_sb_pool_get_req *req,
-					  __u16 sb_pool_index)
-{
-	req->_present.sb_pool_index = 1;
-	req->sb_pool_index = sb_pool_index;
-}
-
-struct devlink_sb_pool_get_rsp {
-	struct {
-		__u32 bus_name_len;
-		__u32 dev_name_len;
-		__u32 sb_index:1;
-		__u32 sb_pool_index:1;
-	} _present;
-
-	char *bus_name;
-	char *dev_name;
-	__u32 sb_index;
-	__u16 sb_pool_index;
-};
-
-void devlink_sb_pool_get_rsp_free(struct devlink_sb_pool_get_rsp *rsp);
-
-/*
- * Get shared buffer pool instances.
- */
-struct devlink_sb_pool_get_rsp *
-devlink_sb_pool_get(struct ynl_sock *ys, struct devlink_sb_pool_get_req *req);
-
-/* DEVLINK_CMD_SB_POOL_GET - dump */
-struct devlink_sb_pool_get_req_dump {
-	struct {
-		__u32 bus_name_len;
-		__u32 dev_name_len;
-	} _present;
-
-	char *bus_name;
-	char *dev_name;
-};
-
-static inline struct devlink_sb_pool_get_req_dump *
-devlink_sb_pool_get_req_dump_alloc(void)
-{
-	return calloc(1, sizeof(struct devlink_sb_pool_get_req_dump));
-}
-void
-devlink_sb_pool_get_req_dump_free(struct devlink_sb_pool_get_req_dump *req);
-
-static inline void
-devlink_sb_pool_get_req_dump_set_bus_name(struct devlink_sb_pool_get_req_dump *req,
-					  const char *bus_name)
-{
-	free(req->bus_name);
-	req->_present.bus_name_len = strlen(bus_name);
-	req->bus_name = malloc(req->_present.bus_name_len + 1);
-	memcpy(req->bus_name, bus_name, req->_present.bus_name_len);
-	req->bus_name[req->_present.bus_name_len] = 0;
-}
-static inline void
-devlink_sb_pool_get_req_dump_set_dev_name(struct devlink_sb_pool_get_req_dump *req,
-					  const char *dev_name)
-{
-	free(req->dev_name);
-	req->_present.dev_name_len = strlen(dev_name);
-	req->dev_name = malloc(req->_present.dev_name_len + 1);
-	memcpy(req->dev_name, dev_name, req->_present.dev_name_len);
-	req->dev_name[req->_present.dev_name_len] = 0;
-}
-
-struct devlink_sb_pool_get_list {
-	struct devlink_sb_pool_get_list *next;
-	struct devlink_sb_pool_get_rsp obj __attribute__ ((aligned (8)));
 };
 
 void devlink_sb_pool_get_list_free(struct devlink_sb_pool_get_list *rsp);
@@ -1418,7 +1353,7 @@
 
 struct devlink_sb_port_pool_get_list {
 	struct devlink_sb_port_pool_get_list *next;
-	struct devlink_sb_port_pool_get_rsp obj __attribute__ ((aligned (8)));
+	struct devlink_sb_port_pool_get_rsp obj __attribute__((aligned(8)));
 };
 
 void
@@ -1658,7 +1593,7 @@
 
 struct devlink_sb_tc_pool_bind_get_list {
 	struct devlink_sb_tc_pool_bind_get_list *next;
-	struct devlink_sb_tc_pool_bind_get_rsp obj __attribute__ ((aligned (8)));
+	struct devlink_sb_tc_pool_bind_get_rsp obj __attribute__((aligned(8)));
 };
 
 void
@@ -2635,7 +2570,7 @@
 
 struct devlink_param_get_list {
 	struct devlink_param_get_list *next;
-	struct devlink_param_get_rsp obj __attribute__ ((aligned (8)));
+	struct devlink_param_get_rsp obj __attribute__((aligned(8)));
 };
 
 void devlink_param_get_list_free(struct devlink_param_get_list *rsp);
@@ -2841,7 +2776,7 @@
 
 struct devlink_region_get_list {
 	struct devlink_region_get_list *next;
-	struct devlink_region_get_rsp obj __attribute__ ((aligned (8)));
+	struct devlink_region_get_rsp obj __attribute__((aligned(8)));
 };
 
 void devlink_region_get_list_free(struct devlink_region_get_list *rsp);
@@ -3344,7 +3279,7 @@
 /* DEVLINK_CMD_INFO_GET - dump */
 struct devlink_info_get_list {
 	struct devlink_info_get_list *next;
-	struct devlink_info_get_rsp obj __attribute__ ((aligned (8)));
+	struct devlink_info_get_rsp obj __attribute__((aligned(8)));
 };
 
 void devlink_info_get_list_free(struct devlink_info_get_list *rsp);
@@ -3486,15 +3421,9 @@
 	req->port_index = port_index;
 }
 
-<<<<<<< HEAD
-struct devlink_param_get_list {
-	struct devlink_param_get_list *next;
-	struct devlink_param_get_rsp obj __attribute__((aligned(8)));
-=======
 struct devlink_health_reporter_get_list {
 	struct devlink_health_reporter_get_list *next;
-	struct devlink_health_reporter_get_rsp obj __attribute__ ((aligned (8)));
->>>>>>> cebe7306
+	struct devlink_health_reporter_get_rsp obj __attribute__((aligned(8)));
 };
 
 void
@@ -3661,24 +3590,11 @@
 	req->health_reporter_name[req->_present.health_reporter_name_len] = 0;
 }
 
-<<<<<<< HEAD
-struct devlink_region_get_list {
-	struct devlink_region_get_list *next;
-	struct devlink_region_get_rsp obj __attribute__((aligned(8)));
-};
-
-void devlink_region_get_list_free(struct devlink_region_get_list *rsp);
-
-struct devlink_region_get_list *
-devlink_region_get_dump(struct ynl_sock *ys,
-			struct devlink_region_get_req_dump *req);
-=======
 /*
  * Recover health reporter instances.
  */
 int devlink_health_reporter_recover(struct ynl_sock *ys,
 				    struct devlink_health_reporter_recover_req *req);
->>>>>>> cebe7306
 
 /* ============== DEVLINK_CMD_HEALTH_REPORTER_DIAGNOSE ============== */
 /* DEVLINK_CMD_HEALTH_REPORTER_DIAGNOSE - do */
@@ -3745,23 +3661,8 @@
 /*
  * Diagnose health reporter instances.
  */
-<<<<<<< HEAD
-struct devlink_info_get_rsp *
-devlink_info_get(struct ynl_sock *ys, struct devlink_info_get_req *req);
-
-/* DEVLINK_CMD_INFO_GET - dump */
-struct devlink_info_get_list {
-	struct devlink_info_get_list *next;
-	struct devlink_info_get_rsp obj __attribute__((aligned(8)));
-};
-
-void devlink_info_get_list_free(struct devlink_info_get_list *rsp);
-
-struct devlink_info_get_list *devlink_info_get_dump(struct ynl_sock *ys);
-=======
 int devlink_health_reporter_diagnose(struct ynl_sock *ys,
 				     struct devlink_health_reporter_diagnose_req *req);
->>>>>>> cebe7306
 
 /* ============== DEVLINK_CMD_HEALTH_REPORTER_DUMP_GET ============== */
 /* DEVLINK_CMD_HEALTH_REPORTER_DUMP_GET - dump */
@@ -3986,25 +3887,11 @@
 	memcpy(&req->flash_update_overwrite_mask, flash_update_overwrite_mask, sizeof(struct nla_bitfield32));
 }
 
-<<<<<<< HEAD
-struct devlink_health_reporter_get_list {
-	struct devlink_health_reporter_get_list *next;
-	struct devlink_health_reporter_get_rsp obj __attribute__((aligned(8)));
-};
-
-void
-devlink_health_reporter_get_list_free(struct devlink_health_reporter_get_list *rsp);
-
-struct devlink_health_reporter_get_list *
-devlink_health_reporter_get_dump(struct ynl_sock *ys,
-				 struct devlink_health_reporter_get_req_dump *req);
-=======
 /*
  * Flash update devlink instances.
  */
 int devlink_flash_update(struct ynl_sock *ys,
 			 struct devlink_flash_update_req *req);
->>>>>>> cebe7306
 
 /* ============== DEVLINK_CMD_TRAP_GET ============== */
 /* DEVLINK_CMD_TRAP_GET - do */
