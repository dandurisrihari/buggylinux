#!/bin/env python3
# SPDX-License-Identifier: GPL-2.0
# -*- coding: utf-8 -*-
#
# Copyright (c) 2021 Benjamin Tissoires <benjamin.tissoires@gmail.com>
# Copyright (c) 2021 Red Hat, Inc.
#

from . import base
import copy
from enum import Enum
from hidtools.util import BusType
import libevdev
import logging
import pytest
from typing import Dict, List, Optional, Tuple

logger = logging.getLogger("hidtools.test.tablet")


class BtnTouch(Enum):
    """Represents whether the BTN_TOUCH event is set to True or False"""

    DOWN = True
    UP = False


class ToolType(Enum):
    PEN = libevdev.EV_KEY.BTN_TOOL_PEN
    RUBBER = libevdev.EV_KEY.BTN_TOOL_RUBBER


class BtnPressed(Enum):
    """Represents whether a button is pressed on the stylus"""

    PRIMARY_PRESSED = libevdev.EV_KEY.BTN_STYLUS
    SECONDARY_PRESSED = libevdev.EV_KEY.BTN_STYLUS2
<<<<<<< HEAD
=======
    THIRD_PRESSED = libevdev.EV_KEY.BTN_STYLUS3
>>>>>>> 0c383648


class PenState(Enum):
    """Pen states according to Microsoft reference:
    https://docs.microsoft.com/en-us/windows-hardware/design/component-guidelines/windows-pen-states
<<<<<<< HEAD

    We extend it with the various buttons when we need to check them.
    """

    PEN_IS_OUT_OF_RANGE = BtnTouch.UP, None, None
    PEN_IS_IN_RANGE = BtnTouch.UP, ToolType.PEN, None
    PEN_IS_IN_RANGE_WITH_BUTTON = BtnTouch.UP, ToolType.PEN, BtnPressed.PRIMARY_PRESSED
    PEN_IS_IN_RANGE_WITH_SECOND_BUTTON = (
        BtnTouch.UP,
        ToolType.PEN,
        BtnPressed.SECONDARY_PRESSED,
    )
    PEN_IS_IN_CONTACT = BtnTouch.DOWN, ToolType.PEN, None
    PEN_IS_IN_CONTACT_WITH_BUTTON = (
        BtnTouch.DOWN,
        ToolType.PEN,
        BtnPressed.PRIMARY_PRESSED,
    )
    PEN_IS_IN_CONTACT_WITH_SECOND_BUTTON = (
        BtnTouch.DOWN,
        ToolType.PEN,
        BtnPressed.SECONDARY_PRESSED,
    )
    PEN_IS_IN_RANGE_WITH_ERASING_INTENT = BtnTouch.UP, ToolType.RUBBER, None
    PEN_IS_IN_RANGE_WITH_ERASING_INTENT_WITH_BUTTON = (
        BtnTouch.UP,
        ToolType.RUBBER,
        BtnPressed.PRIMARY_PRESSED,
    )
    PEN_IS_IN_RANGE_WITH_ERASING_INTENT_WITH_SECOND_BUTTON = (
        BtnTouch.UP,
        ToolType.RUBBER,
        BtnPressed.SECONDARY_PRESSED,
    )
    PEN_IS_ERASING = BtnTouch.DOWN, ToolType.RUBBER, None
    PEN_IS_ERASING_WITH_BUTTON = (
        BtnTouch.DOWN,
        ToolType.RUBBER,
        BtnPressed.PRIMARY_PRESSED,
    )
    PEN_IS_ERASING_WITH_SECOND_BUTTON = (
        BtnTouch.DOWN,
        ToolType.RUBBER,
        BtnPressed.SECONDARY_PRESSED,
    )

    def __init__(self, touch: BtnTouch, tool: Optional[ToolType], button: Optional[BtnPressed]):
=======

    We extend it with the various buttons when we need to check them.
    """

    PEN_IS_OUT_OF_RANGE = BtnTouch.UP, None, False
    PEN_IS_IN_RANGE = BtnTouch.UP, ToolType.PEN, False
    PEN_IS_IN_RANGE_WITH_BUTTON = BtnTouch.UP, ToolType.PEN, True
    PEN_IS_IN_CONTACT = BtnTouch.DOWN, ToolType.PEN, False
    PEN_IS_IN_CONTACT_WITH_BUTTON = BtnTouch.DOWN, ToolType.PEN, True
    PEN_IS_IN_RANGE_WITH_ERASING_INTENT = BtnTouch.UP, ToolType.RUBBER, False
    PEN_IS_IN_RANGE_WITH_ERASING_INTENT_WITH_BUTTON = BtnTouch.UP, ToolType.RUBBER, True
    PEN_IS_ERASING = BtnTouch.DOWN, ToolType.RUBBER, False
    PEN_IS_ERASING_WITH_BUTTON = BtnTouch.DOWN, ToolType.RUBBER, True

    def __init__(
        self, touch: BtnTouch, tool: Optional[ToolType], button: Optional[bool]
    ):
>>>>>>> 0c383648
        self.touch = touch  # type: ignore
        self.tool = tool  # type: ignore
        self.button = button  # type: ignore

    @classmethod
<<<<<<< HEAD
    def from_evdev(cls, evdev) -> "PenState":
        touch = BtnTouch(evdev.value[libevdev.EV_KEY.BTN_TOUCH])
        tool = None
        button = None
=======
    def from_evdev(cls, evdev, test_button) -> "PenState":
        touch = BtnTouch(evdev.value[libevdev.EV_KEY.BTN_TOUCH])
        tool = None
        button = False
>>>>>>> 0c383648
        if (
            evdev.value[libevdev.EV_KEY.BTN_TOOL_RUBBER]
            and not evdev.value[libevdev.EV_KEY.BTN_TOOL_PEN]
        ):
            tool = ToolType(libevdev.EV_KEY.BTN_TOOL_RUBBER)
        elif (
            evdev.value[libevdev.EV_KEY.BTN_TOOL_PEN]
            and not evdev.value[libevdev.EV_KEY.BTN_TOOL_RUBBER]
        ):
            tool = ToolType(libevdev.EV_KEY.BTN_TOOL_PEN)
        elif (
            evdev.value[libevdev.EV_KEY.BTN_TOOL_PEN]
            or evdev.value[libevdev.EV_KEY.BTN_TOOL_RUBBER]
        ):
            raise ValueError("2 tools are not allowed")

<<<<<<< HEAD
        # we take only the highest button in account
        for b in [libevdev.EV_KEY.BTN_STYLUS, libevdev.EV_KEY.BTN_STYLUS2]:
            if bool(evdev.value[b]):
                button = BtnPressed(b)

        # the kernel tends to insert an EV_SYN once removing the tool, so
        # the button will be released after
        if tool is None:
            button = None

        return cls((touch, tool, button))  # type: ignore

    def apply(self, events: List[libevdev.InputEvent], strict: bool) -> "PenState":
=======
        # we take only the provided button into account
        if test_button is not None:
            button = bool(evdev.value[test_button.value])

        # the kernel tends to insert an EV_SYN once removing the tool, so
        # the button will be released after
        if tool is None:
            button = False

        return cls((touch, tool, button))  # type: ignore

    def apply(
        self, events: List[libevdev.InputEvent], strict: bool, test_button: BtnPressed
    ) -> "PenState":
>>>>>>> 0c383648
        if libevdev.EV_SYN.SYN_REPORT in events:
            raise ValueError("EV_SYN is in the event sequence")
        touch = self.touch
        touch_found = False
        tool = self.tool
        tool_found = False
        button = self.button
        button_found = False

        for ev in events:
            if ev == libevdev.InputEvent(libevdev.EV_KEY.BTN_TOUCH):
                if touch_found:
                    raise ValueError(f"duplicated BTN_TOUCH in {events}")
                touch_found = True
                touch = BtnTouch(ev.value)
            elif ev in (
                libevdev.InputEvent(libevdev.EV_KEY.BTN_TOOL_PEN),
                libevdev.InputEvent(libevdev.EV_KEY.BTN_TOOL_RUBBER),
            ):
                if tool_found:
                    raise ValueError(f"duplicated BTN_TOOL_* in {events}")
                tool_found = True
                tool = ToolType(ev.code) if ev.value else None
<<<<<<< HEAD
            elif ev in (
                libevdev.InputEvent(libevdev.EV_KEY.BTN_STYLUS),
                libevdev.InputEvent(libevdev.EV_KEY.BTN_STYLUS2),
            ):
                if button_found:
                    raise ValueError(f"duplicated BTN_STYLUS* in {events}")
                button_found = True
                button = BtnPressed(ev.code) if ev.value else None
=======
            elif test_button is not None and ev in (test_button.value,):
                if button_found:
                    raise ValueError(f"duplicated BTN_STYLUS* in {events}")
                button_found = True
                button = bool(ev.value)
>>>>>>> 0c383648

        # the kernel tends to insert an EV_SYN once removing the tool, so
        # the button will be released after
        if tool is None:
<<<<<<< HEAD
            button = None
=======
            button = False
>>>>>>> 0c383648

        new_state = PenState((touch, tool, button))  # type: ignore
        if strict:
            assert (
                new_state in self.valid_transitions()
            ), f"moving from {self} to {new_state} is forbidden"
        else:
            assert (
                new_state in self.historically_tolerated_transitions()
            ), f"moving from {self} to {new_state} is forbidden"

        return new_state

    def valid_transitions(self) -> Tuple["PenState", ...]:
        """Following the state machine in the URL above.

        Note that those transitions are from the evdev point of view, not HID"""
        if self == PenState.PEN_IS_OUT_OF_RANGE:
            return (
                PenState.PEN_IS_OUT_OF_RANGE,
                PenState.PEN_IS_IN_RANGE,
                PenState.PEN_IS_IN_RANGE_WITH_BUTTON,
<<<<<<< HEAD
                PenState.PEN_IS_IN_RANGE_WITH_SECOND_BUTTON,
                PenState.PEN_IS_IN_RANGE_WITH_ERASING_INTENT,
                PenState.PEN_IS_IN_CONTACT,
                PenState.PEN_IS_IN_CONTACT_WITH_BUTTON,
                PenState.PEN_IS_IN_CONTACT_WITH_SECOND_BUTTON,
=======
                PenState.PEN_IS_IN_RANGE_WITH_ERASING_INTENT,
                PenState.PEN_IS_IN_CONTACT,
                PenState.PEN_IS_IN_CONTACT_WITH_BUTTON,
>>>>>>> 0c383648
                PenState.PEN_IS_ERASING,
            )

        if self == PenState.PEN_IS_IN_RANGE:
            return (
                PenState.PEN_IS_IN_RANGE,
                PenState.PEN_IS_IN_RANGE_WITH_BUTTON,
<<<<<<< HEAD
                PenState.PEN_IS_IN_RANGE_WITH_SECOND_BUTTON,
=======
>>>>>>> 0c383648
                PenState.PEN_IS_OUT_OF_RANGE,
                PenState.PEN_IS_IN_CONTACT,
            )

        if self == PenState.PEN_IS_IN_CONTACT:
            return (
                PenState.PEN_IS_IN_CONTACT,
                PenState.PEN_IS_IN_CONTACT_WITH_BUTTON,
<<<<<<< HEAD
                PenState.PEN_IS_IN_CONTACT_WITH_SECOND_BUTTON,
=======
>>>>>>> 0c383648
                PenState.PEN_IS_IN_RANGE,
            )

        if self == PenState.PEN_IS_IN_RANGE_WITH_ERASING_INTENT:
            return (
                PenState.PEN_IS_IN_RANGE_WITH_ERASING_INTENT,
                PenState.PEN_IS_OUT_OF_RANGE,
                PenState.PEN_IS_ERASING,
            )

        if self == PenState.PEN_IS_ERASING:
            return (
                PenState.PEN_IS_ERASING,
                PenState.PEN_IS_IN_RANGE_WITH_ERASING_INTENT,
<<<<<<< HEAD
            )

        if self == PenState.PEN_IS_IN_RANGE_WITH_BUTTON:
            return (
                PenState.PEN_IS_IN_RANGE_WITH_BUTTON,
                PenState.PEN_IS_IN_RANGE,
                PenState.PEN_IS_OUT_OF_RANGE,
                PenState.PEN_IS_IN_CONTACT_WITH_BUTTON,
            )

        if self == PenState.PEN_IS_IN_CONTACT_WITH_BUTTON:
            return (
                PenState.PEN_IS_IN_CONTACT_WITH_BUTTON,
                PenState.PEN_IS_IN_CONTACT,
                PenState.PEN_IS_IN_RANGE_WITH_BUTTON,
            )

        if self == PenState.PEN_IS_IN_RANGE_WITH_SECOND_BUTTON:
            return (
                PenState.PEN_IS_IN_RANGE_WITH_SECOND_BUTTON,
                PenState.PEN_IS_IN_RANGE,
                PenState.PEN_IS_OUT_OF_RANGE,
                PenState.PEN_IS_IN_CONTACT_WITH_SECOND_BUTTON,
            )

        if self == PenState.PEN_IS_IN_CONTACT_WITH_SECOND_BUTTON:
            return (
                PenState.PEN_IS_IN_CONTACT_WITH_SECOND_BUTTON,
                PenState.PEN_IS_IN_CONTACT,
                PenState.PEN_IS_IN_RANGE_WITH_SECOND_BUTTON,
=======
            )

        if self == PenState.PEN_IS_IN_RANGE_WITH_BUTTON:
            return (
                PenState.PEN_IS_IN_RANGE_WITH_BUTTON,
                PenState.PEN_IS_IN_RANGE,
                PenState.PEN_IS_OUT_OF_RANGE,
                PenState.PEN_IS_IN_CONTACT_WITH_BUTTON,
            )

        if self == PenState.PEN_IS_IN_CONTACT_WITH_BUTTON:
            return (
                PenState.PEN_IS_IN_CONTACT_WITH_BUTTON,
                PenState.PEN_IS_IN_CONTACT,
                PenState.PEN_IS_IN_RANGE_WITH_BUTTON,
>>>>>>> 0c383648
            )

        return tuple()

    def historically_tolerated_transitions(self) -> Tuple["PenState", ...]:
        """Following the state machine in the URL above, with a couple of addition
        for skipping the in-range state, due to historical reasons.

        Note that those transitions are from the evdev point of view, not HID"""
        if self == PenState.PEN_IS_OUT_OF_RANGE:
            return (
                PenState.PEN_IS_OUT_OF_RANGE,
                PenState.PEN_IS_IN_RANGE,
                PenState.PEN_IS_IN_RANGE_WITH_BUTTON,
<<<<<<< HEAD
                PenState.PEN_IS_IN_RANGE_WITH_SECOND_BUTTON,
                PenState.PEN_IS_IN_RANGE_WITH_ERASING_INTENT,
                PenState.PEN_IS_IN_CONTACT,
                PenState.PEN_IS_IN_CONTACT_WITH_BUTTON,
                PenState.PEN_IS_IN_CONTACT_WITH_SECOND_BUTTON,
=======
                PenState.PEN_IS_IN_RANGE_WITH_ERASING_INTENT,
                PenState.PEN_IS_IN_CONTACT,
                PenState.PEN_IS_IN_CONTACT_WITH_BUTTON,
>>>>>>> 0c383648
                PenState.PEN_IS_ERASING,
            )

        if self == PenState.PEN_IS_IN_RANGE:
            return (
                PenState.PEN_IS_IN_RANGE,
                PenState.PEN_IS_IN_RANGE_WITH_BUTTON,
<<<<<<< HEAD
                PenState.PEN_IS_IN_RANGE_WITH_SECOND_BUTTON,
=======
>>>>>>> 0c383648
                PenState.PEN_IS_OUT_OF_RANGE,
                PenState.PEN_IS_IN_CONTACT,
            )

        if self == PenState.PEN_IS_IN_CONTACT:
            return (
                PenState.PEN_IS_IN_CONTACT,
                PenState.PEN_IS_IN_CONTACT_WITH_BUTTON,
<<<<<<< HEAD
                PenState.PEN_IS_IN_CONTACT_WITH_SECOND_BUTTON,
=======
>>>>>>> 0c383648
                PenState.PEN_IS_IN_RANGE,
                PenState.PEN_IS_OUT_OF_RANGE,
            )

        if self == PenState.PEN_IS_IN_RANGE_WITH_ERASING_INTENT:
            return (
                PenState.PEN_IS_IN_RANGE_WITH_ERASING_INTENT,
                PenState.PEN_IS_OUT_OF_RANGE,
                PenState.PEN_IS_ERASING,
            )

        if self == PenState.PEN_IS_ERASING:
            return (
                PenState.PEN_IS_ERASING,
                PenState.PEN_IS_IN_RANGE_WITH_ERASING_INTENT,
                PenState.PEN_IS_OUT_OF_RANGE,
            )

        if self == PenState.PEN_IS_IN_RANGE_WITH_BUTTON:
            return (
                PenState.PEN_IS_IN_RANGE_WITH_BUTTON,
                PenState.PEN_IS_IN_RANGE,
                PenState.PEN_IS_OUT_OF_RANGE,
                PenState.PEN_IS_IN_CONTACT_WITH_BUTTON,
            )

        if self == PenState.PEN_IS_IN_CONTACT_WITH_BUTTON:
            return (
                PenState.PEN_IS_IN_CONTACT_WITH_BUTTON,
                PenState.PEN_IS_IN_CONTACT,
                PenState.PEN_IS_IN_RANGE_WITH_BUTTON,
                PenState.PEN_IS_OUT_OF_RANGE,
            )

<<<<<<< HEAD
        if self == PenState.PEN_IS_IN_RANGE_WITH_SECOND_BUTTON:
            return (
                PenState.PEN_IS_IN_RANGE_WITH_SECOND_BUTTON,
                PenState.PEN_IS_IN_RANGE,
                PenState.PEN_IS_OUT_OF_RANGE,
                PenState.PEN_IS_IN_CONTACT_WITH_SECOND_BUTTON,
            )

        if self == PenState.PEN_IS_IN_CONTACT_WITH_SECOND_BUTTON:
            return (
                PenState.PEN_IS_IN_CONTACT_WITH_SECOND_BUTTON,
                PenState.PEN_IS_IN_CONTACT,
                PenState.PEN_IS_IN_RANGE_WITH_SECOND_BUTTON,
                PenState.PEN_IS_OUT_OF_RANGE,
            )

=======
>>>>>>> 0c383648
        return tuple()

    @staticmethod
    def legal_transitions() -> Dict[str, Tuple["PenState", ...]]:
        """This is the first half of the Windows Pen Implementation state machine:
        we don't have Invert nor Erase bits, so just move in/out-of-range or proximity.
        https://docs.microsoft.com/en-us/windows-hardware/design/component-guidelines/windows-pen-states
        """
        return {
            "in-range": (PenState.PEN_IS_IN_RANGE,),
            "in-range -> out-of-range": (
                PenState.PEN_IS_IN_RANGE,
                PenState.PEN_IS_OUT_OF_RANGE,
            ),
            "in-range -> touch": (PenState.PEN_IS_IN_RANGE, PenState.PEN_IS_IN_CONTACT),
            "in-range -> touch -> release": (
                PenState.PEN_IS_IN_RANGE,
                PenState.PEN_IS_IN_CONTACT,
                PenState.PEN_IS_IN_RANGE,
            ),
            "in-range -> touch -> release -> out-of-range": (
                PenState.PEN_IS_IN_RANGE,
                PenState.PEN_IS_IN_CONTACT,
                PenState.PEN_IS_IN_RANGE,
                PenState.PEN_IS_OUT_OF_RANGE,
            ),
        }

    @staticmethod
    def legal_transitions_with_invert() -> Dict[str, Tuple["PenState", ...]]:
        """This is the second half of the Windows Pen Implementation state machine:
        we now have Invert and Erase bits, so move in/out or proximity with the intend
        to erase.
        https://docs.microsoft.com/en-us/windows-hardware/design/component-guidelines/windows-pen-states
        """
        return {
            "hover-erasing": (PenState.PEN_IS_IN_RANGE_WITH_ERASING_INTENT,),
            "hover-erasing -> out-of-range": (
                PenState.PEN_IS_IN_RANGE_WITH_ERASING_INTENT,
                PenState.PEN_IS_OUT_OF_RANGE,
            ),
            "hover-erasing -> erase": (
                PenState.PEN_IS_IN_RANGE_WITH_ERASING_INTENT,
                PenState.PEN_IS_ERASING,
            ),
            "hover-erasing -> erase -> release": (
                PenState.PEN_IS_IN_RANGE_WITH_ERASING_INTENT,
                PenState.PEN_IS_ERASING,
                PenState.PEN_IS_IN_RANGE_WITH_ERASING_INTENT,
            ),
            "hover-erasing -> erase -> release -> out-of-range": (
                PenState.PEN_IS_IN_RANGE_WITH_ERASING_INTENT,
                PenState.PEN_IS_ERASING,
                PenState.PEN_IS_IN_RANGE_WITH_ERASING_INTENT,
                PenState.PEN_IS_OUT_OF_RANGE,
            ),
            "hover-erasing -> in-range": (
                PenState.PEN_IS_IN_RANGE_WITH_ERASING_INTENT,
                PenState.PEN_IS_IN_RANGE,
            ),
            "in-range -> hover-erasing": (
                PenState.PEN_IS_IN_RANGE,
                PenState.PEN_IS_IN_RANGE_WITH_ERASING_INTENT,
            ),
        }

    @staticmethod
<<<<<<< HEAD
    def legal_transitions_with_primary_button() -> Dict[str, Tuple["PenState", ...]]:
        """We revisit the Windows Pen Implementation state machine:
        we now have a primary button.
=======
    def legal_transitions_with_button() -> Dict[str, Tuple["PenState", ...]]:
        """We revisit the Windows Pen Implementation state machine:
        we now have a button.
>>>>>>> 0c383648
        """
        return {
            "hover-button": (PenState.PEN_IS_IN_RANGE_WITH_BUTTON,),
            "hover-button -> out-of-range": (
                PenState.PEN_IS_IN_RANGE_WITH_BUTTON,
                PenState.PEN_IS_OUT_OF_RANGE,
            ),
            "in-range -> button-press": (
                PenState.PEN_IS_IN_RANGE,
                PenState.PEN_IS_IN_RANGE_WITH_BUTTON,
            ),
            "in-range -> button-press -> button-release": (
                PenState.PEN_IS_IN_RANGE,
                PenState.PEN_IS_IN_RANGE_WITH_BUTTON,
                PenState.PEN_IS_IN_RANGE,
            ),
            "in-range -> touch -> button-press -> button-release": (
                PenState.PEN_IS_IN_RANGE,
                PenState.PEN_IS_IN_CONTACT,
                PenState.PEN_IS_IN_CONTACT_WITH_BUTTON,
                PenState.PEN_IS_IN_CONTACT,
            ),
            "in-range -> touch -> button-press -> release -> button-release": (
                PenState.PEN_IS_IN_RANGE,
                PenState.PEN_IS_IN_CONTACT,
                PenState.PEN_IS_IN_CONTACT_WITH_BUTTON,
                PenState.PEN_IS_IN_RANGE_WITH_BUTTON,
                PenState.PEN_IS_IN_RANGE,
            ),
            "in-range -> button-press -> touch -> release -> button-release": (
                PenState.PEN_IS_IN_RANGE,
                PenState.PEN_IS_IN_RANGE_WITH_BUTTON,
                PenState.PEN_IS_IN_CONTACT_WITH_BUTTON,
                PenState.PEN_IS_IN_RANGE_WITH_BUTTON,
                PenState.PEN_IS_IN_RANGE,
            ),
            "in-range -> button-press -> touch -> button-release -> release": (
                PenState.PEN_IS_IN_RANGE,
                PenState.PEN_IS_IN_RANGE_WITH_BUTTON,
                PenState.PEN_IS_IN_CONTACT_WITH_BUTTON,
                PenState.PEN_IS_IN_CONTACT,
                PenState.PEN_IS_IN_RANGE,
            ),
        }

    @staticmethod
<<<<<<< HEAD
    def legal_transitions_with_secondary_button() -> Dict[str, Tuple["PenState", ...]]:
        """We revisit the Windows Pen Implementation state machine:
        we now have a secondary button.
        Note: we don't looks for 2 buttons interactions.
        """
        return {
            "hover-button": (PenState.PEN_IS_IN_RANGE_WITH_SECOND_BUTTON,),
            "hover-button -> out-of-range": (
                PenState.PEN_IS_IN_RANGE_WITH_SECOND_BUTTON,
                PenState.PEN_IS_OUT_OF_RANGE,
            ),
            "in-range -> button-press": (
                PenState.PEN_IS_IN_RANGE,
                PenState.PEN_IS_IN_RANGE_WITH_SECOND_BUTTON,
            ),
            "in-range -> button-press -> button-release": (
                PenState.PEN_IS_IN_RANGE,
                PenState.PEN_IS_IN_RANGE_WITH_SECOND_BUTTON,
                PenState.PEN_IS_IN_RANGE,
            ),
            "in-range -> touch -> button-press -> button-release": (
                PenState.PEN_IS_IN_RANGE,
                PenState.PEN_IS_IN_CONTACT,
                PenState.PEN_IS_IN_CONTACT_WITH_SECOND_BUTTON,
                PenState.PEN_IS_IN_CONTACT,
            ),
            "in-range -> touch -> button-press -> release -> button-release": (
                PenState.PEN_IS_IN_RANGE,
                PenState.PEN_IS_IN_CONTACT,
                PenState.PEN_IS_IN_CONTACT_WITH_SECOND_BUTTON,
                PenState.PEN_IS_IN_RANGE_WITH_SECOND_BUTTON,
                PenState.PEN_IS_IN_RANGE,
            ),
            "in-range -> button-press -> touch -> release -> button-release": (
                PenState.PEN_IS_IN_RANGE,
                PenState.PEN_IS_IN_RANGE_WITH_SECOND_BUTTON,
                PenState.PEN_IS_IN_CONTACT_WITH_SECOND_BUTTON,
                PenState.PEN_IS_IN_RANGE_WITH_SECOND_BUTTON,
                PenState.PEN_IS_IN_RANGE,
            ),
            "in-range -> button-press -> touch -> button-release -> release": (
                PenState.PEN_IS_IN_RANGE,
                PenState.PEN_IS_IN_RANGE_WITH_SECOND_BUTTON,
                PenState.PEN_IS_IN_CONTACT_WITH_SECOND_BUTTON,
                PenState.PEN_IS_IN_CONTACT,
                PenState.PEN_IS_IN_RANGE,
            ),
        }

    @staticmethod
=======
>>>>>>> 0c383648
    def tolerated_transitions() -> Dict[str, Tuple["PenState", ...]]:
        """This is not adhering to the Windows Pen Implementation state machine
        but we should expect the kernel to behave properly, mostly for historical
        reasons."""
        return {
            "direct-in-contact": (PenState.PEN_IS_IN_CONTACT,),
            "direct-in-contact -> out-of-range": (
                PenState.PEN_IS_IN_CONTACT,
                PenState.PEN_IS_OUT_OF_RANGE,
            ),
        }

    @staticmethod
    def tolerated_transitions_with_invert() -> Dict[str, Tuple["PenState", ...]]:
        """This is the second half of the Windows Pen Implementation state machine:
        we now have Invert and Erase bits, so move in/out or proximity with the intend
        to erase.
        https://docs.microsoft.com/en-us/windows-hardware/design/component-guidelines/windows-pen-states
        """
        return {
            "direct-erase": (PenState.PEN_IS_ERASING,),
            "direct-erase -> out-of-range": (
                PenState.PEN_IS_ERASING,
                PenState.PEN_IS_OUT_OF_RANGE,
            ),
        }

    @staticmethod
    def broken_transitions() -> Dict[str, Tuple["PenState", ...]]:
        """Those tests are definitely not part of the Windows specification.
        However, a half broken device might export those transitions.
        For example, a pen that has the eraser button might wobble between
        touching and erasing if the tablet doesn't enforce the Windows
        state machine."""
        return {
            "in-range -> touch -> erase -> hover-erase": (
                PenState.PEN_IS_IN_RANGE,
                PenState.PEN_IS_IN_CONTACT,
                PenState.PEN_IS_ERASING,
                PenState.PEN_IS_IN_RANGE_WITH_ERASING_INTENT,
            ),
            "in-range -> erase -> hover-erase": (
                PenState.PEN_IS_IN_RANGE,
                PenState.PEN_IS_ERASING,
                PenState.PEN_IS_IN_RANGE_WITH_ERASING_INTENT,
            ),
            "hover-erase -> erase -> touch -> in-range": (
                PenState.PEN_IS_IN_RANGE_WITH_ERASING_INTENT,
                PenState.PEN_IS_ERASING,
                PenState.PEN_IS_IN_CONTACT,
                PenState.PEN_IS_IN_RANGE,
            ),
            "hover-erase -> touch -> in-range": (
                PenState.PEN_IS_IN_RANGE_WITH_ERASING_INTENT,
                PenState.PEN_IS_IN_CONTACT,
                PenState.PEN_IS_IN_RANGE,
            ),
            "touch -> erase -> touch -> erase": (
                PenState.PEN_IS_IN_CONTACT,
                PenState.PEN_IS_ERASING,
                PenState.PEN_IS_IN_CONTACT,
                PenState.PEN_IS_ERASING,
            ),
        }


class Pen(object):
    def __init__(self, x, y):
        self.x = x
        self.y = y
        self.tipswitch = False
        self.tippressure = 15
        self.azimuth = 0
        self.inrange = False
        self.width = 10
        self.height = 10
        self.barrelswitch = False
        self.secondarybarrelswitch = False
        self.invert = False
        self.eraser = False
        self.xtilt = 1
        self.ytilt = 1
        self.twist = 1
        self._old_values = None
        self.current_state = None

    def restore(self):
        if self._old_values is not None:
            for i in [
                "x",
                "y",
                "tippressure",
                "azimuth",
                "width",
                "height",
                "twist",
                "xtilt",
                "ytilt",
            ]:
                setattr(self, i, getattr(self._old_values, i))

    def backup(self):
        self._old_values = copy.copy(self)

    def __assert_axis(self, evdev, axis, value):
        if (
            axis == libevdev.EV_KEY.BTN_TOOL_RUBBER
            and evdev.value[libevdev.EV_KEY.BTN_TOOL_RUBBER] is None
        ):
            return

        assert (
            evdev.value[axis] == value
        ), f"assert evdev.value[{axis}] ({evdev.value[axis]}) != {value}"

<<<<<<< HEAD
    def assert_expected_input_events(self, evdev):
        assert evdev.value[libevdev.EV_ABS.ABS_X] == self.x
        assert evdev.value[libevdev.EV_ABS.ABS_Y] == self.y
        assert self.current_state == PenState.from_evdev(evdev)
=======
    def assert_expected_input_events(self, evdev, button):
        assert evdev.value[libevdev.EV_ABS.ABS_X] == self.x
        assert evdev.value[libevdev.EV_ABS.ABS_Y] == self.y

        # assert no other buttons than the tested ones are set
        buttons = [
            BtnPressed.PRIMARY_PRESSED,
            BtnPressed.SECONDARY_PRESSED,
            BtnPressed.THIRD_PRESSED,
        ]
        if button is not None:
            buttons.remove(button)
        for b in buttons:
            assert evdev.value[b.value] is None or evdev.value[b.value] == False

        assert self.current_state == PenState.from_evdev(evdev, button)
>>>>>>> 0c383648


class PenDigitizer(base.UHIDTestDevice):
    def __init__(
        self,
        name,
        rdesc_str=None,
        rdesc=None,
        application="Pen",
        physical="Stylus",
        input_info=(BusType.USB, 1, 2),
        evdev_name_suffix=None,
    ):
        super().__init__(name, application, rdesc_str, rdesc, input_info)
        self.physical = physical
        self.cur_application = application
        if evdev_name_suffix is not None:
            self.name += evdev_name_suffix

        self.fields = []
        for r in self.parsed_rdesc.input_reports.values():
            if r.application_name == self.application:
                physicals = [f.physical_name for f in r]
                if self.physical not in physicals and None not in physicals:
                    continue
                self.fields = [f.usage_name for f in r]

<<<<<<< HEAD
    def move_to(self, pen, state):
=======
    def move_to(self, pen, state, button):
>>>>>>> 0c383648
        # fill in the previous values
        if pen.current_state == PenState.PEN_IS_OUT_OF_RANGE:
            pen.restore()

        print(f"\n  *** pen is moving to {state} ***")

        if state == PenState.PEN_IS_OUT_OF_RANGE:
            pen.backup()
            pen.x = 0
            pen.y = 0
            pen.tipswitch = False
            pen.tippressure = 0
            pen.azimuth = 0
            pen.inrange = False
            pen.width = 0
            pen.height = 0
            pen.invert = False
            pen.eraser = False
            pen.xtilt = 0
            pen.ytilt = 0
            pen.twist = 0
            pen.barrelswitch = False
            pen.secondarybarrelswitch = False
        elif state == PenState.PEN_IS_IN_RANGE:
            pen.tipswitch = False
            pen.inrange = True
            pen.invert = False
            pen.eraser = False
            pen.barrelswitch = False
            pen.secondarybarrelswitch = False
        elif state == PenState.PEN_IS_IN_CONTACT:
            pen.tipswitch = True
            pen.inrange = True
            pen.invert = False
            pen.eraser = False
            pen.barrelswitch = False
            pen.secondarybarrelswitch = False
        elif state == PenState.PEN_IS_IN_RANGE_WITH_BUTTON:
            pen.tipswitch = False
            pen.inrange = True
            pen.invert = False
            pen.eraser = False
<<<<<<< HEAD
            pen.barrelswitch = True
            pen.secondarybarrelswitch = False
=======
            assert button is not None
            pen.barrelswitch = button == BtnPressed.PRIMARY_PRESSED
            pen.secondarybarrelswitch = button == BtnPressed.SECONDARY_PRESSED
>>>>>>> 0c383648
        elif state == PenState.PEN_IS_IN_CONTACT_WITH_BUTTON:
            pen.tipswitch = True
            pen.inrange = True
            pen.invert = False
            pen.eraser = False
<<<<<<< HEAD
            pen.barrelswitch = True
            pen.secondarybarrelswitch = False
        elif state == PenState.PEN_IS_IN_RANGE_WITH_SECOND_BUTTON:
            pen.tipswitch = False
            pen.inrange = True
            pen.invert = False
            pen.eraser = False
            pen.barrelswitch = False
            pen.secondarybarrelswitch = True
        elif state == PenState.PEN_IS_IN_CONTACT_WITH_SECOND_BUTTON:
            pen.tipswitch = True
            pen.inrange = True
            pen.invert = False
            pen.eraser = False
            pen.barrelswitch = False
            pen.secondarybarrelswitch = True
=======
            assert button is not None
            pen.barrelswitch = button == BtnPressed.PRIMARY_PRESSED
            pen.secondarybarrelswitch = button == BtnPressed.SECONDARY_PRESSED
>>>>>>> 0c383648
        elif state == PenState.PEN_IS_IN_RANGE_WITH_ERASING_INTENT:
            pen.tipswitch = False
            pen.inrange = True
            pen.invert = True
            pen.eraser = False
            pen.barrelswitch = False
            pen.secondarybarrelswitch = False
        elif state == PenState.PEN_IS_ERASING:
            pen.tipswitch = False
            pen.inrange = True
            pen.invert = False
            pen.eraser = True
            pen.barrelswitch = False
            pen.secondarybarrelswitch = False

        pen.current_state = state

<<<<<<< HEAD
    def event(self, pen):
=======
    def event(self, pen, button):
>>>>>>> 0c383648
        rs = []
        r = self.create_report(application=self.cur_application, data=pen)
        self.call_input_event(r)
        rs.append(r)
        return rs

    def get_report(self, req, rnum, rtype):
        if rtype != self.UHID_FEATURE_REPORT:
            return (1, [])

        rdesc = None
        for v in self.parsed_rdesc.feature_reports.values():
            if v.report_ID == rnum:
                rdesc = v

        if rdesc is None:
            return (1, [])

        return (1, [])

    def set_report(self, req, rnum, rtype, data):
        if rtype != self.UHID_FEATURE_REPORT:
            return 1

        rdesc = None
        for v in self.parsed_rdesc.feature_reports.values():
            if v.report_ID == rnum:
                rdesc = v

        if rdesc is None:
            return 1

        return 1


class BaseTest:
    class TestTablet(base.BaseTestCase.TestUhid):
        def create_device(self):
            raise Exception("please reimplement me in subclasses")

        def post(self, uhdev, pen, test_button):
            r = uhdev.event(pen, test_button)
            events = uhdev.next_sync_events()
            self.debug_reports(r, uhdev, events)
            return events

        def validate_transitions(
<<<<<<< HEAD
            self, from_state, pen, evdev, events, allow_intermediate_states
=======
            self, from_state, pen, evdev, events, allow_intermediate_states, button
>>>>>>> 0c383648
        ):
            # check that the final state is correct
            pen.assert_expected_input_events(evdev, button)

            state = from_state

            state = from_state

            # check that the transitions are valid
            sync_events = []
            while libevdev.InputEvent(libevdev.EV_SYN.SYN_REPORT) in events:
                # split the first EV_SYN from the list
                idx = events.index(libevdev.InputEvent(libevdev.EV_SYN.SYN_REPORT))
                sync_events = events[:idx]
                events = events[idx + 1 :]

                # now check for a valid transition
<<<<<<< HEAD
                state = state.apply(sync_events, not allow_intermediate_states)

            if events:
                state = state.apply(sync_events, not allow_intermediate_states)

        def _test_states(self, state_list, scribble, allow_intermediate_states):
=======
                state = state.apply(sync_events, not allow_intermediate_states, button)

            if events:
                state = state.apply(sync_events, not allow_intermediate_states, button)

        def _test_states(
            self, state_list, scribble, allow_intermediate_states, button=None
        ):
>>>>>>> 0c383648
            """Internal method to test against a list of
            transition between states.
            state_list is a list of PenState objects
            scribble is a boolean which tells if we need
            to wobble a little the X,Y coordinates of the pen
            between each state transition."""
            uhdev = self.uhdev
            evdev = uhdev.get_evdev()

            cur_state = PenState.PEN_IS_OUT_OF_RANGE

            p = Pen(50, 60)
<<<<<<< HEAD
            uhdev.move_to(p, PenState.PEN_IS_OUT_OF_RANGE)
            events = self.post(uhdev, p)
            self.validate_transitions(
                cur_state, p, evdev, events, allow_intermediate_states
=======
            uhdev.move_to(p, PenState.PEN_IS_OUT_OF_RANGE, button)
            events = self.post(uhdev, p, button)
            self.validate_transitions(
                cur_state, p, evdev, events, allow_intermediate_states, button
>>>>>>> 0c383648
            )

            cur_state = p.current_state

            for state in state_list:
                if scribble and cur_state != PenState.PEN_IS_OUT_OF_RANGE:
                    p.x += 1
                    p.y -= 1
<<<<<<< HEAD
                    events = self.post(uhdev, p)
                    self.validate_transitions(
                        cur_state, p, evdev, events, allow_intermediate_states
                    )
                    assert len(events) >= 3  # X, Y, SYN
                uhdev.move_to(p, state)
                if scribble and state != PenState.PEN_IS_OUT_OF_RANGE:
                    p.x += 1
                    p.y -= 1
                events = self.post(uhdev, p)
                self.validate_transitions(
                    cur_state, p, evdev, events, allow_intermediate_states
=======
                    events = self.post(uhdev, p, button)
                    self.validate_transitions(
                        cur_state, p, evdev, events, allow_intermediate_states, button
                    )
                    assert len(events) >= 3  # X, Y, SYN
                uhdev.move_to(p, state, button)
                if scribble and state != PenState.PEN_IS_OUT_OF_RANGE:
                    p.x += 1
                    p.y -= 1
                events = self.post(uhdev, p, button)
                self.validate_transitions(
                    cur_state, p, evdev, events, allow_intermediate_states, button
>>>>>>> 0c383648
                )
                cur_state = p.current_state

        @pytest.mark.parametrize("scribble", [True, False], ids=["scribble", "static"])
        @pytest.mark.parametrize(
            "state_list",
            [pytest.param(v, id=k) for k, v in PenState.legal_transitions().items()],
        )
        def test_valid_pen_states(self, state_list, scribble):
            """This is the first half of the Windows Pen Implementation state machine:
            we don't have Invert nor Erase bits, so just move in/out-of-range or proximity.
            https://docs.microsoft.com/en-us/windows-hardware/design/component-guidelines/windows-pen-states
            """
            self._test_states(state_list, scribble, allow_intermediate_states=False)

        @pytest.mark.parametrize("scribble", [True, False], ids=["scribble", "static"])
        @pytest.mark.parametrize(
            "state_list",
            [
                pytest.param(v, id=k)
                for k, v in PenState.tolerated_transitions().items()
            ],
        )
        def test_tolerated_pen_states(self, state_list, scribble):
            """This is not adhering to the Windows Pen Implementation state machine
            but we should expect the kernel to behave properly, mostly for historical
            reasons."""
            self._test_states(state_list, scribble, allow_intermediate_states=True)

        @pytest.mark.skip_if_uhdev(
            lambda uhdev: "Barrel Switch" not in uhdev.fields,
            "Device not compatible, missing Barrel Switch usage",
        )
        @pytest.mark.parametrize("scribble", [True, False], ids=["scribble", "static"])
        @pytest.mark.parametrize(
            "state_list",
            [
                pytest.param(v, id=k)
<<<<<<< HEAD
                for k, v in PenState.legal_transitions_with_primary_button().items()
=======
                for k, v in PenState.legal_transitions_with_button().items()
>>>>>>> 0c383648
            ],
        )
        def test_valid_primary_button_pen_states(self, state_list, scribble):
            """Rework the transition state machine by adding the primary button."""
<<<<<<< HEAD
            self._test_states(state_list, scribble, allow_intermediate_states=False)
=======
            self._test_states(
                state_list,
                scribble,
                allow_intermediate_states=False,
                button=BtnPressed.PRIMARY_PRESSED,
            )
>>>>>>> 0c383648

        @pytest.mark.skip_if_uhdev(
            lambda uhdev: "Secondary Barrel Switch" not in uhdev.fields,
            "Device not compatible, missing Secondary Barrel Switch usage",
        )
        @pytest.mark.parametrize("scribble", [True, False], ids=["scribble", "static"])
        @pytest.mark.parametrize(
            "state_list",
            [
                pytest.param(v, id=k)
<<<<<<< HEAD
                for k, v in PenState.legal_transitions_with_secondary_button().items()
=======
                for k, v in PenState.legal_transitions_with_button().items()
>>>>>>> 0c383648
            ],
        )
        def test_valid_secondary_button_pen_states(self, state_list, scribble):
            """Rework the transition state machine by adding the secondary button."""
<<<<<<< HEAD
            self._test_states(state_list, scribble, allow_intermediate_states=False)
=======
            self._test_states(
                state_list,
                scribble,
                allow_intermediate_states=False,
                button=BtnPressed.SECONDARY_PRESSED,
            )

        @pytest.mark.skip_if_uhdev(
            lambda uhdev: "Third Barrel Switch" not in uhdev.fields,
            "Device not compatible, missing Third Barrel Switch usage",
        )
        @pytest.mark.parametrize("scribble", [True, False], ids=["scribble", "static"])
        @pytest.mark.parametrize(
            "state_list",
            [
                pytest.param(v, id=k)
                for k, v in PenState.legal_transitions_with_button().items()
            ],
        )
        def test_valid_third_button_pen_states(self, state_list, scribble):
            """Rework the transition state machine by adding the secondary button."""
            self._test_states(
                state_list,
                scribble,
                allow_intermediate_states=False,
                button=BtnPressed.THIRD_PRESSED,
            )
>>>>>>> 0c383648

        @pytest.mark.skip_if_uhdev(
            lambda uhdev: "Invert" not in uhdev.fields,
            "Device not compatible, missing Invert usage",
        )
        @pytest.mark.parametrize("scribble", [True, False], ids=["scribble", "static"])
        @pytest.mark.parametrize(
            "state_list",
            [
                pytest.param(v, id=k)
                for k, v in PenState.legal_transitions_with_invert().items()
            ],
        )
        def test_valid_invert_pen_states(self, state_list, scribble):
            """This is the second half of the Windows Pen Implementation state machine:
            we now have Invert and Erase bits, so move in/out or proximity with the intend
            to erase.
            https://docs.microsoft.com/en-us/windows-hardware/design/component-guidelines/windows-pen-states
            """
            self._test_states(state_list, scribble, allow_intermediate_states=False)

        @pytest.mark.skip_if_uhdev(
            lambda uhdev: "Invert" not in uhdev.fields,
            "Device not compatible, missing Invert usage",
        )
        @pytest.mark.parametrize("scribble", [True, False], ids=["scribble", "static"])
        @pytest.mark.parametrize(
            "state_list",
            [
                pytest.param(v, id=k)
                for k, v in PenState.tolerated_transitions_with_invert().items()
            ],
        )
        def test_tolerated_invert_pen_states(self, state_list, scribble):
            """This is the second half of the Windows Pen Implementation state machine:
            we now have Invert and Erase bits, so move in/out or proximity with the intend
            to erase.
            https://docs.microsoft.com/en-us/windows-hardware/design/component-guidelines/windows-pen-states
            """
            self._test_states(state_list, scribble, allow_intermediate_states=True)

        @pytest.mark.skip_if_uhdev(
            lambda uhdev: "Invert" not in uhdev.fields,
            "Device not compatible, missing Invert usage",
        )
        @pytest.mark.parametrize("scribble", [True, False], ids=["scribble", "static"])
        @pytest.mark.parametrize(
            "state_list",
            [pytest.param(v, id=k) for k, v in PenState.broken_transitions().items()],
        )
        def test_tolerated_broken_pen_states(self, state_list, scribble):
            """Those tests are definitely not part of the Windows specification.
            However, a half broken device might export those transitions.
            For example, a pen that has the eraser button might wobble between
            touching and erasing if the tablet doesn't enforce the Windows
            state machine."""
            self._test_states(state_list, scribble, allow_intermediate_states=True)


class GXTP_pen(PenDigitizer):
    def event(self, pen, test_button):
        if not hasattr(self, "prev_tip_state"):
            self.prev_tip_state = False

        internal_pen = copy.copy(pen)

        # bug in the controller: when the pen touches the
        # surface, in-range stays to 1, but when
        # the pen moves in-range gets reverted to 0
        if pen.tipswitch and self.prev_tip_state:
            internal_pen.inrange = False

        self.prev_tip_state = pen.tipswitch

        # another bug in the controller: when the pen is
        # inverted, invert is set to 1, but as soon as
        # the pen touches the surface, eraser is correctly
        # set to 1 but invert is released
        if pen.eraser:
            internal_pen.invert = False

        return super().event(internal_pen, test_button)


class USIPen(PenDigitizer):
    pass


class XPPen_ArtistPro16Gen2_28bd_095b(PenDigitizer):
    """
    Pen with two buttons and a rubber end, but which reports
    the second button as an eraser
    """

    def __init__(
        self,
        name,
        rdesc_str=None,
        rdesc=None,
        application="Pen",
        physical="Stylus",
        input_info=(BusType.USB, 0x28BD, 0x095B),
        evdev_name_suffix=None,
    ):
        super().__init__(
            name, rdesc_str, rdesc, application, physical, input_info, evdev_name_suffix
        )
        self.fields.append("Secondary Barrel Switch")

    def move_to(self, pen, state, button):
        # fill in the previous values
        if pen.current_state == PenState.PEN_IS_OUT_OF_RANGE:
            pen.restore()

        print(f"\n  *** pen is moving to {state} ***")

        if state == PenState.PEN_IS_OUT_OF_RANGE:
            pen.backup()
            pen.x = 0
            pen.y = 0
            pen.tipswitch = False
            pen.tippressure = 0
            pen.azimuth = 0
            pen.inrange = False
            pen.width = 0
            pen.height = 0
            pen.invert = False
            pen.eraser = False
            pen.xtilt = 0
            pen.ytilt = 0
            pen.twist = 0
            pen.barrelswitch = False
        elif state == PenState.PEN_IS_IN_RANGE:
            pen.tipswitch = False
            pen.inrange = True
            pen.invert = False
            pen.eraser = False
            pen.barrelswitch = False
        elif state == PenState.PEN_IS_IN_CONTACT:
            pen.tipswitch = True
            pen.inrange = True
            pen.invert = False
            pen.eraser = False
            pen.barrelswitch = False
        elif state == PenState.PEN_IS_IN_RANGE_WITH_BUTTON:
            pen.tipswitch = False
            pen.inrange = True
            pen.invert = False
            assert button is not None
            pen.barrelswitch = button == BtnPressed.PRIMARY_PRESSED
            pen.eraser = button == BtnPressed.SECONDARY_PRESSED
        elif state == PenState.PEN_IS_IN_CONTACT_WITH_BUTTON:
            pen.tipswitch = True
            pen.inrange = True
            pen.invert = False
            assert button is not None
            pen.barrelswitch = button == BtnPressed.PRIMARY_PRESSED
            pen.eraser = button == BtnPressed.SECONDARY_PRESSED
        elif state == PenState.PEN_IS_IN_RANGE_WITH_ERASING_INTENT:
            pen.tipswitch = False
            pen.inrange = True
            pen.invert = True
            pen.eraser = False
            pen.barrelswitch = False
        elif state == PenState.PEN_IS_ERASING:
            pen.tipswitch = True
            pen.inrange = True
            pen.invert = True
            pen.eraser = False
            pen.barrelswitch = False

        pen.current_state = state

    def event(self, pen, test_button):
        import math

        pen_copy = copy.copy(pen)
        width = 13.567
        height = 8.480
        tip_height = 0.055677699
        hx = tip_height * (32767 / width)
        hy = tip_height * (32767 / height)
        if pen_copy.xtilt != 0:
            pen_copy.x += round(hx * math.sin(math.radians(pen_copy.xtilt)))
        if pen_copy.ytilt != 0:
            pen_copy.y += round(hy * math.sin(math.radians(pen_copy.ytilt)))

        return super().event(pen_copy, test_button)


class XPPen_Artist24_28bd_093a(PenDigitizer):
    """
    Pen that reports secondary barrel switch through eraser
    """

    def __init__(
        self,
        name,
        rdesc_str=None,
        rdesc=None,
        application="Pen",
        physical="Stylus",
        input_info=(BusType.USB, 0x28BD, 0x093A),
        evdev_name_suffix=None,
    ):
        super().__init__(
            name, rdesc_str, rdesc, application, physical, input_info, evdev_name_suffix
        )
        self.fields.append("Secondary Barrel Switch")
        self.previous_state = PenState.PEN_IS_OUT_OF_RANGE

    def move_to(self, pen, state, button, debug=True):
        # fill in the previous values
        if pen.current_state == PenState.PEN_IS_OUT_OF_RANGE:
            pen.restore()

        if debug:
            print(f"\n  *** pen is moving to {state} ***")

        if state == PenState.PEN_IS_OUT_OF_RANGE:
            pen.backup()
            pen.tipswitch = False
            pen.tippressure = 0
            pen.azimuth = 0
            pen.inrange = False
            pen.width = 0
            pen.height = 0
            pen.invert = False
            pen.eraser = False
            pen.xtilt = 0
            pen.ytilt = 0
            pen.twist = 0
            pen.barrelswitch = False
        elif state == PenState.PEN_IS_IN_RANGE:
            pen.tipswitch = False
            pen.inrange = True
            pen.invert = False
            pen.eraser = False
            pen.barrelswitch = False
        elif state == PenState.PEN_IS_IN_CONTACT:
            pen.tipswitch = True
            pen.inrange = True
            pen.invert = False
            pen.eraser = False
            pen.barrelswitch = False
        elif state == PenState.PEN_IS_IN_RANGE_WITH_BUTTON:
            pen.tipswitch = False
            pen.inrange = True
            pen.invert = False
            assert button is not None
            pen.barrelswitch = button == BtnPressed.PRIMARY_PRESSED
            pen.eraser = button == BtnPressed.SECONDARY_PRESSED
        elif state == PenState.PEN_IS_IN_CONTACT_WITH_BUTTON:
            pen.tipswitch = True
            pen.inrange = True
            pen.invert = False
            assert button is not None
            pen.barrelswitch = button == BtnPressed.PRIMARY_PRESSED
            pen.eraser = button == BtnPressed.SECONDARY_PRESSED

        pen.current_state = state

    def send_intermediate_state(self, pen, state, button):
        intermediate_pen = copy.copy(pen)
        self.move_to(intermediate_pen, state, button, debug=False)
        return super().event(intermediate_pen, button)

    def event(self, pen, button):
        rs = []

        # the pen reliably sends in-range events in a normal case (non emulation of eraser mode)
        if self.previous_state == PenState.PEN_IS_IN_CONTACT:
            if pen.current_state == PenState.PEN_IS_OUT_OF_RANGE:
                rs.extend(
                    self.send_intermediate_state(pen, PenState.PEN_IS_IN_RANGE, button)
                )

        if button == BtnPressed.SECONDARY_PRESSED:
            if self.previous_state == PenState.PEN_IS_IN_RANGE:
                if pen.current_state == PenState.PEN_IS_IN_RANGE_WITH_BUTTON:
                    rs.extend(
                        self.send_intermediate_state(
                            pen, PenState.PEN_IS_OUT_OF_RANGE, button
                        )
                    )

            if self.previous_state == PenState.PEN_IS_IN_RANGE_WITH_BUTTON:
                if pen.current_state == PenState.PEN_IS_IN_RANGE:
                    rs.extend(
                        self.send_intermediate_state(
                            pen, PenState.PEN_IS_OUT_OF_RANGE, button
                        )
                    )

            if self.previous_state == PenState.PEN_IS_IN_CONTACT:
                if pen.current_state == PenState.PEN_IS_IN_CONTACT_WITH_BUTTON:
                    rs.extend(
                        self.send_intermediate_state(
                            pen, PenState.PEN_IS_OUT_OF_RANGE, button
                        )
                    )
                    rs.extend(
                        self.send_intermediate_state(
                            pen, PenState.PEN_IS_IN_RANGE_WITH_BUTTON, button
                        )
                    )

            if self.previous_state == PenState.PEN_IS_IN_CONTACT_WITH_BUTTON:
                if pen.current_state == PenState.PEN_IS_IN_CONTACT:
                    rs.extend(
                        self.send_intermediate_state(
                            pen, PenState.PEN_IS_OUT_OF_RANGE, button
                        )
                    )
                    rs.extend(
                        self.send_intermediate_state(
                            pen, PenState.PEN_IS_IN_RANGE, button
                        )
                    )

        rs.extend(super().event(pen, button))
        self.previous_state = pen.current_state
        return rs


class Huion_Kamvas_Pro_19_256c_006b(PenDigitizer):
    """
    Pen that reports secondary barrel switch through secondary TipSwtich
    and 3rd button through Invert
    """

    def __init__(
        self,
        name,
        rdesc_str=None,
        rdesc=None,
        application="Stylus",
        physical=None,
        input_info=(BusType.USB, 0x256C, 0x006B),
        evdev_name_suffix=None,
    ):
        super().__init__(
            name, rdesc_str, rdesc, application, physical, input_info, evdev_name_suffix
        )
        self.fields.append("Secondary Barrel Switch")
        self.fields.append("Third Barrel Switch")
        self.previous_state = PenState.PEN_IS_OUT_OF_RANGE

    def move_to(self, pen, state, button, debug=True):
        # fill in the previous values
        if pen.current_state == PenState.PEN_IS_OUT_OF_RANGE:
            pen.restore()

        if debug:
            print(f"\n  *** pen is moving to {state} ***")

        if state == PenState.PEN_IS_OUT_OF_RANGE:
            pen.backup()
            pen.tipswitch = False
            pen.tippressure = 0
            pen.azimuth = 0
            pen.inrange = False
            pen.width = 0
            pen.height = 0
            pen.invert = False
            pen.eraser = False
            pen.xtilt = 0
            pen.ytilt = 0
            pen.twist = 0
            pen.barrelswitch = False
            pen.secondarytipswitch = False
        elif state == PenState.PEN_IS_IN_RANGE:
            pen.tipswitch = False
            pen.inrange = True
            pen.invert = False
            pen.eraser = False
            pen.barrelswitch = False
            pen.secondarytipswitch = False
        elif state == PenState.PEN_IS_IN_CONTACT:
            pen.tipswitch = True
            pen.inrange = True
            pen.invert = False
            pen.eraser = False
            pen.barrelswitch = False
            pen.secondarytipswitch = False
        elif state == PenState.PEN_IS_IN_RANGE_WITH_BUTTON:
            pen.tipswitch = False
            pen.inrange = True
            pen.eraser = False
            assert button is not None
            pen.barrelswitch = button == BtnPressed.PRIMARY_PRESSED
            pen.secondarytipswitch = button == BtnPressed.SECONDARY_PRESSED
            pen.invert = button == BtnPressed.THIRD_PRESSED
        elif state == PenState.PEN_IS_IN_CONTACT_WITH_BUTTON:
            pen.tipswitch = True
            pen.inrange = True
            pen.eraser = False
            assert button is not None
            pen.barrelswitch = button == BtnPressed.PRIMARY_PRESSED
            pen.secondarytipswitch = button == BtnPressed.SECONDARY_PRESSED
            pen.invert = button == BtnPressed.THIRD_PRESSED
        elif state == PenState.PEN_IS_IN_RANGE_WITH_ERASING_INTENT:
            pen.tipswitch = False
            pen.inrange = True
            pen.invert = True
            pen.eraser = False
            pen.barrelswitch = False
            pen.secondarytipswitch = False
        elif state == PenState.PEN_IS_ERASING:
            pen.tipswitch = False
            pen.inrange = True
            pen.invert = False
            pen.eraser = True
            pen.barrelswitch = False
            pen.secondarytipswitch = False

        pen.current_state = state

    def call_input_event(self, report):
        if report[0] == 0x0a:
            # ensures the original second Eraser usage is null
            report[1] &= 0xdf

            # ensures the original last bit is equal to bit 6 (In Range)
            if report[1] & 0x40:
                report[1] |= 0x80

        super().call_input_event(report)

    def send_intermediate_state(self, pen, state, test_button):
        intermediate_pen = copy.copy(pen)
        self.move_to(intermediate_pen, state, test_button, debug=False)
        return super().event(intermediate_pen, test_button)

    def event(self, pen, button):
        rs = []

        # it's not possible to go between eraser mode or not without
        # going out-of-prox: the eraser mode is activated by presenting
        # the tail of the pen
        if self.previous_state in (
            PenState.PEN_IS_IN_RANGE,
            PenState.PEN_IS_IN_RANGE_WITH_BUTTON,
            PenState.PEN_IS_IN_CONTACT,
            PenState.PEN_IS_IN_CONTACT_WITH_BUTTON,
        ) and pen.current_state in (
            PenState.PEN_IS_IN_RANGE_WITH_ERASING_INTENT,
            PenState.PEN_IS_IN_RANGE_WITH_ERASING_INTENT_WITH_BUTTON,
            PenState.PEN_IS_ERASING,
            PenState.PEN_IS_ERASING_WITH_BUTTON,
        ):
            rs.extend(
                self.send_intermediate_state(pen, PenState.PEN_IS_OUT_OF_RANGE, button)
            )

        # same than above except from eraser to normal
        if self.previous_state in (
            PenState.PEN_IS_IN_RANGE_WITH_ERASING_INTENT,
            PenState.PEN_IS_IN_RANGE_WITH_ERASING_INTENT_WITH_BUTTON,
            PenState.PEN_IS_ERASING,
            PenState.PEN_IS_ERASING_WITH_BUTTON,
        ) and pen.current_state in (
            PenState.PEN_IS_IN_RANGE,
            PenState.PEN_IS_IN_RANGE_WITH_BUTTON,
            PenState.PEN_IS_IN_CONTACT,
            PenState.PEN_IS_IN_CONTACT_WITH_BUTTON,
        ):
            rs.extend(
                self.send_intermediate_state(pen, PenState.PEN_IS_OUT_OF_RANGE, button)
            )

        if self.previous_state == PenState.PEN_IS_OUT_OF_RANGE:
            if pen.current_state == PenState.PEN_IS_IN_RANGE_WITH_BUTTON:
                rs.extend(
                    self.send_intermediate_state(pen, PenState.PEN_IS_IN_RANGE, button)
                )

        rs.extend(super().event(pen, button))
        self.previous_state = pen.current_state
        return rs


################################################################################
#
# Windows 7 compatible devices
#
################################################################################
# class TestEgalax_capacitive_0eef_7224(BaseTest.TestTablet):
#     def create_device(self):
#         return PenDigitizer('uhid test egalax-capacitive_0eef_7224',
#                             rdesc='05 0d 09 04 a1 01 85 04 09 22 a1 00 09 42 15 00 25 01 75 01 95 01 81 02 09 32 15 00 25 01 81 02 09 51 75 05 95 01 16 00 00 26 10 00 81 02 09 47 75 01 95 01 15 00 25 01 81 02 05 01 09 30 75 10 95 01 55 0d 65 33 35 00 46 34 49 26 ff 7f 81 02 09 31 75 10 95 01 55 0d 65 33 35 00 46 37 29 26 ff 7f 81 02 05 0d 09 55 25 08 75 08 95 01 b1 02 c0 c0 05 01 09 01 a1 01 85 01 09 01 a1 00 05 09 19 01 29 02 15 00 25 01 95 02 75 01 81 02 95 01 75 06 81 01 05 01 09 30 09 31 16 00 00 26 ff 0f 36 00 00 46 ff 0f 66 00 00 75 10 95 02 81 02 c0 c0 06 00 ff 09 01 a1 01 09 01 15 00 26 ff 00 85 03 75 08 95 3f 81 02 06 00 ff 09 01 15 00 26 ff 00 75 08 95 3f 91 02 c0 05 0d 09 04 a1 01 85 02 09 20 a1 00 09 42 09 32 15 00 25 01 95 02 75 01 81 02 95 06 75 01 81 03 05 01 09 30 75 10 95 01 a4 55 0d 65 33 36 00 00 46 34 49 16 00 00 26 ff 0f 81 02 09 31 16 00 00 26 ff 0f 36 00 00 46 37 29 81 02 b4 c0 c0 05 0d 09 0e a1 01 85 05 09 22 a1 00 09 52 09 53 15 00 25 0a 75 08 95 02 b1 02 c0 c0',
#                             input_info=(BusType.USB, 0x0eef, 0x7224),
#                             evdev_name_suffix=' Touchscreen')
#
#
# class TestEgalax_capacitive_0eef_72fa(BaseTest.TestTablet):
#     def create_device(self):
#         return PenDigitizer('uhid test egalax-capacitive_0eef_72fa',
#                             rdesc='05 0d 09 04 a1 01 85 04 09 22 a1 00 09 42 15 00 25 01 75 01 95 01 81 02 09 32 15 00 25 01 81 02 09 51 75 05 95 01 16 00 00 26 10 00 81 02 09 47 75 01 95 01 15 00 25 01 81 02 05 01 09 30 75 10 95 01 55 0d 65 33 35 00 46 72 22 26 ff 7f 81 02 09 31 75 10 95 01 55 0d 65 33 35 00 46 87 13 26 ff 7f 81 02 05 0d 09 55 25 08 75 08 95 01 b1 02 c0 c0 05 01 09 01 a1 01 85 01 09 01 a1 00 05 09 19 01 29 02 15 00 25 01 95 02 75 01 81 02 95 01 75 06 81 01 05 01 09 30 09 31 16 00 00 26 ff 0f 36 00 00 46 ff 0f 66 00 00 75 10 95 02 81 02 c0 c0 06 00 ff 09 01 a1 01 09 01 15 00 26 ff 00 85 03 75 08 95 3f 81 02 06 00 ff 09 01 15 00 26 ff 00 75 08 95 3f 91 02 c0 05 0d 09 04 a1 01 85 02 09 20 a1 00 09 42 09 32 15 00 25 01 95 02 75 01 81 02 95 06 75 01 81 03 05 01 09 30 75 10 95 01 a4 55 0d 65 33 36 00 00 46 72 22 16 00 00 26 ff 0f 81 02 09 31 16 00 00 26 ff 0f 36 00 00 46 87 13 81 02 b4 c0 c0 05 0d 09 0e a1 01 85 05 09 22 a1 00 09 52 09 53 15 00 25 0a 75 08 95 02 b1 02 c0 c0',
#                             input_info=(BusType.USB, 0x0eef, 0x72fa),
#                             evdev_name_suffix=' Touchscreen')
#
#
# class TestEgalax_capacitive_0eef_7336(BaseTest.TestTablet):
#     def create_device(self):
#         return PenDigitizer('uhid test egalax-capacitive_0eef_7336',
#                             rdesc='05 0d 09 04 a1 01 85 04 09 22 a1 00 09 42 15 00 25 01 75 01 95 01 81 02 09 32 15 00 25 01 81 02 09 51 75 05 95 01 16 00 00 26 10 00 81 02 09 47 75 01 95 01 15 00 25 01 81 02 05 01 09 30 75 10 95 01 55 0d 65 33 35 00 46 c1 20 26 ff 7f 81 02 09 31 75 10 95 01 55 0d 65 33 35 00 46 c2 18 26 ff 7f 81 02 05 0d 09 55 25 08 75 08 95 01 b1 02 c0 c0 05 01 09 01 a1 01 85 01 09 01 a1 00 05 09 19 01 29 02 15 00 25 01 95 02 75 01 81 02 95 01 75 06 81 01 05 01 09 30 09 31 16 00 00 26 ff 0f 36 00 00 46 ff 0f 66 00 00 75 10 95 02 81 02 c0 c0 06 00 ff 09 01 a1 01 09 01 15 00 26 ff 00 85 03 75 08 95 3f 81 02 06 00 ff 09 01 15 00 26 ff 00 75 08 95 3f 91 02 c0 05 0d 09 04 a1 01 85 02 09 20 a1 00 09 42 09 32 15 00 25 01 95 02 75 01 81 02 95 06 75 01 81 03 05 01 09 30 75 10 95 01 a4 55 0d 65 33 36 00 00 46 c1 20 16 00 00 26 ff 0f 81 02 09 31 16 00 00 26 ff 0f 36 00 00 46 c2 18 81 02 b4 c0 c0 05 0d 09 0e a1 01 85 05 09 22 a1 00 09 52 09 53 15 00 25 0a 75 08 95 02 b1 02 c0 c0',
#                             input_info=(BusType.USB, 0x0eef, 0x7336),
#                             evdev_name_suffix=' Touchscreen')
#
#
# class TestEgalax_capacitive_0eef_7337(BaseTest.TestTablet):
#     def create_device(self):
#         return PenDigitizer('uhid test egalax-capacitive_0eef_7337',
#                             rdesc='05 0d 09 04 a1 01 85 04 09 22 a1 00 09 42 15 00 25 01 75 01 95 01 81 02 09 32 15 00 25 01 81 02 09 51 75 05 95 01 16 00 00 26 10 00 81 02 09 47 75 01 95 01 15 00 25 01 81 02 05 01 09 30 75 10 95 01 55 0d 65 33 35 00 46 ae 17 26 ff 7f 81 02 09 31 75 10 95 01 55 0d 65 33 35 00 46 c3 0e 26 ff 7f 81 02 05 0d 09 55 25 08 75 08 95 01 b1 02 c0 c0 05 01 09 01 a1 01 85 01 09 01 a1 00 05 09 19 01 29 02 15 00 25 01 95 02 75 01 81 02 95 01 75 06 81 01 05 01 09 30 09 31 16 00 00 26 ff 0f 36 00 00 46 ff 0f 66 00 00 75 10 95 02 81 02 c0 c0 06 00 ff 09 01 a1 01 09 01 15 00 26 ff 00 85 03 75 08 95 3f 81 02 06 00 ff 09 01 15 00 26 ff 00 75 08 95 3f 91 02 c0 05 0d 09 04 a1 01 85 02 09 20 a1 00 09 42 09 32 15 00 25 01 95 02 75 01 81 02 95 06 75 01 81 03 05 01 09 30 75 10 95 01 a4 55 0d 65 33 36 00 00 46 ae 17 16 00 00 26 ff 0f 81 02 09 31 16 00 00 26 ff 0f 36 00 00 46 c3 0e 81 02 b4 c0 c0 05 0d 09 0e a1 01 85 05 09 22 a1 00 09 52 09 53 15 00 25 0a 75 08 95 02 b1 02 c0 c0',
#                             input_info=(BusType.USB, 0x0eef, 0x7337),
#                             evdev_name_suffix=' Touchscreen')
#
#
# class TestEgalax_capacitive_0eef_7349(BaseTest.TestTablet):
#     def create_device(self):
#         return PenDigitizer('uhid test egalax-capacitive_0eef_7349',
#                             rdesc='05 0d 09 04 a1 01 85 04 09 22 a1 00 09 42 15 00 25 01 75 01 95 01 81 02 09 32 15 00 25 01 81 02 09 51 75 05 95 01 16 00 00 26 10 00 81 02 09 47 75 01 95 01 15 00 25 01 81 02 05 01 09 30 75 10 95 01 55 0d 65 33 35 00 46 34 49 26 ff 7f 81 02 09 31 75 10 95 01 55 0d 65 33 35 00 46 37 29 26 ff 7f 81 02 05 0d 09 55 25 08 75 08 95 01 b1 02 c0 c0 05 01 09 01 a1 01 85 01 09 01 a1 00 05 09 19 01 29 02 15 00 25 01 95 02 75 01 81 02 95 01 75 06 81 01 05 01 09 30 09 31 16 00 00 26 ff 0f 36 00 00 46 ff 0f 66 00 00 75 10 95 02 81 02 c0 c0 06 00 ff 09 01 a1 01 09 01 15 00 26 ff 00 85 03 75 08 95 3f 81 02 06 00 ff 09 01 15 00 26 ff 00 75 08 95 3f 91 02 c0 05 0d 09 04 a1 01 85 02 09 20 a1 00 09 42 09 32 15 00 25 01 95 02 75 01 81 02 95 06 75 01 81 03 05 01 09 30 75 10 95 01 a4 55 0d 65 33 36 00 00 46 34 49 16 00 00 26 ff 0f 81 02 09 31 16 00 00 26 ff 0f 36 00 00 46 37 29 81 02 b4 c0 c0 05 0d 09 0e a1 01 85 05 09 22 a1 00 09 52 09 53 15 00 25 0a 75 08 95 02 b1 02 c0 c0',
#                             input_info=(BusType.USB, 0x0eef, 0x7349),
#                             evdev_name_suffix=' Touchscreen')
#
#
# class TestEgalax_capacitive_0eef_73f4(BaseTest.TestTablet):
#     def create_device(self):
#         return PenDigitizer('uhid test egalax-capacitive_0eef_73f4',
#                             rdesc='05 0d 09 04 a1 01 85 04 09 22 a1 00 09 42 15 00 25 01 75 01 95 01 81 02 09 32 15 00 25 01 81 02 09 51 75 05 95 01 16 00 00 26 10 00 81 02 09 47 75 01 95 01 15 00 25 01 81 02 05 01 09 30 75 10 95 01 55 0d 65 33 35 00 46 96 4e 26 ff 7f 81 02 09 31 75 10 95 01 55 0d 65 33 35 00 46 23 2c 26 ff 7f 81 02 05 0d 09 55 25 08 75 08 95 01 b1 02 c0 c0 05 01 09 01 a1 01 85 01 09 01 a1 00 05 09 19 01 29 02 15 00 25 01 95 02 75 01 81 02 95 01 75 06 81 01 05 01 09 30 09 31 16 00 00 26 ff 0f 36 00 00 46 ff 0f 66 00 00 75 10 95 02 81 02 c0 c0 06 00 ff 09 01 a1 01 09 01 15 00 26 ff 00 85 03 75 08 95 3f 81 02 06 00 ff 09 01 15 00 26 ff 00 75 08 95 3f 91 02 c0 05 0d 09 04 a1 01 85 02 09 20 a1 00 09 42 09 32 15 00 25 01 95 02 75 01 81 02 95 06 75 01 81 03 05 01 09 30 75 10 95 01 a4 55 0d 65 33 36 00 00 46 96 4e 16 00 00 26 ff 0f 81 02 09 31 16 00 00 26 ff 0f 36 00 00 46 23 2c 81 02 b4 c0 c0 05 0d 09 0e a1 01 85 05 09 22 a1 00 09 52 09 53 15 00 25 0a 75 08 95 02 b1 02 c0 c0',
#                             input_info=(BusType.USB, 0x0eef, 0x73f4),
#                             evdev_name_suffix=' Touchscreen')
#
#  bogus: BTN_TOOL_PEN is not emitted
# class TestIrtouch_6615_0070(BaseTest.TestTablet):
#     def create_device(self):
#         return PenDigitizer('uhid test irtouch_6615_0070',
#                             rdesc='05 01 09 02 a1 01 85 10 09 01 a1 00 05 09 19 01 29 02 15 00 25 01 95 02 75 01 81 02 95 06 81 03 05 01 09 30 09 31 15 00 26 ff 7f 75 10 95 02 81 02 c0 c0 05 0d 09 04 a1 01 85 30 09 22 a1 02 09 42 15 00 25 01 75 01 95 01 81 02 09 32 81 02 09 47 81 02 95 05 81 03 09 51 75 08 95 01 81 02 05 01 09 30 26 ff 7f 55 0f 65 11 35 00 46 51 02 75 10 95 01 81 02 09 31 35 00 46 73 01 81 02 c0 a1 02 05 0d 09 42 15 00 25 01 75 01 95 01 81 02 09 32 81 02 09 47 81 02 95 05 81 03 09 51 75 08 95 01 81 02 05 01 09 30 26 ff 7f 55 0f 65 11 35 00 46 51 02 75 10 95 01 81 02 09 31 35 00 46 73 01 81 02 c0 05 0d 09 54 15 00 26 02 00 75 08 95 01 81 02 85 03 09 55 15 00 26 ff 00 75 08 95 01 b1 02 c0 05 0d 09 0e a1 01 85 02 09 52 09 53 15 00 26 ff 00 75 08 95 02 b1 02 c0 05 0d 09 02 a1 01 85 20 09 20 a1 00 09 42 15 00 25 01 75 01 95 01 81 02 95 07 81 03 05 01 09 30 26 ff 7f 55 0f 65 11 35 00 46 51 02 75 10 95 01 81 02 09 31 35 00 46 73 01 81 02 85 01 06 00 ff 09 01 75 08 95 01 b1 02 c0 c0',
#                             input_info=(BusType.USB, 0x6615, 0x0070))


class TestNexio_1870_0100(BaseTest.TestTablet):
    def create_device(self):
        return PenDigitizer(
            "uhid test nexio_1870_0100",
            rdesc="05 0d 09 04 a1 01 85 01 09 22 a1 02 09 42 15 00 25 01 75 01 95 01 81 02 09 32 81 02 95 06 81 03 75 08 09 51 95 01 81 02 05 01 26 ff 3f 75 10 55 0e 65 11 09 30 35 00 46 1e 19 81 02 26 ff 3f 09 31 35 00 46 be 0f 81 02 26 ff 3f c0 a1 02 05 0d 09 42 15 00 25 01 75 01 95 01 81 02 09 32 81 02 95 06 81 03 75 08 09 51 95 01 81 02 05 01 26 ff 3f 75 10 55 0e 65 11 09 30 35 00 46 1e 19 81 02 26 ff 3f 09 31 35 00 46 be 0f 81 02 26 ff 3f c0 05 0d 09 54 95 01 75 08 25 02 81 02 85 02 09 55 25 02 b1 02 c0 09 0e a1 01 85 03 09 23 a1 02 09 52 09 53 15 00 25 0a 75 08 95 02 b1 02 c0 c0 05 01 09 02 a1 01 09 01 a1 00 85 04 05 09 95 03 75 01 19 01 29 03 15 00 25 01 81 02 95 01 75 05 81 01 05 01 75 10 95 02 09 30 09 31 15 00 26 ff 7f 81 02 c0 c0 05 0d 09 02 a1 01 85 05 09 20 a1 00 09 42 09 32 15 00 25 01 75 01 95 02 81 02 95 0e 81 03 05 01 26 ff 3f 75 10 95 01 55 0e 65 11 09 30 35 00 46 1e 19 81 02 26 ff 3f 09 31 35 00 46 be 0f 81 02 26 ff 3f c0 c0 06 00 ff 09 01 a1 01 85 06 19 01 29 40 15 00 26 ff 00 75 08 95 40 81 00 19 01 29 40 91 00 c0",
            input_info=(BusType.USB, 0x1870, 0x0100),
        )


class TestNexio_1870_010d(BaseTest.TestTablet):
    def create_device(self):
        return PenDigitizer(
            "uhid test nexio_1870_010d",
            rdesc="05 0d 09 04 a1 01 85 01 09 22 a1 02 09 42 15 00 25 01 75 01 95 01 81 02 09 32 81 02 95 06 81 03 75 08 09 51 95 01 81 02 05 01 26 ff 3f 75 10 55 0d 65 00 09 30 35 00 46 00 00 81 02 26 ff 3f 09 31 35 00 46 00 00 81 02 26 ff 3f 05 0d 09 48 35 00 26 ff 3f 81 02 09 49 35 00 26 ff 3f 81 02 c0 a1 02 05 0d 09 42 15 00 25 01 75 01 95 01 81 02 09 32 81 02 95 06 81 03 75 08 09 51 95 01 81 02 05 01 26 ff 3f 75 10 55 0d 65 00 09 30 35 00 46 00 00 81 02 26 ff 3f 09 31 35 00 46 00 00 81 02 26 ff 3f 05 0d 09 48 35 00 26 ff 3f 81 02 09 49 35 00 26 ff 3f 81 02 c0 a1 02 05 0d 09 42 15 00 25 01 75 01 95 01 81 02 09 32 81 02 95 06 81 03 75 08 09 51 95 01 81 02 05 01 26 ff 3f 75 10 55 0d 65 00 09 30 35 00 46 00 00 81 02 26 ff 3f 09 31 35 00 46 00 00 81 02 26 ff 3f 05 0d 09 48 35 00 26 ff 3f 81 02 09 49 35 00 26 ff 3f 81 02 c0 a1 02 05 0d 09 42 15 00 25 01 75 01 95 01 81 02 09 32 81 02 95 06 81 03 75 08 09 51 95 01 81 02 05 01 26 ff 3f 75 10 55 0d 65 00 09 30 35 00 46 00 00 81 02 26 ff 3f 09 31 35 00 46 00 00 81 02 26 ff 3f 05 0d 09 48 35 00 26 ff 3f 81 02 09 49 35 00 26 ff 3f 81 02 c0 a1 02 05 0d 09 42 15 00 25 01 75 01 95 01 81 02 09 32 81 02 95 06 81 03 75 08 09 51 95 01 81 02 05 01 26 ff 3f 75 10 55 0d 65 00 09 30 35 00 46 00 00 81 02 26 ff 3f 09 31 35 00 46 00 00 81 02 26 ff 3f 05 0d 09 48 35 00 26 ff 3f 81 02 09 49 35 00 26 ff 3f 81 02 c0 a1 02 05 0d 09 42 15 00 25 01 75 01 95 01 81 02 09 32 81 02 95 06 81 03 75 08 09 51 95 01 81 02 05 01 26 ff 3f 75 10 55 0d 65 00 09 30 35 00 46 00 00 81 02 26 ff 3f 09 31 35 00 46 00 00 81 02 26 ff 3f 05 0d 09 48 35 00 26 ff 3f 81 02 09 49 35 00 26 ff 3f 81 02 c0 05 0d 09 54 95 01 75 08 25 02 81 02 85 02 09 55 25 06 b1 02 c0 09 0e a1 01 85 03 09 23 a1 02 09 52 09 53 15 00 25 0a 75 08 95 02 b1 02 c0 c0 05 01 09 02 a1 01 09 01 a1 00 85 04 05 09 95 03 75 01 19 01 29 03 15 00 25 01 81 02 95 01 75 05 81 01 05 01 75 10 95 02 09 30 09 31 15 00 26 ff 7f 81 02 c0 c0 05 0d 09 02 a1 01 85 05 09 20 a1 00 09 42 09 32 15 00 25 01 75 01 95 02 81 02 95 0e 81 03 05 01 26 ff 3f 75 10 95 01 55 0e 65 11 09 30 35 00 46 1e 19 81 02 26 ff 3f 09 31 35 00 46 be 0f 81 02 26 ff 3f c0 c0 06 00 ff 09 01 a1 01 85 06 19 01 29 40 15 00 26 ff 00 75 08 95 3e 81 00 19 01 29 40 91 00 c0",
            input_info=(BusType.USB, 0x1870, 0x010D),
        )


class TestNexio_1870_0119(BaseTest.TestTablet):
    def create_device(self):
        return PenDigitizer(
            "uhid test nexio_1870_0119",
            rdesc="05 0d 09 04 a1 01 85 01 09 22 a1 02 09 42 15 00 25 01 75 01 95 01 81 02 09 32 81 02 95 06 81 03 75 08 09 51 95 01 81 02 05 01 26 ff 3f 75 10 55 0d 65 00 09 30 35 00 46 00 00 81 02 26 ff 3f 09 31 35 00 46 00 00 81 02 26 ff 3f 05 0d 09 48 35 00 26 ff 3f 81 02 09 49 35 00 26 ff 3f 81 02 c0 a1 02 05 0d 09 42 15 00 25 01 75 01 95 01 81 02 09 32 81 02 95 06 81 03 75 08 09 51 95 01 81 02 05 01 26 ff 3f 75 10 55 0d 65 00 09 30 35 00 46 00 00 81 02 26 ff 3f 09 31 35 00 46 00 00 81 02 26 ff 3f 05 0d 09 48 35 00 26 ff 3f 81 02 09 49 35 00 26 ff 3f 81 02 c0 a1 02 05 0d 09 42 15 00 25 01 75 01 95 01 81 02 09 32 81 02 95 06 81 03 75 08 09 51 95 01 81 02 05 01 26 ff 3f 75 10 55 0d 65 00 09 30 35 00 46 00 00 81 02 26 ff 3f 09 31 35 00 46 00 00 81 02 26 ff 3f 05 0d 09 48 35 00 26 ff 3f 81 02 09 49 35 00 26 ff 3f 81 02 c0 a1 02 05 0d 09 42 15 00 25 01 75 01 95 01 81 02 09 32 81 02 95 06 81 03 75 08 09 51 95 01 81 02 05 01 26 ff 3f 75 10 55 0d 65 00 09 30 35 00 46 00 00 81 02 26 ff 3f 09 31 35 00 46 00 00 81 02 26 ff 3f 05 0d 09 48 35 00 26 ff 3f 81 02 09 49 35 00 26 ff 3f 81 02 c0 a1 02 05 0d 09 42 15 00 25 01 75 01 95 01 81 02 09 32 81 02 95 06 81 03 75 08 09 51 95 01 81 02 05 01 26 ff 3f 75 10 55 0d 65 00 09 30 35 00 46 00 00 81 02 26 ff 3f 09 31 35 00 46 00 00 81 02 26 ff 3f 05 0d 09 48 35 00 26 ff 3f 81 02 09 49 35 00 26 ff 3f 81 02 c0 a1 02 05 0d 09 42 15 00 25 01 75 01 95 01 81 02 09 32 81 02 95 06 81 03 75 08 09 51 95 01 81 02 05 01 26 ff 3f 75 10 55 0d 65 00 09 30 35 00 46 00 00 81 02 26 ff 3f 09 31 35 00 46 00 00 81 02 26 ff 3f 05 0d 09 48 35 00 26 ff 3f 81 02 09 49 35 00 26 ff 3f 81 02 c0 05 0d 09 54 95 01 75 08 25 02 81 02 85 02 09 55 25 06 b1 02 c0 09 0e a1 01 85 03 09 23 a1 02 09 52 09 53 15 00 25 0a 75 08 95 02 b1 02 c0 c0 05 01 09 02 a1 01 09 01 a1 00 85 04 05 09 95 03 75 01 19 01 29 03 15 00 25 01 81 02 95 01 75 05 81 01 05 01 75 10 95 02 09 30 09 31 15 00 26 ff 7f 81 02 c0 c0 05 0d 09 02 a1 01 85 05 09 20 a1 00 09 42 09 32 15 00 25 01 75 01 95 02 81 02 95 0e 81 03 05 01 26 ff 3f 75 10 95 01 55 0e 65 11 09 30 35 00 46 1e 19 81 02 26 ff 3f 09 31 35 00 46 be 0f 81 02 26 ff 3f c0 c0 06 00 ff 09 01 a1 01 85 06 19 01 29 40 15 00 26 ff 00 75 08 95 3e 81 00 19 01 29 40 91 00 c0",
            input_info=(BusType.USB, 0x1870, 0x0119),
        )


################################################################################
#
# Windows 8 compatible devices
#
################################################################################

# bogus: application is 'undefined'
# class Testatmel_03eb_8409(BaseTest.TestTablet):
#     def create_device(self):
#         return PenDigitizer('uhid test atmel_03eb_8409', rdesc='05 0d 09 04 a1 01 85 01 09 22 a1 02 09 42 15 00 25 01 75 01 95 01 81 02 95 01 81 03 95 01 81 03 25 1f 75 05 09 51 81 02 05 01 55 0e 65 11 35 00 75 10 95 02 46 c8 0a 26 6f 08 09 30 81 02 35 00 35 00 46 18 06 26 77 0f 09 31 81 02 35 00 35 00 05 0d 95 01 75 08 15 00 26 ff 00 46 ff 00 09 48 81 02 09 49 81 02 c0 09 22 a1 02 09 42 15 00 25 01 75 01 95 01 81 02 95 01 81 03 95 01 81 03 25 1f 75 05 09 51 81 02 05 01 55 0e 65 11 35 00 75 10 95 02 46 c8 0a 26 6f 08 09 30 81 02 35 00 35 00 46 18 06 26 77 0f 09 31 81 02 35 00 35 00 05 0d 95 01 75 08 15 00 26 ff 00 46 ff 00 09 48 81 02 09 49 81 02 c0 09 22 a1 02 09 42 15 00 25 01 75 01 95 01 81 02 95 01 81 03 95 01 81 03 25 1f 75 05 09 51 81 02 05 01 55 0e 65 11 35 00 75 10 95 02 46 c8 0a 26 6f 08 09 30 81 02 35 00 35 00 46 18 06 26 77 0f 09 31 81 02 35 00 35 00 05 0d 95 01 75 08 15 00 26 ff 00 46 ff 00 09 48 81 02 09 49 81 02 c0 09 22 a1 02 09 42 15 00 25 01 75 01 95 01 81 02 95 01 81 03 95 01 81 03 25 1f 75 05 09 51 81 02 05 01 55 0e 65 11 35 00 75 10 95 02 46 c8 0a 26 6f 08 09 30 81 02 35 00 35 00 46 18 06 26 77 0f 09 31 81 02 35 00 35 00 05 0d 95 01 75 08 15 00 26 ff 00 46 ff 00 09 48 81 02 09 49 81 02 c0 09 22 a1 02 09 42 15 00 25 01 75 01 95 01 81 02 95 01 81 03 95 01 81 03 25 1f 75 05 09 51 81 02 05 01 55 0e 65 11 35 00 75 10 95 02 46 c8 0a 26 6f 08 09 30 81 02 35 00 35 00 46 18 06 26 77 0f 09 31 81 02 35 00 35 00 05 0d 95 01 75 08 15 00 26 ff 00 46 ff 00 09 48 81 02 09 49 81 02 c0 05 0d 27 ff ff 00 00 75 10 95 01 09 56 81 02 15 00 25 1f 75 05 09 54 95 01 81 02 75 03 25 01 95 01 81 03 75 08 85 02 09 55 25 10 b1 02 06 00 ff 85 05 09 c5 15 00 26 ff 00 75 08 96 00 01 b1 02 c0 05 0d 09 00 a1 01 85 03 09 20 a1 00 15 00 25 01 75 01 95 01 09 42 81 02 09 44 81 02 09 45 81 02 81 03 09 32 81 02 95 03 81 03 05 01 55 0e 65 11 35 00 75 10 95 02 46 c8 0a 26 6f 08 09 30 81 02 46 18 06 26 77 0f 09 31 81 02 05 0d 09 30 15 01 26 ff 00 75 08 95 01 81 02 c0 c0')


class Testatmel_03eb_840b(BaseTest.TestTablet):
    def create_device(self):
        return PenDigitizer(
            "uhid test atmel_03eb_840b",
            rdesc="05 0d 09 04 a1 01 85 01 09 22 a1 02 09 42 15 00 25 01 75 01 95 01 81 02 95 01 81 03 95 01 81 03 25 1f 75 05 09 51 81 02 05 01 55 0e 65 11 35 00 75 10 95 01 46 00 0a 26 ff 0f 09 30 81 02 09 00 81 03 46 a0 05 26 ff 0f 09 31 81 02 09 00 81 03 05 0d 95 01 75 08 15 00 26 ff 00 46 ff 00 09 00 81 03 09 00 81 03 c0 09 22 a1 02 09 42 15 00 25 01 75 01 95 01 81 02 95 01 81 03 95 01 81 03 25 1f 75 05 09 51 81 02 05 01 55 0e 65 11 35 00 75 10 95 01 46 00 0a 26 ff 0f 09 30 81 02 09 00 81 03 46 a0 05 26 ff 0f 09 31 81 02 09 00 81 03 05 0d 95 01 75 08 15 00 26 ff 00 46 ff 00 09 00 81 03 09 00 81 03 c0 09 22 a1 02 09 42 15 00 25 01 75 01 95 01 81 02 95 01 81 03 95 01 81 03 25 1f 75 05 09 51 81 02 05 01 55 0e 65 11 35 00 75 10 95 01 46 00 0a 26 ff 0f 09 30 81 02 09 00 81 03 46 a0 05 26 ff 0f 09 31 81 02 09 00 81 03 05 0d 95 01 75 08 15 00 26 ff 00 46 ff 00 09 00 81 03 09 00 81 03 c0 09 22 a1 02 09 42 15 00 25 01 75 01 95 01 81 02 95 01 81 03 95 01 81 03 25 1f 75 05 09 51 81 02 05 01 55 0e 65 11 35 00 75 10 95 01 46 00 0a 26 ff 0f 09 30 81 02 09 00 81 03 46 a0 05 26 ff 0f 09 31 81 02 09 00 81 03 05 0d 95 01 75 08 15 00 26 ff 00 46 ff 00 09 00 81 03 09 00 81 03 c0 09 22 a1 02 09 42 15 00 25 01 75 01 95 01 81 02 95 01 81 03 95 01 81 03 25 1f 75 05 09 51 81 02 05 01 55 0e 65 11 35 00 75 10 95 01 46 00 0a 26 ff 0f 09 30 81 02 09 00 81 03 46 a0 05 26 ff 0f 09 31 81 02 09 00 81 03 05 0d 95 01 75 08 15 00 26 ff 00 46 ff 00 09 00 81 03 09 00 81 03 c0 05 0d 27 ff ff 00 00 75 10 95 01 09 56 81 02 15 00 25 1f 75 05 09 54 95 01 81 02 75 03 25 01 95 01 81 03 75 08 85 02 09 55 25 10 b1 02 06 00 ff 85 05 09 c5 15 00 26 ff 00 75 08 96 00 01 b1 02 c0 05 0d 09 02 a1 01 85 03 09 20 a1 00 15 00 25 01 75 01 95 01 09 42 81 02 09 44 81 02 09 45 81 02 81 03 09 32 81 02 95 03 81 03 05 01 55 0e 65 11 35 00 75 10 95 02 46 00 0a 26 ff 0f 09 30 81 02 46 a0 05 26 ff 0f 09 31 81 02 05 0d 09 30 15 01 26 ff 00 75 08 95 01 81 02 c0 c0",
        )


class Testn_trig_1b96_0c01(BaseTest.TestTablet):
    def create_device(self):
        return PenDigitizer(
            "uhid test n_trig_1b96_0c01",
            rdesc="75 08 15 00 26 ff 00 06 0b ff 09 0b a1 01 95 0f 09 29 85 29 b1 02 95 1f 09 2a 85 2a b1 02 95 3e 09 2b 85 2b b1 02 95 fe 09 2c 85 2c b1 02 96 fe 01 09 2d 85 2d b1 02 95 02 09 48 85 48 b1 02 95 0f 09 2e 85 2e 81 02 95 1f 09 2f 85 2f 81 02 95 3e 09 30 85 30 81 02 95 fe 09 31 85 31 81 02 96 fe 01 09 32 85 32 81 02 75 08 96 fe 0f 09 35 85 35 81 02 c0 05 0d 09 02 a1 01 85 01 09 20 35 00 a1 00 09 32 09 42 09 44 09 3c 09 45 15 00 25 01 75 01 95 05 81 02 95 03 81 03 05 01 09 30 75 10 95 01 a4 55 0e 65 11 46 15 0a 26 80 25 81 02 09 31 46 b4 05 26 20 1c 81 02 b4 05 0d 09 30 26 00 01 81 02 06 00 ff 09 01 81 02 c0 85 0c 06 00 ff 09 0c 75 08 95 06 26 ff 00 b1 02 85 0b 09 0b 95 02 b1 02 85 11 09 11 b1 02 85 15 09 15 95 05 b1 02 85 18 09 18 95 0c b1 02 c0 05 0d 09 04 a1 01 85 03 06 00 ff 09 01 75 10 95 01 15 00 27 ff ff 00 00 81 02 05 0d 09 22 a1 02 09 42 15 00 25 01 75 01 95 01 81 02 09 32 81 02 09 47 81 02 95 05 81 03 75 10 09 51 27 ff ff 00 00 95 01 81 02 05 01 09 30 75 10 95 02 a4 55 0e 65 11 46 15 0a 26 80 25 81 02 09 31 46 b4 05 26 20 1c 81 02 05 0d 09 48 95 01 26 80 25 81 02 09 49 26 20 1c 81 02 b4 06 00 ff 09 02 75 08 95 04 15 00 26 ff 00 81 02 c0 05 0d 09 22 a1 02 09 42 15 00 25 01 75 01 95 01 81 02 09 32 81 02 09 47 81 02 95 05 81 03 75 10 09 51 27 ff ff 00 00 95 01 81 02 05 01 09 30 75 10 95 02 a4 55 0e 65 11 46 15 0a 26 80 25 81 02 09 31 46 b4 05 26 20 1c 81 02 05 0d 09 48 95 01 26 80 25 81 02 09 49 26 20 1c 81 02 b4 06 00 ff 09 02 75 08 95 04 15 00 26 ff 00 81 02 c0 05 0d 09 22 a1 02 09 42 15 00 25 01 75 01 95 01 81 02 09 32 81 02 09 47 81 02 95 05 81 03 75 10 09 51 27 ff ff 00 00 95 01 81 02 05 01 09 30 75 10 95 02 a4 55 0e 65 11 46 15 0a 26 80 25 81 02 09 31 46 b4 05 26 20 1c 81 02 05 0d 09 48 95 01 26 80 25 81 02 09 49 26 20 1c 81 02 b4 06 00 ff 09 02 75 08 95 04 15 00 26 ff 00 81 02 c0 05 0d 09 22 a1 02 09 42 15 00 25 01 75 01 95 01 81 02 09 32 81 02 09 47 81 02 95 05 81 03 75 10 09 51 27 ff ff 00 00 95 01 81 02 05 01 09 30 75 10 95 02 a4 55 0e 65 11 46 15 0a 26 80 25 81 02 09 31 46 b4 05 26 20 1c 81 02 05 0d 09 48 95 01 26 80 25 81 02 09 49 26 20 1c 81 02 b4 06 00 ff 09 02 75 08 95 04 15 00 26 ff 00 81 02 c0 05 0d 09 22 a1 02 09 42 15 00 25 01 75 01 95 01 81 02 09 32 81 02 09 47 81 02 95 05 81 03 75 10 09 51 27 ff ff 00 00 95 01 81 02 05 01 09 30 75 10 95 02 a4 55 0e 65 11 46 15 0a 26 80 25 81 02 09 31 46 b4 05 26 20 1c 81 02 05 0d 09 48 95 01 26 80 25 81 02 09 49 26 20 1c 81 02 b4 06 00 ff 09 02 75 08 95 04 15 00 26 ff 00 81 02 c0 05 0d 09 22 a1 02 09 42 15 00 25 01 75 01 95 01 81 02 09 32 81 02 09 47 81 02 95 05 81 03 75 10 09 51 27 ff ff 00 00 95 01 81 02 05 01 09 30 75 10 95 02 a4 55 0e 65 11 46 15 0a 26 80 25 81 02 09 31 46 b4 05 26 20 1c 81 02 05 0d 09 48 95 01 26 80 25 81 02 09 49 26 20 1c 81 02 b4 06 00 ff 09 02 75 08 95 04 15 00 26 ff 00 81 02 c0 05 0d 09 22 a1 02 09 42 15 00 25 01 75 01 95 01 81 02 09 32 81 02 09 47 81 02 95 05 81 03 75 10 09 51 27 ff ff 00 00 95 01 81 02 05 01 09 30 75 10 95 02 a4 55 0e 65 11 46 15 0a 26 80 25 81 02 09 31 46 b4 05 26 20 1c 81 02 05 0d 09 48 95 01 26 80 25 81 02 09 49 26 20 1c 81 02 b4 06 00 ff 09 02 75 08 95 04 15 00 26 ff 00 81 02 c0 05 0d 09 22 a1 02 09 42 15 00 25 01 75 01 95 01 81 02 09 32 81 02 09 47 81 02 95 05 81 03 75 10 09 51 27 ff ff 00 00 95 01 81 02 05 01 09 30 75 10 95 02 a4 55 0e 65 11 46 15 0a 26 80 25 81 02 09 31 46 b4 05 26 20 1c 81 02 05 0d 09 48 95 01 26 80 25 81 02 09 49 26 20 1c 81 02 b4 06 00 ff 09 02 75 08 95 04 15 00 26 ff 00 81 02 c0 05 0d 09 22 a1 02 09 42 15 00 25 01 75 01 95 01 81 02 09 32 81 02 09 47 81 02 95 05 81 03 75 10 09 51 27 ff ff 00 00 95 01 81 02 05 01 09 30 75 10 95 02 a4 55 0e 65 11 46 15 0a 26 80 25 81 02 09 31 46 b4 05 26 20 1c 81 02 05 0d 09 48 95 01 26 80 25 81 02 09 49 26 20 1c 81 02 b4 06 00 ff 09 02 75 08 95 04 15 00 26 ff 00 81 02 c0 05 0d 09 22 a1 02 09 42 15 00 25 01 75 01 95 01 81 02 09 32 81 02 09 47 81 02 95 05 81 03 75 10 09 51 27 ff ff 00 00 95 01 81 02 05 01 09 30 75 10 95 02 a4 55 0e 65 11 46 15 0a 26 80 25 81 02 09 31 46 b4 05 26 20 1c 81 02 05 0d 09 48 95 01 26 80 25 81 02 09 49 26 20 1c 81 02 b4 06 00 ff 09 02 75 08 95 04 15 00 26 ff 00 81 02 c0 05 0d 09 54 95 01 75 08 81 02 09 56 75 20 95 01 27 ff ff ff 0f 81 02 85 04 09 55 75 08 95 01 25 0b b1 02 85 0a 06 00 ff 09 03 15 00 b1 02 85 1b 06 00 ff 09 c5 15 00 26 ff 00 75 08 96 00 01 b1 02 c0 05 01 09 02 a1 01 85 02 09 01 a1 00 05 09 19 01 29 02 15 00 25 01 75 01 95 02 81 02 95 06 81 03 05 01 09 30 09 31 15 81 25 7f 75 08 95 02 81 06 c0 c0",
        )


class Testn_trig_1b96_0c03(BaseTest.TestTablet):
    def create_device(self):
        return PenDigitizer(
            "uhid test n_trig_1b96_0c03",
            rdesc="75 08 15 00 26 ff 00 06 0b ff 09 0b a1 01 95 0f 09 29 85 29 b1 02 95 1f 09 2a 85 2a b1 02 95 3e 09 2b 85 2b b1 02 95 fe 09 2c 85 2c b1 02 96 fe 01 09 2d 85 2d b1 02 95 02 09 48 85 48 b1 02 95 0f 09 2e 85 2e 81 02 95 1f 09 2f 85 2f 81 02 95 3e 09 30 85 30 81 02 95 fe 09 31 85 31 81 02 96 fe 01 09 32 85 32 81 02 75 08 96 fe 0f 09 35 85 35 81 02 c0 05 0d 09 02 a1 01 85 01 09 20 35 00 a1 00 09 32 09 42 09 44 09 3c 09 45 15 00 25 01 75 01 95 05 81 02 95 03 81 03 05 01 09 30 75 10 95 01 a4 55 0e 65 11 46 15 0a 26 80 25 81 02 09 31 46 b4 05 26 20 1c 81 02 b4 05 0d 09 30 26 00 01 81 02 06 00 ff 09 01 81 02 c0 85 0c 06 00 ff 09 0c 75 08 95 06 26 ff 00 b1 02 85 0b 09 0b 95 02 b1 02 85 11 09 11 b1 02 85 15 09 15 95 05 b1 02 85 18 09 18 95 0c b1 02 c0 05 0d 09 04 a1 01 85 03 06 00 ff 09 01 75 10 95 01 15 00 27 ff ff 00 00 81 02 05 0d 09 22 a1 02 09 42 15 00 25 01 75 01 95 01 81 02 95 01 81 03 09 47 81 02 95 05 81 03 75 10 09 51 27 ff ff 00 00 95 01 81 02 05 01 09 30 75 10 95 02 a4 55 0e 65 11 46 15 0a 26 80 25 81 02 09 31 46 b4 05 26 20 1c 81 02 05 0d 09 48 95 01 26 80 25 81 02 09 49 26 20 1c 81 02 b4 06 00 ff 09 02 75 08 95 04 15 00 26 ff 00 81 02 c0 05 0d 09 22 a1 02 09 42 15 00 25 01 75 01 95 01 81 02 95 01 81 03 09 47 81 02 95 05 81 03 75 10 09 51 27 ff ff 00 00 95 01 81 02 05 01 09 30 75 10 95 02 a4 55 0e 65 11 46 15 0a 26 80 25 81 02 09 31 46 b4 05 26 20 1c 81 02 05 0d 09 48 95 01 26 80 25 81 02 09 49 26 20 1c 81 02 b4 06 00 ff 09 02 75 08 95 04 15 00 26 ff 00 81 02 c0 05 0d 09 54 95 01 75 08 81 02 09 56 75 20 95 01 27 ff ff ff 0f 81 02 85 04 09 55 75 08 95 01 25 0b b1 02 85 0a 06 00 ff 09 03 15 00 b1 02 85 1b 06 00 ff 09 c5 15 00 26 ff 00 75 08 96 00 01 b1 02 c0 05 01 09 02 a1 01 85 02 09 01 a1 00 05 09 19 01 29 02 15 00 25 01 75 01 95 02 81 02 95 06 81 03 05 01 09 30 09 31 15 81 25 7f 75 08 95 02 81 06 c0 c0",
        )


class Testn_trig_1b96_0f00(BaseTest.TestTablet):
    def create_device(self):
        return PenDigitizer(
            "uhid test n_trig_1b96_0f00",
            rdesc="75 08 15 00 26 ff 00 06 0b ff 09 0b a1 01 95 0f 09 29 85 29 b1 02 95 1f 09 2a 85 2a b1 02 95 3e 09 2b 85 2b b1 02 95 fe 09 2c 85 2c b1 02 96 fe 01 09 2d 85 2d b1 02 95 02 09 48 85 48 b1 02 95 0f 09 2e 85 2e 81 02 95 1f 09 2f 85 2f 81 02 95 3e 09 30 85 30 81 02 95 fe 09 31 85 31 81 02 96 fe 01 09 32 85 32 81 02 75 08 96 fe 0f 09 35 85 35 81 02 c0 05 0d 09 02 a1 01 85 01 09 20 35 00 a1 00 09 32 09 42 09 44 09 3c 09 45 15 00 25 01 75 01 95 05 81 02 95 03 81 03 05 01 09 30 75 10 95 01 a4 55 0e 65 11 46 03 0a 26 80 25 81 02 09 31 46 a1 05 26 20 1c 81 02 b4 05 0d 09 30 26 00 01 81 02 06 00 ff 09 01 81 02 c0 85 0c 06 00 ff 09 0c 75 08 95 06 26 ff 00 b1 02 85 0b 09 0b 95 02 b1 02 85 11 09 11 b1 02 85 15 09 15 95 05 b1 02 85 18 09 18 95 0c b1 02 c0 05 0d 09 04 a1 01 85 03 06 00 ff 09 01 75 10 95 01 15 00 27 ff ff 00 00 81 02 05 0d 09 22 a1 02 09 42 15 00 25 01 75 01 95 01 81 02 95 01 81 03 09 47 81 02 95 05 81 03 75 10 09 51 27 ff ff 00 00 95 01 81 02 05 01 09 30 75 10 95 02 a4 55 0e 65 11 46 03 0a 26 80 25 81 02 09 31 46 a1 05 26 20 1c 81 02 05 0d 09 48 95 01 26 80 25 81 02 09 49 26 20 1c 81 02 b4 06 00 ff 09 02 75 08 95 04 15 00 26 ff 00 81 02 c0 05 0d 09 22 a1 02 09 42 15 00 25 01 75 01 95 01 81 02 95 01 81 03 09 47 81 02 95 05 81 03 75 10 09 51 27 ff ff 00 00 95 01 81 02 05 01 09 30 75 10 95 02 a4 55 0e 65 11 46 03 0a 26 80 25 81 02 09 31 46 a1 05 26 20 1c 81 02 05 0d 09 48 95 01 26 80 25 81 02 09 49 26 20 1c 81 02 b4 06 00 ff 09 02 75 08 95 04 15 00 26 ff 00 81 02 c0 05 0d 09 54 95 01 75 08 81 02 09 56 75 20 95 01 27 ff ff ff 0f 81 02 85 04 09 55 75 08 95 01 25 0b b1 02 85 0a 06 00 ff 09 03 15 00 b1 02 85 1b 06 00 ff 09 c5 15 00 26 ff 00 75 08 96 00 01 b1 02 c0 05 01 09 02 a1 01 85 02 09 01 a1 00 05 09 19 01 29 02 15 00 25 01 75 01 95 02 81 02 95 06 81 03 05 01 09 30 09 31 15 81 25 7f 75 08 95 02 81 06 c0 c0",
        )


class Testn_trig_1b96_0f04(BaseTest.TestTablet):
    def create_device(self):
        return PenDigitizer(
            "uhid test n_trig_1b96_0f04",
            rdesc="75 08 15 00 26 ff 00 06 0b ff 09 0b a1 01 95 0f 09 29 85 29 b1 02 95 1f 09 2a 85 2a b1 02 95 3e 09 2b 85 2b b1 02 95 fe 09 2c 85 2c b1 02 96 fe 01 09 2d 85 2d b1 02 95 02 09 48 85 48 b1 02 95 0f 09 2e 85 2e 81 02 95 1f 09 2f 85 2f 81 02 95 3e 09 30 85 30 81 02 95 fe 09 31 85 31 81 02 96 fe 01 09 32 85 32 81 02 75 08 96 fe 0f 09 35 85 35 81 02 c0 05 0d 09 02 a1 01 85 01 09 20 35 00 a1 00 09 32 09 42 09 44 09 3c 09 45 15 00 25 01 75 01 95 05 81 02 95 03 81 03 05 01 09 30 75 10 95 01 a4 55 0e 65 11 46 7f 0b 26 80 25 81 02 09 31 46 78 06 26 20 1c 81 02 b4 05 0d 09 30 26 00 01 81 02 06 00 ff 09 01 81 02 c0 85 0c 06 00 ff 09 0c 75 08 95 06 26 ff 00 b1 02 85 0b 09 0b 95 02 b1 02 85 11 09 11 b1 02 85 15 09 15 95 05 b1 02 85 18 09 18 95 0c b1 02 c0 05 0d 09 04 a1 01 85 03 06 00 ff 09 01 75 10 95 01 15 00 27 ff ff 00 00 81 02 05 0d 09 22 a1 02 09 42 15 00 25 01 75 01 95 01 81 02 95 01 81 03 09 47 81 02 95 05 81 03 75 10 09 51 27 ff ff 00 00 95 01 81 02 05 01 09 30 75 10 95 02 a4 55 0e 65 11 46 7f 0b 26 80 25 81 02 09 31 46 78 06 26 20 1c 81 02 05 0d 09 48 95 01 26 80 25 81 02 09 49 26 20 1c 81 02 b4 06 00 ff 09 02 75 08 95 04 15 00 26 ff 00 81 02 c0 05 0d 09 22 a1 02 09 42 15 00 25 01 75 01 95 01 81 02 95 01 81 03 09 47 81 02 95 05 81 03 75 10 09 51 27 ff ff 00 00 95 01 81 02 05 01 09 30 75 10 95 02 a4 55 0e 65 11 46 7f 0b 26 80 25 81 02 09 31 46 78 06 26 20 1c 81 02 05 0d 09 48 95 01 26 80 25 81 02 09 49 26 20 1c 81 02 b4 06 00 ff 09 02 75 08 95 04 15 00 26 ff 00 81 02 c0 05 0d 09 54 95 01 75 08 81 02 09 56 75 20 95 01 27 ff ff ff 0f 81 02 85 04 09 55 75 08 95 01 25 0b b1 02 85 0a 06 00 ff 09 03 15 00 b1 02 85 1b 06 00 ff 09 c5 15 00 26 ff 00 75 08 96 00 01 b1 02 c0 05 01 09 02 a1 01 85 02 09 01 a1 00 05 09 19 01 29 02 15 00 25 01 75 01 95 02 81 02 95 06 81 03 05 01 09 30 09 31 15 81 25 7f 75 08 95 02 81 06 c0 c0",
        )


class Testn_trig_1b96_1000(BaseTest.TestTablet):
    def create_device(self):
        return PenDigitizer(
            "uhid test n_trig_1b96_1000",
            rdesc="75 08 15 00 26 ff 00 06 0b ff 09 0b a1 01 95 0f 09 29 85 29 b1 02 95 1f 09 2a 85 2a b1 02 95 3e 09 2b 85 2b b1 02 95 fe 09 2c 85 2c b1 02 96 fe 01 09 2d 85 2d b1 02 95 02 09 48 85 48 b1 02 95 0f 09 2e 85 2e 81 02 95 1f 09 2f 85 2f 81 02 95 3e 09 30 85 30 81 02 95 fe 09 31 85 31 81 02 96 fe 01 09 32 85 32 81 02 75 08 96 fe 0f 09 35 85 35 81 02 c0 05 0d 09 02 a1 01 85 01 09 20 35 00 a1 00 09 32 09 42 09 44 09 3c 09 45 15 00 25 01 75 01 95 05 81 02 95 03 81 03 05 01 09 30 75 10 95 01 a4 55 0e 65 11 46 03 0a 26 80 25 81 02 09 31 46 a1 05 26 20 1c 81 02 b4 05 0d 09 30 26 00 01 81 02 06 00 ff 09 01 81 02 c0 85 0c 06 00 ff 09 0c 75 08 95 06 26 ff 00 b1 02 85 0b 09 0b 95 02 b1 02 85 11 09 11 b1 02 85 15 09 15 95 05 b1 02 85 18 09 18 95 0c b1 02 c0 05 0d 09 04 a1 01 85 03 06 00 ff 09 01 75 10 95 01 15 00 27 ff ff 00 00 81 02 05 0d 09 22 a1 02 09 42 15 00 25 01 75 01 95 01 81 02 95 01 81 03 09 47 81 02 95 05 81 03 75 10 09 51 27 ff ff 00 00 95 01 81 02 05 01 09 30 75 10 95 02 a4 55 0e 65 11 46 03 0a 26 80 25 81 02 09 31 46 a1 05 26 20 1c 81 02 05 0d 09 48 95 01 26 80 25 81 02 09 49 26 20 1c 81 02 b4 06 00 ff 09 02 75 08 95 04 15 00 26 ff 00 81 02 c0 05 0d 09 22 a1 02 09 42 15 00 25 01 75 01 95 01 81 02 95 01 81 03 09 47 81 02 95 05 81 03 75 10 09 51 27 ff ff 00 00 95 01 81 02 05 01 09 30 75 10 95 02 a4 55 0e 65 11 46 03 0a 26 80 25 81 02 09 31 46 a1 05 26 20 1c 81 02 05 0d 09 48 95 01 26 80 25 81 02 09 49 26 20 1c 81 02 b4 06 00 ff 09 02 75 08 95 04 15 00 26 ff 00 81 02 c0 05 0d 09 54 95 01 75 08 81 02 09 56 75 20 95 01 27 ff ff ff 0f 81 02 85 04 09 55 75 08 95 01 25 0b b1 02 85 0a 06 00 ff 09 03 15 00 b1 02 85 1b 06 00 ff 09 c5 15 00 26 ff 00 75 08 96 00 01 b1 02 c0 05 01 09 02 a1 01 85 02 09 01 a1 00 05 09 19 01 29 02 15 00 25 01 75 01 95 02 81 02 95 06 81 03 05 01 09 30 09 31 15 81 25 7f 75 08 95 02 81 06 c0 c0",
        )


class TestGXTP_27c6_0113(BaseTest.TestTablet):
    def create_device(self):
        return GXTP_pen(
            "uhid test GXTP_27c6_0113",
            rdesc="05 0d 09 04 a1 01 85 01 09 22 a1 02 55 0e 65 11 35 00 15 00 09 42 25 01 75 01 95 01 81 02 95 07 81 01 95 01 75 08 09 51 81 02 75 10 05 01 26 00 14 46 1f 07 09 30 81 02 26 80 0c 46 77 04 09 31 81 02 05 0d c0 09 22 a1 02 09 42 25 01 75 01 95 01 81 02 95 07 81 01 95 01 75 08 09 51 81 02 75 10 05 01 26 00 14 46 1f 07 09 30 81 02 26 80 0c 46 77 04 09 31 81 02 05 0d c0 09 22 a1 02 09 42 25 01 75 01 95 01 81 02 95 07 81 01 95 01 75 08 09 51 81 02 75 10 05 01 26 00 14 46 1f 07 09 30 81 02 26 80 0c 46 77 04 09 31 81 02 05 0d c0 09 22 a1 02 09 42 15 00 25 01 75 01 95 01 81 02 95 07 81 01 75 08 09 51 95 01 81 02 05 01 26 00 14 75 10 55 0e 65 11 09 30 35 00 46 1f 07 81 02 26 80 0c 46 77 04 09 31 81 02 05 0d c0 09 22 a1 02 09 42 15 00 25 01 75 01 95 01 81 02 95 07 81 01 75 08 09 51 95 01 81 02 05 01 26 00 14 75 10 55 0e 65 11 09 30 35 00 46 1f 07 81 02 26 80 0c 46 77 04 09 31 81 02 05 0d c0 09 54 15 00 25 7f 75 08 95 01 81 02 85 02 09 55 95 01 25 0a b1 02 85 03 06 00 ff 09 c5 15 00 26 ff 00 75 08 96 00 01 b1 02 c0 05 0d 09 02 a1 01 85 08 09 20 a1 00 09 42 09 44 09 3c 09 45 15 00 25 01 75 01 95 04 81 02 95 01 81 03 09 32 81 02 95 02 81 03 95 01 75 08 09 51 81 02 05 01 09 30 75 10 95 01 a4 55 0e 65 11 35 00 26 00 14 46 1f 07 81 42 09 31 26 80 0c 46 77 04 81 42 b4 05 0d 09 30 26 ff 0f 81 02 09 3d 65 14 55 0e 36 d8 dc 46 28 23 16 d8 dc 26 28 23 81 02 09 3e 81 02 c0 c0 06 f0 ff 09 01 a1 01 85 0e 09 01 15 00 25 ff 75 08 95 40 91 02 09 01 15 00 25 ff 75 08 95 40 81 02 c0 05 01 09 06 a1 01 85 04 05 07 09 e3 15 00 25 01 75 01 95 01 81 02 95 07 81 03 c0",
        )


################################################################################
#
# Windows 8 compatible devices with USI Pen
#
################################################################################


class TestElan_04f3_2A49(BaseTest.TestTablet):
    def create_device(self):
        return USIPen(
            "uhid test Elan_04f3_2A49",
            rdesc="05 0d 09 04 a1 01 85 01 09 22 a1 02 09 42 15 00 25 01 75 01 95 01 81 02 75 01 81 03 75 06 09 51 25 3f 81 02 26 ff 00 75 08 55 0f 65 11 35 00 45 ff 09 48 81 02 09 49 81 02 09 30 81 02 95 01 05 01 a4 26 cf 0f 75 10 55 0f 65 11 09 30 35 00 46 26 01 95 01 81 02 26 77 0a 46 a6 00 09 31 81 02 b4 c0 05 0d 09 22 a1 02 05 0d 09 42 15 00 25 01 75 01 95 01 81 02 75 01 81 03 75 06 09 51 25 3f 81 02 26 ff 00 75 08 55 0f 65 11 35 00 45 ff 09 48 81 02 09 49 81 02 09 30 81 02 95 01 05 01 a4 26 cf 0f 75 10 55 0f 65 11 09 30 35 00 46 26 01 95 01 81 02 26 77 0a 46 a6 00 09 31 81 02 b4 c0 05 0d 09 22 a1 02 05 0d 09 42 15 00 25 01 75 01 95 01 81 02 75 01 81 03 75 06 09 51 25 3f 81 02 26 ff 00 75 08 55 0f 65 11 35 00 45 ff 09 48 81 02 09 49 81 02 09 30 81 02 95 01 05 01 a4 26 cf 0f 75 10 55 0f 65 11 09 30 35 00 46 26 01 95 01 81 02 26 77 0a 46 a6 00 09 31 81 02 b4 c0 05 0d 09 22 a1 02 05 0d 09 42 15 00 25 01 75 01 95 01 81 02 75 01 81 03 75 06 09 51 25 3f 81 02 26 ff 00 75 08 55 0f 65 11 35 00 45 ff 09 48 81 02 09 49 81 02 09 30 81 02 95 01 05 01 a4 26 cf 0f 75 10 55 0f 65 11 09 30 35 00 46 26 01 95 01 81 02 26 77 0a 46 a6 00 09 31 81 02 b4 c0 05 0d 09 22 a1 02 05 0d 09 42 15 00 25 01 75 01 95 01 81 02 75 01 81 03 75 06 09 51 25 3f 81 02 26 ff 00 75 08 55 0f 65 11 35 00 45 ff 09 48 81 02 09 49 81 02 09 30 81 02 95 01 05 01 a4 26 cf 0f 75 10 55 0f 65 11 09 30 35 00 46 26 01 95 01 81 02 26 77 0a 46 a6 00 09 31 81 02 b4 c0 05 0d 09 54 25 7f 96 01 00 75 08 81 02 85 0a 09 55 25 0a b1 02 85 44 06 00 ff 09 c5 16 00 00 26 ff 00 75 08 96 00 01 b1 02 c0 06 ff 01 09 01 a1 01 85 02 16 00 00 26 ff 00 75 08 95 40 09 00 81 02 c0 06 00 ff 09 01 a1 01 85 03 75 08 95 20 09 01 91 02 c0 06 00 ff 09 01 a1 01 85 06 09 03 75 08 95 12 91 02 09 04 75 08 95 03 b1 02 c0 06 01 ff 09 01 a1 01 85 04 15 00 26 ff 00 75 08 95 13 09 00 81 02 c0 05 0d 09 02 a1 01 85 07 35 00 09 20 a1 00 09 32 09 42 09 44 09 3c 09 45 15 00 25 01 75 01 95 05 81 02 95 03 81 03 05 01 09 30 75 10 95 01 a4 55 0f 65 11 46 26 01 26 1c 48 81 42 09 31 46 a6 00 26 bc 2f 81 42 b4 05 0d 09 30 26 00 10 81 02 75 08 95 01 09 3b 25 64 81 42 09 38 15 00 25 02 81 02 09 5c 26 ff 00 81 02 09 5e 81 02 09 70 a1 02 15 01 25 06 09 72 09 73 09 74 09 75 09 76 09 77 81 20 09 5b 25 ff 75 40 81 02 c0 06 00 ff 75 08 95 02 09 01 81 02 c0 05 0d 85 60 09 81 a1 02 09 38 75 08 95 01 15 00 25 02 81 02 09 81 15 01 25 04 09 82 09 83 09 84 09 85 81 20 c0 85 61 09 5c a1 02 15 00 26 ff 00 75 08 95 01 09 38 b1 02 09 5c 26 ff 00 b1 02 09 5d 75 01 95 01 25 01 b1 02 95 07 b1 03 c0 85 62 09 5e a1 02 09 38 15 00 25 02 75 08 95 01 b1 02 09 5e 26 ff 00 b1 02 09 5f 75 01 25 01 b1 02 75 07 b1 03 c0 85 63 09 70 a1 02 75 08 95 01 15 00 25 02 09 38 b1 02 09 70 a1 02 25 06 09 72 09 73 09 74 09 75 09 76 09 77 b1 20 c0 09 71 75 01 25 01 b1 02 75 07 b1 03 c0 85 64 09 80 15 00 25 ff 75 40 95 01 b1 02 85 65 09 44 a1 02 09 38 75 08 95 01 25 02 b1 02 15 01 25 03 09 44 a1 02 09 a4 09 44 09 5a 09 45 09 a3 b1 20 c0 09 5a a1 02 09 a4 09 44 09 5a 09 45 09 a3 b1 20 c0 09 45 a1 02 09 a4 09 44 09 5a 09 45 09 a3 b1 20 c0 c0 85 66 75 08 95 01 05 0d 09 90 a1 02 09 38 25 02 b1 02 09 91 75 10 26 ff 0f b1 02 09 92 75 40 25 ff b1 02 05 06 09 2a 75 08 26 ff 00 a1 02 09 2d b1 02 09 2e b1 02 c0 c0 85 67 05 06 09 2b a1 02 05 0d 25 02 09 38 b1 02 05 06 09 2b a1 02 09 2d 26 ff 00 b1 02 09 2e b1 02 c0 c0 85 68 06 00 ff 09 01 a1 02 05 0d 09 38 75 08 95 01 25 02 b1 02 06 00 ff 09 01 75 10 27 ff ff 00 00 b1 02 c0 85 69 05 0d 09 38 75 08 95 01 15 00 25 02 b1 02 c0 06 00 ff 09 81 a1 01 85 17 75 08 95 1f 09 05 81 02 c0",
            input_info=(BusType.I2C, 0x04F3, 0x2A49),
        )


class TestGoodix_27c6_0e00(BaseTest.TestTablet):
    def create_device(self):
        return USIPen(
            "uhid test Elan_04f3_2A49",
            rdesc="05 0d 09 04 a1 01 85 01 09 22 a1 02 55 0e 65 11 35 00 15 00 09 42 25 01 75 01 95 01 81 02 25 7f 09 30 75 07 81 42 95 01 75 08 09 51 81 02 75 10 05 01 26 04 20 46 e6 09 09 30 81 02 26 60 15 46 9a 06 09 31 81 02 05 0d 55 0f 75 08 25 ff 45 ff 09 48 81 42 09 49 81 42 55 0e c0 09 22 a1 02 09 42 25 01 75 01 95 01 81 02 25 7f 09 30 75 07 81 42 95 01 75 08 09 51 81 02 75 10 05 01 26 04 20 46 e6 09 09 30 81 02 26 60 15 46 9a 06 09 31 81 02 05 0d 55 0f 75 08 25 ff 45 ff 09 48 81 42 09 49 81 42 55 0e c0 09 22 a1 02 09 42 25 01 75 01 95 01 81 02 25 7f 09 30 75 07 81 42 95 01 75 08 09 51 81 02 75 10 05 01 26 04 20 46 e6 09 09 30 81 02 26 60 15 46 9a 06 09 31 81 02 05 0d 55 0f 75 08 25 ff 45 ff 09 48 81 42 09 49 81 42 55 0e c0 09 22 a1 02 09 42 15 00 25 01 75 01 95 01 81 02 25 7f 09 30 75 07 81 42 75 08 09 51 95 01 81 02 05 01 26 04 20 75 10 55 0e 65 11 09 30 35 00 46 e6 09 81 02 26 60 15 46 9a 06 09 31 81 02 05 0d 55 0f 75 08 25 ff 45 ff 09 48 81 42 09 49 81 42 55 0e c0 09 22 a1 02 09 42 15 00 25 01 75 01 95 01 81 02 25 7f 09 30 75 07 81 42 75 08 09 51 95 01 81 02 05 01 26 04 20 75 10 55 0e 65 11 09 30 35 00 46 e6 09 81 02 26 60 15 46 9a 06 09 31 81 02 05 0d 55 0f 75 08 25 ff 45 ff 09 48 81 42 09 49 81 42 55 0e c0 09 54 15 00 25 7f 75 08 95 01 81 02 85 02 09 55 95 01 25 0a b1 02 85 03 06 00 ff 09 c5 15 00 26 ff 00 75 08 96 00 01 b1 02 c0 05 0d 09 02 a1 01 09 20 a1 00 85 08 05 01 a4 09 30 35 00 46 e6 09 15 00 26 04 20 55 0d 65 13 75 10 95 01 81 02 09 31 46 9a 06 26 60 15 81 02 b4 05 0d 09 38 95 01 75 08 15 00 25 01 81 02 09 30 75 10 26 ff 0f 81 02 09 31 81 02 09 42 09 44 09 5a 09 3c 09 45 09 32 75 01 95 06 25 01 81 02 95 02 81 03 09 3d 55 0e 65 14 36 d8 dc 46 28 23 16 d8 dc 26 28 23 95 01 75 10 81 02 09 3e 81 02 09 41 15 00 27 a0 8c 00 00 35 00 47 a0 8c 00 00 81 02 05 20 0a 53 04 65 00 16 01 f8 26 ff 07 75 10 95 01 81 02 0a 54 04 81 02 0a 55 04 81 02 0a 57 04 81 02 0a 58 04 81 02 0a 59 04 81 02 0a 72 04 81 02 0a 73 04 81 02 0a 74 04 81 02 05 0d 09 3b 15 00 25 64 75 08 81 02 09 5b 25 ff 75 40 81 02 06 00 ff 09 5b 75 20 81 02 05 0d 09 5c 26 ff 00 75 08 81 02 09 5e 81 02 09 70 a1 02 15 01 25 06 09 72 09 73 09 74 09 75 09 76 09 77 81 20 c0 06 00 ff 09 01 15 00 27 ff ff 00 00 75 10 95 01 81 02 85 09 09 81 a1 02 09 81 15 01 25 04 09 82 09 83 09 84 09 85 81 20 c0 85 10 09 5c a1 02 15 00 25 01 75 08 95 01 09 38 b1 02 09 5c 26 ff 00 b1 02 09 5d 75 01 95 01 25 01 b1 02 95 07 b1 03 c0 85 11 09 5e a1 02 09 38 15 00 25 01 75 08 95 01 b1 02 09 5e 26 ff 00 b1 02 09 5f 75 01 25 01 b1 02 75 07 b1 03 c0 85 12 09 70 a1 02 75 08 95 01 15 00 25 01 09 38 b1 02 09 70 a1 02 25 06 09 72 09 73 09 74 09 75 09 76 09 77 b1 20 c0 09 71 75 01 25 01 b1 02 75 07 b1 03 c0 85 13 09 80 15 00 25 ff 75 40 95 01 b1 02 85 14 09 44 a1 02 09 38 75 08 95 01 25 01 b1 02 15 01 25 03 09 44 a1 02 09 a4 09 44 09 5a 09 45 09 a3 b1 20 c0 09 5a a1 02 09 a4 09 44 09 5a 09 45 09 a3 b1 20 c0 09 45 a1 02 09 a4 09 44 09 5a 09 45 09 a3 b1 20 c0 c0 85 15 75 08 95 01 05 0d 09 90 a1 02 09 38 25 01 b1 02 09 91 75 10 26 ff 0f b1 02 09 92 75 40 25 ff b1 02 05 06 09 2a 75 08 26 ff 00 a1 02 09 2d b1 02 09 2e b1 02 c0 c0 85 16 05 06 09 2b a1 02 05 0d 25 01 09 38 b1 02 05 06 09 2b a1 02 09 2d 26 ff 00 b1 02 09 2e b1 02 c0 c0 85 17 06 00 ff 09 01 a1 02 05 0d 09 38 75 08 95 01 25 01 b1 02 06 00 ff 09 01 75 10 27 ff ff 00 00 b1 02 c0 85 18 05 0d 09 38 75 08 95 01 15 00 25 01 b1 02 c0 c0 06 f0 ff 09 01 a1 01 85 0e 09 01 15 00 25 ff 75 08 95 40 91 02 09 01 15 00 25 ff 75 08 95 40 81 02 c0",
            input_info=(BusType.I2C, 0x27C6, 0x0E00),
        )


class TestXPPen_ArtistPro16Gen2_28bd_095b(BaseTest.TestTablet):
    hid_bpfs = [("XPPen__ArtistPro16Gen2.bpf.o", True)]

    def create_device(self):
        dev = XPPen_ArtistPro16Gen2_28bd_095b(
            "uhid test XPPen Artist Pro 16 Gen2 28bd 095b",
            rdesc="05 0d 09 02 a1 01 85 07 09 20 a1 00 09 42 09 44 09 45 09 3c 15 00 25 01 75 01 95 04 81 02 95 01 81 03 09 32 15 00 25 01 95 01 81 02 95 02 81 03 75 10 95 01 35 00 a4 05 01 09 30 65 13 55 0d 46 ff 34 26 ff 7f 81 02 09 31 46 20 21 26 ff 7f 81 02 b4 09 30 45 00 26 ff 3f 81 42 09 3d 15 81 25 7f 75 08 95 01 81 02 09 3e 15 81 25 7f 81 02 c0 c0",
            input_info=(BusType.USB, 0x28BD, 0x095B),
        )
        return dev


class TestXPPen_Artist24_28bd_093a(BaseTest.TestTablet):
    hid_bpfs = [("XPPen__Artist24.bpf.o", True)]

    def create_device(self):
        return XPPen_Artist24_28bd_093a(
            "uhid test XPPen Artist 24 28bd 093a",
            rdesc="05 0d 09 02 a1 01 85 07 09 20 a1 00 09 42 09 44 09 45 15 00 25 01 75 01 95 03 81 02 95 02 81 03 09 32 95 01 81 02 95 02 81 03 75 10 95 01 35 00 a4 05 01 09 30 65 13 55 0d 46 f0 50 26 ff 7f 81 02 09 31 46 91 2d 26 ff 7f 81 02 b4 09 30 45 00 26 ff 1f 81 42 09 3d 15 81 25 7f 75 08 95 01 81 02 09 3e 15 81 25 7f 81 02 c0 c0",
            input_info=(BusType.USB, 0x28BD, 0x093A),
        )


class TestHuion_Kamvas_Pro_19_256c_006b(BaseTest.TestTablet):
    hid_bpfs = [("Huion__Kamvas-Pro-19.bpf.o", True)]

    def create_device(self):
        return Huion_Kamvas_Pro_19_256c_006b(
            "uhid test HUION Huion Tablet_GT1902",
            rdesc="05 0d 09 02 a1 01 85 0a 09 20 a1 01 09 42 09 44 09 43 09 3c 09 45 15 00 25 01 75 01 95 06 81 02 09 32 75 01 95 01 81 02 81 03 05 01 09 30 09 31 55 0d 65 33 26 ff 7f 35 00 46 00 08 75 10 95 02 81 02 05 0d 09 30 26 ff 3f 75 10 95 01 81 02 09 3d 09 3e 15 a6 25 5a 75 08 95 02 81 02 c0 c0 05 0d 09 04 a1 01 85 04 09 22 a1 02 05 0d 95 01 75 06 09 51 15 00 25 3f 81 02 09 42 25 01 75 01 95 01 81 02 75 01 95 01 81 03 05 01 75 10 55 0e 65 11 09 30 26 ff 7f 35 00 46 15 0c 81 42 09 31 26 ff 7f 46 cb 06 81 42 05 0d 09 30 26 ff 1f 75 10 95 01 81 02 c0 05 0d 09 22 a1 02 05 0d 95 01 75 06 09 51 15 00 25 3f 81 02 09 42 25 01 75 01 95 01 81 02 75 01 95 01 81 03 05 01 75 10 55 0e 65 11 09 30 26 ff 7f 35 00 46 15 0c 81 42 09 31 26 ff 7f 46 cb 06 81 42 05 0d 09 30 26 ff 1f 75 10 95 01 81 02 c0 05 0d 09 56 55 00 65 00 27 ff ff ff 7f 95 01 75 20 81 02 09 54 25 7f 95 01 75 08 81 02 75 08 95 08 81 03 85 05 09 55 25 0a 75 08 95 01 b1 02 06 00 ff 09 c5 85 06 15 00 26 ff 00 75 08 96 00 01 b1 02 c0",
            input_info=(BusType.USB, 0x256C, 0x006B),
        )<|MERGE_RESOLUTION|>--- conflicted
+++ resolved
@@ -35,64 +35,12 @@
 
     PRIMARY_PRESSED = libevdev.EV_KEY.BTN_STYLUS
     SECONDARY_PRESSED = libevdev.EV_KEY.BTN_STYLUS2
-<<<<<<< HEAD
-=======
     THIRD_PRESSED = libevdev.EV_KEY.BTN_STYLUS3
->>>>>>> 0c383648
 
 
 class PenState(Enum):
     """Pen states according to Microsoft reference:
     https://docs.microsoft.com/en-us/windows-hardware/design/component-guidelines/windows-pen-states
-<<<<<<< HEAD
-
-    We extend it with the various buttons when we need to check them.
-    """
-
-    PEN_IS_OUT_OF_RANGE = BtnTouch.UP, None, None
-    PEN_IS_IN_RANGE = BtnTouch.UP, ToolType.PEN, None
-    PEN_IS_IN_RANGE_WITH_BUTTON = BtnTouch.UP, ToolType.PEN, BtnPressed.PRIMARY_PRESSED
-    PEN_IS_IN_RANGE_WITH_SECOND_BUTTON = (
-        BtnTouch.UP,
-        ToolType.PEN,
-        BtnPressed.SECONDARY_PRESSED,
-    )
-    PEN_IS_IN_CONTACT = BtnTouch.DOWN, ToolType.PEN, None
-    PEN_IS_IN_CONTACT_WITH_BUTTON = (
-        BtnTouch.DOWN,
-        ToolType.PEN,
-        BtnPressed.PRIMARY_PRESSED,
-    )
-    PEN_IS_IN_CONTACT_WITH_SECOND_BUTTON = (
-        BtnTouch.DOWN,
-        ToolType.PEN,
-        BtnPressed.SECONDARY_PRESSED,
-    )
-    PEN_IS_IN_RANGE_WITH_ERASING_INTENT = BtnTouch.UP, ToolType.RUBBER, None
-    PEN_IS_IN_RANGE_WITH_ERASING_INTENT_WITH_BUTTON = (
-        BtnTouch.UP,
-        ToolType.RUBBER,
-        BtnPressed.PRIMARY_PRESSED,
-    )
-    PEN_IS_IN_RANGE_WITH_ERASING_INTENT_WITH_SECOND_BUTTON = (
-        BtnTouch.UP,
-        ToolType.RUBBER,
-        BtnPressed.SECONDARY_PRESSED,
-    )
-    PEN_IS_ERASING = BtnTouch.DOWN, ToolType.RUBBER, None
-    PEN_IS_ERASING_WITH_BUTTON = (
-        BtnTouch.DOWN,
-        ToolType.RUBBER,
-        BtnPressed.PRIMARY_PRESSED,
-    )
-    PEN_IS_ERASING_WITH_SECOND_BUTTON = (
-        BtnTouch.DOWN,
-        ToolType.RUBBER,
-        BtnPressed.SECONDARY_PRESSED,
-    )
-
-    def __init__(self, touch: BtnTouch, tool: Optional[ToolType], button: Optional[BtnPressed]):
-=======
 
     We extend it with the various buttons when we need to check them.
     """
@@ -110,23 +58,15 @@
     def __init__(
         self, touch: BtnTouch, tool: Optional[ToolType], button: Optional[bool]
     ):
->>>>>>> 0c383648
         self.touch = touch  # type: ignore
         self.tool = tool  # type: ignore
         self.button = button  # type: ignore
 
     @classmethod
-<<<<<<< HEAD
-    def from_evdev(cls, evdev) -> "PenState":
-        touch = BtnTouch(evdev.value[libevdev.EV_KEY.BTN_TOUCH])
-        tool = None
-        button = None
-=======
     def from_evdev(cls, evdev, test_button) -> "PenState":
         touch = BtnTouch(evdev.value[libevdev.EV_KEY.BTN_TOUCH])
         tool = None
         button = False
->>>>>>> 0c383648
         if (
             evdev.value[libevdev.EV_KEY.BTN_TOOL_RUBBER]
             and not evdev.value[libevdev.EV_KEY.BTN_TOOL_PEN]
@@ -143,21 +83,6 @@
         ):
             raise ValueError("2 tools are not allowed")
 
-<<<<<<< HEAD
-        # we take only the highest button in account
-        for b in [libevdev.EV_KEY.BTN_STYLUS, libevdev.EV_KEY.BTN_STYLUS2]:
-            if bool(evdev.value[b]):
-                button = BtnPressed(b)
-
-        # the kernel tends to insert an EV_SYN once removing the tool, so
-        # the button will be released after
-        if tool is None:
-            button = None
-
-        return cls((touch, tool, button))  # type: ignore
-
-    def apply(self, events: List[libevdev.InputEvent], strict: bool) -> "PenState":
-=======
         # we take only the provided button into account
         if test_button is not None:
             button = bool(evdev.value[test_button.value])
@@ -172,7 +97,6 @@
     def apply(
         self, events: List[libevdev.InputEvent], strict: bool, test_button: BtnPressed
     ) -> "PenState":
->>>>>>> 0c383648
         if libevdev.EV_SYN.SYN_REPORT in events:
             raise ValueError("EV_SYN is in the event sequence")
         touch = self.touch
@@ -196,31 +120,16 @@
                     raise ValueError(f"duplicated BTN_TOOL_* in {events}")
                 tool_found = True
                 tool = ToolType(ev.code) if ev.value else None
-<<<<<<< HEAD
-            elif ev in (
-                libevdev.InputEvent(libevdev.EV_KEY.BTN_STYLUS),
-                libevdev.InputEvent(libevdev.EV_KEY.BTN_STYLUS2),
-            ):
-                if button_found:
-                    raise ValueError(f"duplicated BTN_STYLUS* in {events}")
-                button_found = True
-                button = BtnPressed(ev.code) if ev.value else None
-=======
             elif test_button is not None and ev in (test_button.value,):
                 if button_found:
                     raise ValueError(f"duplicated BTN_STYLUS* in {events}")
                 button_found = True
                 button = bool(ev.value)
->>>>>>> 0c383648
 
         # the kernel tends to insert an EV_SYN once removing the tool, so
         # the button will be released after
         if tool is None:
-<<<<<<< HEAD
-            button = None
-=======
             button = False
->>>>>>> 0c383648
 
         new_state = PenState((touch, tool, button))  # type: ignore
         if strict:
@@ -243,17 +152,9 @@
                 PenState.PEN_IS_OUT_OF_RANGE,
                 PenState.PEN_IS_IN_RANGE,
                 PenState.PEN_IS_IN_RANGE_WITH_BUTTON,
-<<<<<<< HEAD
-                PenState.PEN_IS_IN_RANGE_WITH_SECOND_BUTTON,
                 PenState.PEN_IS_IN_RANGE_WITH_ERASING_INTENT,
                 PenState.PEN_IS_IN_CONTACT,
                 PenState.PEN_IS_IN_CONTACT_WITH_BUTTON,
-                PenState.PEN_IS_IN_CONTACT_WITH_SECOND_BUTTON,
-=======
-                PenState.PEN_IS_IN_RANGE_WITH_ERASING_INTENT,
-                PenState.PEN_IS_IN_CONTACT,
-                PenState.PEN_IS_IN_CONTACT_WITH_BUTTON,
->>>>>>> 0c383648
                 PenState.PEN_IS_ERASING,
             )
 
@@ -261,10 +162,6 @@
             return (
                 PenState.PEN_IS_IN_RANGE,
                 PenState.PEN_IS_IN_RANGE_WITH_BUTTON,
-<<<<<<< HEAD
-                PenState.PEN_IS_IN_RANGE_WITH_SECOND_BUTTON,
-=======
->>>>>>> 0c383648
                 PenState.PEN_IS_OUT_OF_RANGE,
                 PenState.PEN_IS_IN_CONTACT,
             )
@@ -273,10 +170,6 @@
             return (
                 PenState.PEN_IS_IN_CONTACT,
                 PenState.PEN_IS_IN_CONTACT_WITH_BUTTON,
-<<<<<<< HEAD
-                PenState.PEN_IS_IN_CONTACT_WITH_SECOND_BUTTON,
-=======
->>>>>>> 0c383648
                 PenState.PEN_IS_IN_RANGE,
             )
 
@@ -291,7 +184,6 @@
             return (
                 PenState.PEN_IS_ERASING,
                 PenState.PEN_IS_IN_RANGE_WITH_ERASING_INTENT,
-<<<<<<< HEAD
             )
 
         if self == PenState.PEN_IS_IN_RANGE_WITH_BUTTON:
@@ -309,20 +201,52 @@
                 PenState.PEN_IS_IN_RANGE_WITH_BUTTON,
             )
 
-        if self == PenState.PEN_IS_IN_RANGE_WITH_SECOND_BUTTON:
+        return tuple()
+
+    def historically_tolerated_transitions(self) -> Tuple["PenState", ...]:
+        """Following the state machine in the URL above, with a couple of addition
+        for skipping the in-range state, due to historical reasons.
+
+        Note that those transitions are from the evdev point of view, not HID"""
+        if self == PenState.PEN_IS_OUT_OF_RANGE:
             return (
-                PenState.PEN_IS_IN_RANGE_WITH_SECOND_BUTTON,
-                PenState.PEN_IS_IN_RANGE,
-                PenState.PEN_IS_OUT_OF_RANGE,
-                PenState.PEN_IS_IN_CONTACT_WITH_SECOND_BUTTON,
-            )
-
-        if self == PenState.PEN_IS_IN_CONTACT_WITH_SECOND_BUTTON:
+                PenState.PEN_IS_OUT_OF_RANGE,
+                PenState.PEN_IS_IN_RANGE,
+                PenState.PEN_IS_IN_RANGE_WITH_BUTTON,
+                PenState.PEN_IS_IN_RANGE_WITH_ERASING_INTENT,
+                PenState.PEN_IS_IN_CONTACT,
+                PenState.PEN_IS_IN_CONTACT_WITH_BUTTON,
+                PenState.PEN_IS_ERASING,
+            )
+
+        if self == PenState.PEN_IS_IN_RANGE:
             return (
-                PenState.PEN_IS_IN_CONTACT_WITH_SECOND_BUTTON,
-                PenState.PEN_IS_IN_CONTACT,
-                PenState.PEN_IS_IN_RANGE_WITH_SECOND_BUTTON,
-=======
+                PenState.PEN_IS_IN_RANGE,
+                PenState.PEN_IS_IN_RANGE_WITH_BUTTON,
+                PenState.PEN_IS_OUT_OF_RANGE,
+                PenState.PEN_IS_IN_CONTACT,
+            )
+
+        if self == PenState.PEN_IS_IN_CONTACT:
+            return (
+                PenState.PEN_IS_IN_CONTACT,
+                PenState.PEN_IS_IN_CONTACT_WITH_BUTTON,
+                PenState.PEN_IS_IN_RANGE,
+                PenState.PEN_IS_OUT_OF_RANGE,
+            )
+
+        if self == PenState.PEN_IS_IN_RANGE_WITH_ERASING_INTENT:
+            return (
+                PenState.PEN_IS_IN_RANGE_WITH_ERASING_INTENT,
+                PenState.PEN_IS_OUT_OF_RANGE,
+                PenState.PEN_IS_ERASING,
+            )
+
+        if self == PenState.PEN_IS_ERASING:
+            return (
+                PenState.PEN_IS_ERASING,
+                PenState.PEN_IS_IN_RANGE_WITH_ERASING_INTENT,
+                PenState.PEN_IS_OUT_OF_RANGE,
             )
 
         if self == PenState.PEN_IS_IN_RANGE_WITH_BUTTON:
@@ -338,108 +262,9 @@
                 PenState.PEN_IS_IN_CONTACT_WITH_BUTTON,
                 PenState.PEN_IS_IN_CONTACT,
                 PenState.PEN_IS_IN_RANGE_WITH_BUTTON,
->>>>>>> 0c383648
-            )
-
-        return tuple()
-
-    def historically_tolerated_transitions(self) -> Tuple["PenState", ...]:
-        """Following the state machine in the URL above, with a couple of addition
-        for skipping the in-range state, due to historical reasons.
-
-        Note that those transitions are from the evdev point of view, not HID"""
-        if self == PenState.PEN_IS_OUT_OF_RANGE:
-            return (
-                PenState.PEN_IS_OUT_OF_RANGE,
-                PenState.PEN_IS_IN_RANGE,
-                PenState.PEN_IS_IN_RANGE_WITH_BUTTON,
-<<<<<<< HEAD
-                PenState.PEN_IS_IN_RANGE_WITH_SECOND_BUTTON,
-                PenState.PEN_IS_IN_RANGE_WITH_ERASING_INTENT,
-                PenState.PEN_IS_IN_CONTACT,
-                PenState.PEN_IS_IN_CONTACT_WITH_BUTTON,
-                PenState.PEN_IS_IN_CONTACT_WITH_SECOND_BUTTON,
-=======
-                PenState.PEN_IS_IN_RANGE_WITH_ERASING_INTENT,
-                PenState.PEN_IS_IN_CONTACT,
-                PenState.PEN_IS_IN_CONTACT_WITH_BUTTON,
->>>>>>> 0c383648
-                PenState.PEN_IS_ERASING,
-            )
-
-        if self == PenState.PEN_IS_IN_RANGE:
-            return (
-                PenState.PEN_IS_IN_RANGE,
-                PenState.PEN_IS_IN_RANGE_WITH_BUTTON,
-<<<<<<< HEAD
-                PenState.PEN_IS_IN_RANGE_WITH_SECOND_BUTTON,
-=======
->>>>>>> 0c383648
-                PenState.PEN_IS_OUT_OF_RANGE,
-                PenState.PEN_IS_IN_CONTACT,
-            )
-
-        if self == PenState.PEN_IS_IN_CONTACT:
-            return (
-                PenState.PEN_IS_IN_CONTACT,
-                PenState.PEN_IS_IN_CONTACT_WITH_BUTTON,
-<<<<<<< HEAD
-                PenState.PEN_IS_IN_CONTACT_WITH_SECOND_BUTTON,
-=======
->>>>>>> 0c383648
-                PenState.PEN_IS_IN_RANGE,
-                PenState.PEN_IS_OUT_OF_RANGE,
-            )
-
-        if self == PenState.PEN_IS_IN_RANGE_WITH_ERASING_INTENT:
-            return (
-                PenState.PEN_IS_IN_RANGE_WITH_ERASING_INTENT,
-                PenState.PEN_IS_OUT_OF_RANGE,
-                PenState.PEN_IS_ERASING,
-            )
-
-        if self == PenState.PEN_IS_ERASING:
-            return (
-                PenState.PEN_IS_ERASING,
-                PenState.PEN_IS_IN_RANGE_WITH_ERASING_INTENT,
-                PenState.PEN_IS_OUT_OF_RANGE,
-            )
-
-        if self == PenState.PEN_IS_IN_RANGE_WITH_BUTTON:
-            return (
-                PenState.PEN_IS_IN_RANGE_WITH_BUTTON,
-                PenState.PEN_IS_IN_RANGE,
-                PenState.PEN_IS_OUT_OF_RANGE,
-                PenState.PEN_IS_IN_CONTACT_WITH_BUTTON,
-            )
-
-        if self == PenState.PEN_IS_IN_CONTACT_WITH_BUTTON:
-            return (
-                PenState.PEN_IS_IN_CONTACT_WITH_BUTTON,
-                PenState.PEN_IS_IN_CONTACT,
-                PenState.PEN_IS_IN_RANGE_WITH_BUTTON,
-                PenState.PEN_IS_OUT_OF_RANGE,
-            )
-
-<<<<<<< HEAD
-        if self == PenState.PEN_IS_IN_RANGE_WITH_SECOND_BUTTON:
-            return (
-                PenState.PEN_IS_IN_RANGE_WITH_SECOND_BUTTON,
-                PenState.PEN_IS_IN_RANGE,
-                PenState.PEN_IS_OUT_OF_RANGE,
-                PenState.PEN_IS_IN_CONTACT_WITH_SECOND_BUTTON,
-            )
-
-        if self == PenState.PEN_IS_IN_CONTACT_WITH_SECOND_BUTTON:
-            return (
-                PenState.PEN_IS_IN_CONTACT_WITH_SECOND_BUTTON,
-                PenState.PEN_IS_IN_CONTACT,
-                PenState.PEN_IS_IN_RANGE_WITH_SECOND_BUTTON,
-                PenState.PEN_IS_OUT_OF_RANGE,
-            )
-
-=======
->>>>>>> 0c383648
+                PenState.PEN_IS_OUT_OF_RANGE,
+            )
+
         return tuple()
 
     @staticmethod
@@ -507,15 +332,9 @@
         }
 
     @staticmethod
-<<<<<<< HEAD
-    def legal_transitions_with_primary_button() -> Dict[str, Tuple["PenState", ...]]:
-        """We revisit the Windows Pen Implementation state machine:
-        we now have a primary button.
-=======
     def legal_transitions_with_button() -> Dict[str, Tuple["PenState", ...]]:
         """We revisit the Windows Pen Implementation state machine:
         we now have a button.
->>>>>>> 0c383648
         """
         return {
             "hover-button": (PenState.PEN_IS_IN_RANGE_WITH_BUTTON,),
@@ -562,59 +381,6 @@
         }
 
     @staticmethod
-<<<<<<< HEAD
-    def legal_transitions_with_secondary_button() -> Dict[str, Tuple["PenState", ...]]:
-        """We revisit the Windows Pen Implementation state machine:
-        we now have a secondary button.
-        Note: we don't looks for 2 buttons interactions.
-        """
-        return {
-            "hover-button": (PenState.PEN_IS_IN_RANGE_WITH_SECOND_BUTTON,),
-            "hover-button -> out-of-range": (
-                PenState.PEN_IS_IN_RANGE_WITH_SECOND_BUTTON,
-                PenState.PEN_IS_OUT_OF_RANGE,
-            ),
-            "in-range -> button-press": (
-                PenState.PEN_IS_IN_RANGE,
-                PenState.PEN_IS_IN_RANGE_WITH_SECOND_BUTTON,
-            ),
-            "in-range -> button-press -> button-release": (
-                PenState.PEN_IS_IN_RANGE,
-                PenState.PEN_IS_IN_RANGE_WITH_SECOND_BUTTON,
-                PenState.PEN_IS_IN_RANGE,
-            ),
-            "in-range -> touch -> button-press -> button-release": (
-                PenState.PEN_IS_IN_RANGE,
-                PenState.PEN_IS_IN_CONTACT,
-                PenState.PEN_IS_IN_CONTACT_WITH_SECOND_BUTTON,
-                PenState.PEN_IS_IN_CONTACT,
-            ),
-            "in-range -> touch -> button-press -> release -> button-release": (
-                PenState.PEN_IS_IN_RANGE,
-                PenState.PEN_IS_IN_CONTACT,
-                PenState.PEN_IS_IN_CONTACT_WITH_SECOND_BUTTON,
-                PenState.PEN_IS_IN_RANGE_WITH_SECOND_BUTTON,
-                PenState.PEN_IS_IN_RANGE,
-            ),
-            "in-range -> button-press -> touch -> release -> button-release": (
-                PenState.PEN_IS_IN_RANGE,
-                PenState.PEN_IS_IN_RANGE_WITH_SECOND_BUTTON,
-                PenState.PEN_IS_IN_CONTACT_WITH_SECOND_BUTTON,
-                PenState.PEN_IS_IN_RANGE_WITH_SECOND_BUTTON,
-                PenState.PEN_IS_IN_RANGE,
-            ),
-            "in-range -> button-press -> touch -> button-release -> release": (
-                PenState.PEN_IS_IN_RANGE,
-                PenState.PEN_IS_IN_RANGE_WITH_SECOND_BUTTON,
-                PenState.PEN_IS_IN_CONTACT_WITH_SECOND_BUTTON,
-                PenState.PEN_IS_IN_CONTACT,
-                PenState.PEN_IS_IN_RANGE,
-            ),
-        }
-
-    @staticmethod
-=======
->>>>>>> 0c383648
     def tolerated_transitions() -> Dict[str, Tuple["PenState", ...]]:
         """This is not adhering to the Windows Pen Implementation state machine
         but we should expect the kernel to behave properly, mostly for historical
@@ -730,12 +496,6 @@
             evdev.value[axis] == value
         ), f"assert evdev.value[{axis}] ({evdev.value[axis]}) != {value}"
 
-<<<<<<< HEAD
-    def assert_expected_input_events(self, evdev):
-        assert evdev.value[libevdev.EV_ABS.ABS_X] == self.x
-        assert evdev.value[libevdev.EV_ABS.ABS_Y] == self.y
-        assert self.current_state == PenState.from_evdev(evdev)
-=======
     def assert_expected_input_events(self, evdev, button):
         assert evdev.value[libevdev.EV_ABS.ABS_X] == self.x
         assert evdev.value[libevdev.EV_ABS.ABS_Y] == self.y
@@ -752,7 +512,6 @@
             assert evdev.value[b.value] is None or evdev.value[b.value] == False
 
         assert self.current_state == PenState.from_evdev(evdev, button)
->>>>>>> 0c383648
 
 
 class PenDigitizer(base.UHIDTestDevice):
@@ -780,11 +539,7 @@
                     continue
                 self.fields = [f.usage_name for f in r]
 
-<<<<<<< HEAD
-    def move_to(self, pen, state):
-=======
     def move_to(self, pen, state, button):
->>>>>>> 0c383648
         # fill in the previous values
         if pen.current_state == PenState.PEN_IS_OUT_OF_RANGE:
             pen.restore()
@@ -827,41 +582,17 @@
             pen.inrange = True
             pen.invert = False
             pen.eraser = False
-<<<<<<< HEAD
-            pen.barrelswitch = True
-            pen.secondarybarrelswitch = False
-=======
             assert button is not None
             pen.barrelswitch = button == BtnPressed.PRIMARY_PRESSED
             pen.secondarybarrelswitch = button == BtnPressed.SECONDARY_PRESSED
->>>>>>> 0c383648
         elif state == PenState.PEN_IS_IN_CONTACT_WITH_BUTTON:
             pen.tipswitch = True
             pen.inrange = True
             pen.invert = False
             pen.eraser = False
-<<<<<<< HEAD
-            pen.barrelswitch = True
-            pen.secondarybarrelswitch = False
-        elif state == PenState.PEN_IS_IN_RANGE_WITH_SECOND_BUTTON:
-            pen.tipswitch = False
-            pen.inrange = True
-            pen.invert = False
-            pen.eraser = False
-            pen.barrelswitch = False
-            pen.secondarybarrelswitch = True
-        elif state == PenState.PEN_IS_IN_CONTACT_WITH_SECOND_BUTTON:
-            pen.tipswitch = True
-            pen.inrange = True
-            pen.invert = False
-            pen.eraser = False
-            pen.barrelswitch = False
-            pen.secondarybarrelswitch = True
-=======
             assert button is not None
             pen.barrelswitch = button == BtnPressed.PRIMARY_PRESSED
             pen.secondarybarrelswitch = button == BtnPressed.SECONDARY_PRESSED
->>>>>>> 0c383648
         elif state == PenState.PEN_IS_IN_RANGE_WITH_ERASING_INTENT:
             pen.tipswitch = False
             pen.inrange = True
@@ -879,11 +610,7 @@
 
         pen.current_state = state
 
-<<<<<<< HEAD
-    def event(self, pen):
-=======
     def event(self, pen, button):
->>>>>>> 0c383648
         rs = []
         r = self.create_report(application=self.cur_application, data=pen)
         self.call_input_event(r)
@@ -931,16 +658,10 @@
             return events
 
         def validate_transitions(
-<<<<<<< HEAD
-            self, from_state, pen, evdev, events, allow_intermediate_states
-=======
             self, from_state, pen, evdev, events, allow_intermediate_states, button
->>>>>>> 0c383648
         ):
             # check that the final state is correct
             pen.assert_expected_input_events(evdev, button)
-
-            state = from_state
 
             state = from_state
 
@@ -953,14 +674,6 @@
                 events = events[idx + 1 :]
 
                 # now check for a valid transition
-<<<<<<< HEAD
-                state = state.apply(sync_events, not allow_intermediate_states)
-
-            if events:
-                state = state.apply(sync_events, not allow_intermediate_states)
-
-        def _test_states(self, state_list, scribble, allow_intermediate_states):
-=======
                 state = state.apply(sync_events, not allow_intermediate_states, button)
 
             if events:
@@ -969,7 +682,6 @@
         def _test_states(
             self, state_list, scribble, allow_intermediate_states, button=None
         ):
->>>>>>> 0c383648
             """Internal method to test against a list of
             transition between states.
             state_list is a list of PenState objects
@@ -982,17 +694,10 @@
             cur_state = PenState.PEN_IS_OUT_OF_RANGE
 
             p = Pen(50, 60)
-<<<<<<< HEAD
-            uhdev.move_to(p, PenState.PEN_IS_OUT_OF_RANGE)
-            events = self.post(uhdev, p)
-            self.validate_transitions(
-                cur_state, p, evdev, events, allow_intermediate_states
-=======
             uhdev.move_to(p, PenState.PEN_IS_OUT_OF_RANGE, button)
             events = self.post(uhdev, p, button)
             self.validate_transitions(
                 cur_state, p, evdev, events, allow_intermediate_states, button
->>>>>>> 0c383648
             )
 
             cur_state = p.current_state
@@ -1001,20 +706,6 @@
                 if scribble and cur_state != PenState.PEN_IS_OUT_OF_RANGE:
                     p.x += 1
                     p.y -= 1
-<<<<<<< HEAD
-                    events = self.post(uhdev, p)
-                    self.validate_transitions(
-                        cur_state, p, evdev, events, allow_intermediate_states
-                    )
-                    assert len(events) >= 3  # X, Y, SYN
-                uhdev.move_to(p, state)
-                if scribble and state != PenState.PEN_IS_OUT_OF_RANGE:
-                    p.x += 1
-                    p.y -= 1
-                events = self.post(uhdev, p)
-                self.validate_transitions(
-                    cur_state, p, evdev, events, allow_intermediate_states
-=======
                     events = self.post(uhdev, p, button)
                     self.validate_transitions(
                         cur_state, p, evdev, events, allow_intermediate_states, button
@@ -1027,7 +718,6 @@
                 events = self.post(uhdev, p, button)
                 self.validate_transitions(
                     cur_state, p, evdev, events, allow_intermediate_states, button
->>>>>>> 0c383648
                 )
                 cur_state = p.current_state
 
@@ -1066,57 +756,21 @@
             "state_list",
             [
                 pytest.param(v, id=k)
-<<<<<<< HEAD
-                for k, v in PenState.legal_transitions_with_primary_button().items()
-=======
                 for k, v in PenState.legal_transitions_with_button().items()
->>>>>>> 0c383648
             ],
         )
         def test_valid_primary_button_pen_states(self, state_list, scribble):
             """Rework the transition state machine by adding the primary button."""
-<<<<<<< HEAD
-            self._test_states(state_list, scribble, allow_intermediate_states=False)
-=======
             self._test_states(
                 state_list,
                 scribble,
                 allow_intermediate_states=False,
                 button=BtnPressed.PRIMARY_PRESSED,
             )
->>>>>>> 0c383648
 
         @pytest.mark.skip_if_uhdev(
             lambda uhdev: "Secondary Barrel Switch" not in uhdev.fields,
             "Device not compatible, missing Secondary Barrel Switch usage",
-        )
-        @pytest.mark.parametrize("scribble", [True, False], ids=["scribble", "static"])
-        @pytest.mark.parametrize(
-            "state_list",
-            [
-                pytest.param(v, id=k)
-<<<<<<< HEAD
-                for k, v in PenState.legal_transitions_with_secondary_button().items()
-=======
-                for k, v in PenState.legal_transitions_with_button().items()
->>>>>>> 0c383648
-            ],
-        )
-        def test_valid_secondary_button_pen_states(self, state_list, scribble):
-            """Rework the transition state machine by adding the secondary button."""
-<<<<<<< HEAD
-            self._test_states(state_list, scribble, allow_intermediate_states=False)
-=======
-            self._test_states(
-                state_list,
-                scribble,
-                allow_intermediate_states=False,
-                button=BtnPressed.SECONDARY_PRESSED,
-            )
-
-        @pytest.mark.skip_if_uhdev(
-            lambda uhdev: "Third Barrel Switch" not in uhdev.fields,
-            "Device not compatible, missing Third Barrel Switch usage",
         )
         @pytest.mark.parametrize("scribble", [True, False], ids=["scribble", "static"])
         @pytest.mark.parametrize(
@@ -1126,6 +780,27 @@
                 for k, v in PenState.legal_transitions_with_button().items()
             ],
         )
+        def test_valid_secondary_button_pen_states(self, state_list, scribble):
+            """Rework the transition state machine by adding the secondary button."""
+            self._test_states(
+                state_list,
+                scribble,
+                allow_intermediate_states=False,
+                button=BtnPressed.SECONDARY_PRESSED,
+            )
+
+        @pytest.mark.skip_if_uhdev(
+            lambda uhdev: "Third Barrel Switch" not in uhdev.fields,
+            "Device not compatible, missing Third Barrel Switch usage",
+        )
+        @pytest.mark.parametrize("scribble", [True, False], ids=["scribble", "static"])
+        @pytest.mark.parametrize(
+            "state_list",
+            [
+                pytest.param(v, id=k)
+                for k, v in PenState.legal_transitions_with_button().items()
+            ],
+        )
         def test_valid_third_button_pen_states(self, state_list, scribble):
             """Rework the transition state machine by adding the secondary button."""
             self._test_states(
@@ -1134,7 +809,6 @@
                 allow_intermediate_states=False,
                 button=BtnPressed.THIRD_PRESSED,
             )
->>>>>>> 0c383648
 
         @pytest.mark.skip_if_uhdev(
             lambda uhdev: "Invert" not in uhdev.fields,
