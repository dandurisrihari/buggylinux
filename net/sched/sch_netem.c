--- conflicted
+++ resolved
@@ -493,20 +493,12 @@
 	 */
 	if (q->corrupt && q->corrupt >= get_crandom(&q->corrupt_cor)) {
 		if (skb_is_gso(skb)) {
-<<<<<<< HEAD
-			segs = netem_segment(skb, sch, to_free);
-			if (!segs)
-				return rc_drop;
-		} else {
-			segs = skb;
-=======
 			skb = netem_segment(skb, sch, to_free);
 			if (!skb)
 				return rc_drop;
 			segs = skb->next;
 			skb_mark_not_on_list(skb);
 			qdisc_skb_cb(skb)->pkt_len = skb->len;
->>>>>>> 0ecfebd2
 		}
 
 		skb = skb_unshare(skb, GFP_ATOMIC);
@@ -525,11 +517,8 @@
 	}
 
 	if (unlikely(sch->q.qlen >= sch->limit)) {
-<<<<<<< HEAD
-=======
 		/* re-link segs, so that qdisc_drop_all() frees them all */
 		skb->next = segs;
->>>>>>> 0ecfebd2
 		qdisc_drop_all(skb, sch, to_free);
 		return rc_drop;
 	}
