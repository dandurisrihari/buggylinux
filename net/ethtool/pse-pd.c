--- conflicted
+++ resolved
@@ -273,34 +273,26 @@
 	}
 
 	/* These values are already validated by the ethnl_pse_set_policy */
-<<<<<<< HEAD
 	if (tb[ETHTOOL_A_PODL_PSE_ADMIN_CONTROL] ||
 	    tb[ETHTOOL_A_C33_PSE_ADMIN_CONTROL]) {
 		struct pse_control_config config = {};
 
-		if (pse_has_podl(phydev->psec))
+		if (tb[ETHTOOL_A_PODL_PSE_ADMIN_CONTROL])
 			config.podl_admin_control = nla_get_u32(tb[ETHTOOL_A_PODL_PSE_ADMIN_CONTROL]);
-		if (pse_has_c33(phydev->psec))
+		if (tb[ETHTOOL_A_C33_PSE_ADMIN_CONTROL])
 			config.c33_admin_control = nla_get_u32(tb[ETHTOOL_A_C33_PSE_ADMIN_CONTROL]);
 
+		/* pse_ethtool_set_config() will do nothing if the config
+		 * is zero
+		 */
 		ret = pse_ethtool_set_config(phydev->psec, info->extack,
 					     &config);
 		if (ret)
 			return ret;
 	}
 
+	/* Return errno or zero - PSE has no notification */
 	return ret;
-=======
-	if (tb[ETHTOOL_A_PODL_PSE_ADMIN_CONTROL])
-		config.podl_admin_control = nla_get_u32(tb[ETHTOOL_A_PODL_PSE_ADMIN_CONTROL]);
-	if (tb[ETHTOOL_A_C33_PSE_ADMIN_CONTROL])
-		config.c33_admin_control = nla_get_u32(tb[ETHTOOL_A_C33_PSE_ADMIN_CONTROL]);
-
-	/* Return errno directly - PSE has no notification
-	 * pse_ethtool_set_config() will do nothing if the config is null
-	 */
-	return pse_ethtool_set_config(phydev->psec, info->extack, &config);
->>>>>>> 0a1868b9
 }
 
 const struct ethnl_request_ops ethnl_pse_request_ops = {
