// SPDX-License-Identifier: GPL-2.0
/*
 *  linux/fs/fcntl.c
 *
 *  Copyright (C) 1991, 1992  Linus Torvalds
 */

#include <linux/syscalls.h>
#include <linux/init.h>
#include <linux/mm.h>
#include <linux/sched/task.h>
#include <linux/fs.h>
#include <linux/filelock.h>
#include <linux/file.h>
#include <linux/fdtable.h>
#include <linux/capability.h>
#include <linux/dnotify.h>
#include <linux/slab.h>
#include <linux/module.h>
#include <linux/pipe_fs_i.h>
#include <linux/security.h>
#include <linux/ptrace.h>
#include <linux/signal.h>
#include <linux/rcupdate.h>
#include <linux/pid_namespace.h>
#include <linux/user_namespace.h>
#include <linux/memfd.h>
#include <linux/compat.h>
#include <linux/mount.h>
#include <linux/rw_hint.h>

#include <linux/poll.h>
#include <asm/siginfo.h>
#include <linux/uaccess.h>

#include "internal.h"

#define SETFL_MASK (O_APPEND | O_NONBLOCK | O_NDELAY | O_DIRECT | O_NOATIME)

static int setfl(int fd, struct file * filp, unsigned int arg)
{
	struct inode * inode = file_inode(filp);
	int error = 0;

	/*
	 * O_APPEND cannot be cleared if the file is marked as append-only
	 * and the file is open for write.
	 */
	if (((arg ^ filp->f_flags) & O_APPEND) && IS_APPEND(inode))
		return -EPERM;

	/* O_NOATIME can only be set by the owner or superuser */
	if ((arg & O_NOATIME) && !(filp->f_flags & O_NOATIME))
		if (!inode_owner_or_capable(file_mnt_idmap(filp), inode))
			return -EPERM;

	/* required for strict SunOS emulation */
	if (O_NONBLOCK != O_NDELAY)
	       if (arg & O_NDELAY)
		   arg |= O_NONBLOCK;

	/* Pipe packetized mode is controlled by O_DIRECT flag */
	if (!S_ISFIFO(inode->i_mode) &&
	    (arg & O_DIRECT) &&
	    !(filp->f_mode & FMODE_CAN_ODIRECT))
		return -EINVAL;

	if (filp->f_op->check_flags)
		error = filp->f_op->check_flags(arg);
	if (error)
		return error;

	/*
	 * ->fasync() is responsible for setting the FASYNC bit.
	 */
	if (((arg ^ filp->f_flags) & FASYNC) && filp->f_op->fasync) {
		error = filp->f_op->fasync(fd, filp, (arg & FASYNC) != 0);
		if (error < 0)
			goto out;
		if (error > 0)
			error = 0;
	}
	spin_lock(&filp->f_lock);
	filp->f_flags = (arg & SETFL_MASK) | (filp->f_flags & ~SETFL_MASK);
	filp->f_iocb_flags = iocb_flags(filp);
	spin_unlock(&filp->f_lock);

 out:
	return error;
}

<<<<<<< HEAD
/*
 * Allocate an file->f_owner struct if it doesn't exist, handling racing
 * allocations correctly.
 */
int file_f_owner_allocate(struct file *file)
{
	struct fown_struct *f_owner;

	f_owner = file_f_owner(file);
	if (f_owner)
		return 0;

	f_owner = kzalloc(sizeof(struct fown_struct), GFP_KERNEL);
	if (!f_owner)
		return -ENOMEM;

	rwlock_init(&f_owner->lock);
	f_owner->file = file;
	/* If someone else raced us, drop our allocation. */
	if (unlikely(cmpxchg(&file->f_owner, NULL, f_owner)))
		kfree(f_owner);
	return 0;
}
EXPORT_SYMBOL(file_f_owner_allocate);

void file_f_owner_release(struct file *file)
{
	struct fown_struct *f_owner;

	f_owner = file_f_owner(file);
	if (f_owner) {
		put_pid(f_owner->pid);
		kfree(f_owner);
	}
}

static void f_modown(struct file *filp, struct pid *pid, enum pid_type type,
                     int force)
=======
void __f_setown(struct file *filp, struct pid *pid, enum pid_type type,
		int force)
>>>>>>> 19c9d55d
{
	struct fown_struct *f_owner;

	f_owner = file_f_owner(filp);
	if (WARN_ON_ONCE(!f_owner))
		return;

	write_lock_irq(&f_owner->lock);
	if (force || !f_owner->pid) {
		put_pid(f_owner->pid);
		f_owner->pid = get_pid(pid);
		f_owner->pid_type = type;

		if (pid) {
			const struct cred *cred = current_cred();
<<<<<<< HEAD
			f_owner->uid = cred->uid;
			f_owner->euid = cred->euid;
=======
			security_file_set_fowner(filp);
			filp->f_owner.uid = cred->uid;
			filp->f_owner.euid = cred->euid;
>>>>>>> 19c9d55d
		}
	}
	write_unlock_irq(&f_owner->lock);
}
EXPORT_SYMBOL(__f_setown);

int f_setown(struct file *filp, int who, int force)
{
	enum pid_type type;
	struct pid *pid = NULL;
	int ret = 0;

	might_sleep();

	type = PIDTYPE_TGID;
	if (who < 0) {
		/* avoid overflow below */
		if (who == INT_MIN)
			return -EINVAL;

		type = PIDTYPE_PGID;
		who = -who;
	}

	ret = file_f_owner_allocate(filp);
	if (ret)
		return ret;

	rcu_read_lock();
	if (who) {
		pid = find_vpid(who);
		if (!pid)
			ret = -ESRCH;
	}

	if (!ret)
		__f_setown(filp, pid, type, force);
	rcu_read_unlock();

	return ret;
}
EXPORT_SYMBOL(f_setown);

void f_delown(struct file *filp)
{
	__f_setown(filp, NULL, PIDTYPE_TGID, 1);
}

pid_t f_getown(struct file *filp)
{
	pid_t pid = 0;
	struct fown_struct *f_owner;

	f_owner = file_f_owner(filp);
	if (!f_owner)
		return pid;

	read_lock_irq(&f_owner->lock);
	rcu_read_lock();
	if (pid_task(f_owner->pid, f_owner->pid_type)) {
		pid = pid_vnr(f_owner->pid);
		if (f_owner->pid_type == PIDTYPE_PGID)
			pid = -pid;
	}
	rcu_read_unlock();
	read_unlock_irq(&f_owner->lock);
	return pid;
}

static int f_setown_ex(struct file *filp, unsigned long arg)
{
	struct f_owner_ex __user *owner_p = (void __user *)arg;
	struct f_owner_ex owner;
	struct pid *pid;
	int type;
	int ret;

	ret = copy_from_user(&owner, owner_p, sizeof(owner));
	if (ret)
		return -EFAULT;

	switch (owner.type) {
	case F_OWNER_TID:
		type = PIDTYPE_PID;
		break;

	case F_OWNER_PID:
		type = PIDTYPE_TGID;
		break;

	case F_OWNER_PGRP:
		type = PIDTYPE_PGID;
		break;

	default:
		return -EINVAL;
	}

	ret = file_f_owner_allocate(filp);
	if (ret)
		return ret;

	rcu_read_lock();
	pid = find_vpid(owner.pid);
	if (owner.pid && !pid)
		ret = -ESRCH;
	else
		 __f_setown(filp, pid, type, 1);
	rcu_read_unlock();

	return ret;
}

static int f_getown_ex(struct file *filp, unsigned long arg)
{
	struct f_owner_ex __user *owner_p = (void __user *)arg;
	struct f_owner_ex owner = {};
	int ret = 0;
	struct fown_struct *f_owner;
	enum pid_type pid_type = PIDTYPE_PID;

	f_owner = file_f_owner(filp);
	if (f_owner) {
		read_lock_irq(&f_owner->lock);
		rcu_read_lock();
		if (pid_task(f_owner->pid, f_owner->pid_type))
			owner.pid = pid_vnr(f_owner->pid);
		rcu_read_unlock();
		pid_type = f_owner->pid_type;
	}

	switch (pid_type) {
	case PIDTYPE_PID:
		owner.type = F_OWNER_TID;
		break;

	case PIDTYPE_TGID:
		owner.type = F_OWNER_PID;
		break;

	case PIDTYPE_PGID:
		owner.type = F_OWNER_PGRP;
		break;

	default:
		WARN_ON(1);
		ret = -EINVAL;
		break;
	}
	if (f_owner)
		read_unlock_irq(&f_owner->lock);

	if (!ret) {
		ret = copy_to_user(owner_p, &owner, sizeof(owner));
		if (ret)
			ret = -EFAULT;
	}
	return ret;
}

#ifdef CONFIG_CHECKPOINT_RESTORE
static int f_getowner_uids(struct file *filp, unsigned long arg)
{
	struct user_namespace *user_ns = current_user_ns();
	struct fown_struct *f_owner;
	uid_t __user *dst = (void __user *)arg;
	uid_t src[2] = {0, 0};
	int err;

	f_owner = file_f_owner(filp);
	if (f_owner) {
		read_lock_irq(&f_owner->lock);
		src[0] = from_kuid(user_ns, f_owner->uid);
		src[1] = from_kuid(user_ns, f_owner->euid);
		read_unlock_irq(&f_owner->lock);
	}

	err  = put_user(src[0], &dst[0]);
	err |= put_user(src[1], &dst[1]);

	return err;
}
#else
static int f_getowner_uids(struct file *filp, unsigned long arg)
{
	return -EINVAL;
}
#endif

static bool rw_hint_valid(u64 hint)
{
	BUILD_BUG_ON(WRITE_LIFE_NOT_SET != RWH_WRITE_LIFE_NOT_SET);
	BUILD_BUG_ON(WRITE_LIFE_NONE != RWH_WRITE_LIFE_NONE);
	BUILD_BUG_ON(WRITE_LIFE_SHORT != RWH_WRITE_LIFE_SHORT);
	BUILD_BUG_ON(WRITE_LIFE_MEDIUM != RWH_WRITE_LIFE_MEDIUM);
	BUILD_BUG_ON(WRITE_LIFE_LONG != RWH_WRITE_LIFE_LONG);
	BUILD_BUG_ON(WRITE_LIFE_EXTREME != RWH_WRITE_LIFE_EXTREME);

	switch (hint) {
	case RWH_WRITE_LIFE_NOT_SET:
	case RWH_WRITE_LIFE_NONE:
	case RWH_WRITE_LIFE_SHORT:
	case RWH_WRITE_LIFE_MEDIUM:
	case RWH_WRITE_LIFE_LONG:
	case RWH_WRITE_LIFE_EXTREME:
		return true;
	default:
		return false;
	}
}

static long fcntl_get_rw_hint(struct file *file, unsigned int cmd,
			      unsigned long arg)
{
	struct inode *inode = file_inode(file);
	u64 __user *argp = (u64 __user *)arg;
	u64 hint = READ_ONCE(inode->i_write_hint);

	if (copy_to_user(argp, &hint, sizeof(*argp)))
		return -EFAULT;
	return 0;
}

static long fcntl_set_rw_hint(struct file *file, unsigned int cmd,
			      unsigned long arg)
{
	struct inode *inode = file_inode(file);
	u64 __user *argp = (u64 __user *)arg;
	u64 hint;

	if (copy_from_user(&hint, argp, sizeof(hint)))
		return -EFAULT;
	if (!rw_hint_valid(hint))
		return -EINVAL;

	WRITE_ONCE(inode->i_write_hint, hint);

	/*
	 * file->f_mapping->host may differ from inode. As an example,
	 * blkdev_open() modifies file->f_mapping.
	 */
	if (file->f_mapping->host != inode)
		WRITE_ONCE(file->f_mapping->host->i_write_hint, hint);

	return 0;
}

/* Is the file descriptor a dup of the file? */
static long f_dupfd_query(int fd, struct file *filp)
{
	CLASS(fd_raw, f)(fd);

	/*
	 * We can do the 'fdput()' immediately, as the only thing that
	 * matters is the pointer value which isn't changed by the fdput.
	 *
	 * Technically we didn't need a ref at all, and 'fdget()' was
	 * overkill, but given our lockless file pointer lookup, the
	 * alternatives are complicated.
	 */
	return f.file == filp;
}

/* Let the caller figure out whether a given file was just created. */
static long f_created_query(const struct file *filp)
{
	return !!(filp->f_mode & FMODE_CREATED);
}

static int f_owner_sig(struct file *filp, int signum, bool setsig)
{
	int ret = 0;
	struct fown_struct *f_owner;

	might_sleep();

	if (setsig) {
		if (!valid_signal(signum))
			return -EINVAL;

		ret = file_f_owner_allocate(filp);
		if (ret)
			return ret;
	}

	f_owner = file_f_owner(filp);
	if (setsig)
		f_owner->signum = signum;
	else if (f_owner)
		ret = f_owner->signum;
	return ret;
}

static long do_fcntl(int fd, unsigned int cmd, unsigned long arg,
		struct file *filp)
{
	void __user *argp = (void __user *)arg;
	int argi = (int)arg;
	struct flock flock;
	long err = -EINVAL;

	switch (cmd) {
	case F_CREATED_QUERY:
		err = f_created_query(filp);
		break;
	case F_DUPFD:
		err = f_dupfd(argi, filp, 0);
		break;
	case F_DUPFD_CLOEXEC:
		err = f_dupfd(argi, filp, O_CLOEXEC);
		break;
	case F_DUPFD_QUERY:
		err = f_dupfd_query(argi, filp);
		break;
	case F_GETFD:
		err = get_close_on_exec(fd) ? FD_CLOEXEC : 0;
		break;
	case F_SETFD:
		err = 0;
		set_close_on_exec(fd, argi & FD_CLOEXEC);
		break;
	case F_GETFL:
		err = filp->f_flags;
		break;
	case F_SETFL:
		err = setfl(fd, filp, argi);
		break;
#if BITS_PER_LONG != 32
	/* 32-bit arches must use fcntl64() */
	case F_OFD_GETLK:
#endif
	case F_GETLK:
		if (copy_from_user(&flock, argp, sizeof(flock)))
			return -EFAULT;
		err = fcntl_getlk(filp, cmd, &flock);
		if (!err && copy_to_user(argp, &flock, sizeof(flock)))
			return -EFAULT;
		break;
#if BITS_PER_LONG != 32
	/* 32-bit arches must use fcntl64() */
	case F_OFD_SETLK:
	case F_OFD_SETLKW:
		fallthrough;
#endif
	case F_SETLK:
	case F_SETLKW:
		if (copy_from_user(&flock, argp, sizeof(flock)))
			return -EFAULT;
		err = fcntl_setlk(fd, filp, cmd, &flock);
		break;
	case F_GETOWN:
		/*
		 * XXX If f_owner is a process group, the
		 * negative return value will get converted
		 * into an error.  Oops.  If we keep the
		 * current syscall conventions, the only way
		 * to fix this will be in libc.
		 */
		err = f_getown(filp);
		force_successful_syscall_return();
		break;
	case F_SETOWN:
		err = f_setown(filp, argi, 1);
		break;
	case F_GETOWN_EX:
		err = f_getown_ex(filp, arg);
		break;
	case F_SETOWN_EX:
		err = f_setown_ex(filp, arg);
		break;
	case F_GETOWNER_UIDS:
		err = f_getowner_uids(filp, arg);
		break;
	case F_GETSIG:
		err = f_owner_sig(filp, 0, false);
		break;
	case F_SETSIG:
		err = f_owner_sig(filp, argi, true);
		break;
	case F_GETLEASE:
		err = fcntl_getlease(filp);
		break;
	case F_SETLEASE:
		err = fcntl_setlease(fd, filp, argi);
		break;
	case F_NOTIFY:
		err = fcntl_dirnotify(fd, filp, argi);
		break;
	case F_SETPIPE_SZ:
	case F_GETPIPE_SZ:
		err = pipe_fcntl(filp, cmd, argi);
		break;
	case F_ADD_SEALS:
	case F_GET_SEALS:
		err = memfd_fcntl(filp, cmd, argi);
		break;
	case F_GET_RW_HINT:
		err = fcntl_get_rw_hint(filp, cmd, arg);
		break;
	case F_SET_RW_HINT:
		err = fcntl_set_rw_hint(filp, cmd, arg);
		break;
	default:
		break;
	}
	return err;
}

static int check_fcntl_cmd(unsigned cmd)
{
	switch (cmd) {
	case F_CREATED_QUERY:
	case F_DUPFD:
	case F_DUPFD_CLOEXEC:
	case F_DUPFD_QUERY:
	case F_GETFD:
	case F_SETFD:
	case F_GETFL:
		return 1;
	}
	return 0;
}

SYSCALL_DEFINE3(fcntl, unsigned int, fd, unsigned int, cmd, unsigned long, arg)
{	
	struct fd f = fdget_raw(fd);
	long err = -EBADF;

	if (!f.file)
		goto out;

	if (unlikely(f.file->f_mode & FMODE_PATH)) {
		if (!check_fcntl_cmd(cmd))
			goto out1;
	}

	err = security_file_fcntl(f.file, cmd, arg);
	if (!err)
		err = do_fcntl(fd, cmd, arg, f.file);

out1:
 	fdput(f);
out:
	return err;
}

#if BITS_PER_LONG == 32
SYSCALL_DEFINE3(fcntl64, unsigned int, fd, unsigned int, cmd,
		unsigned long, arg)
{	
	void __user *argp = (void __user *)arg;
	struct fd f = fdget_raw(fd);
	struct flock64 flock;
	long err = -EBADF;

	if (!f.file)
		goto out;

	if (unlikely(f.file->f_mode & FMODE_PATH)) {
		if (!check_fcntl_cmd(cmd))
			goto out1;
	}

	err = security_file_fcntl(f.file, cmd, arg);
	if (err)
		goto out1;
	
	switch (cmd) {
	case F_GETLK64:
	case F_OFD_GETLK:
		err = -EFAULT;
		if (copy_from_user(&flock, argp, sizeof(flock)))
			break;
		err = fcntl_getlk64(f.file, cmd, &flock);
		if (!err && copy_to_user(argp, &flock, sizeof(flock)))
			err = -EFAULT;
		break;
	case F_SETLK64:
	case F_SETLKW64:
	case F_OFD_SETLK:
	case F_OFD_SETLKW:
		err = -EFAULT;
		if (copy_from_user(&flock, argp, sizeof(flock)))
			break;
		err = fcntl_setlk64(fd, f.file, cmd, &flock);
		break;
	default:
		err = do_fcntl(fd, cmd, arg, f.file);
		break;
	}
out1:
	fdput(f);
out:
	return err;
}
#endif

#ifdef CONFIG_COMPAT
/* careful - don't use anywhere else */
#define copy_flock_fields(dst, src)		\
	(dst)->l_type = (src)->l_type;		\
	(dst)->l_whence = (src)->l_whence;	\
	(dst)->l_start = (src)->l_start;	\
	(dst)->l_len = (src)->l_len;		\
	(dst)->l_pid = (src)->l_pid;

static int get_compat_flock(struct flock *kfl, const struct compat_flock __user *ufl)
{
	struct compat_flock fl;

	if (copy_from_user(&fl, ufl, sizeof(struct compat_flock)))
		return -EFAULT;
	copy_flock_fields(kfl, &fl);
	return 0;
}

static int get_compat_flock64(struct flock *kfl, const struct compat_flock64 __user *ufl)
{
	struct compat_flock64 fl;

	if (copy_from_user(&fl, ufl, sizeof(struct compat_flock64)))
		return -EFAULT;
	copy_flock_fields(kfl, &fl);
	return 0;
}

static int put_compat_flock(const struct flock *kfl, struct compat_flock __user *ufl)
{
	struct compat_flock fl;

	memset(&fl, 0, sizeof(struct compat_flock));
	copy_flock_fields(&fl, kfl);
	if (copy_to_user(ufl, &fl, sizeof(struct compat_flock)))
		return -EFAULT;
	return 0;
}

static int put_compat_flock64(const struct flock *kfl, struct compat_flock64 __user *ufl)
{
	struct compat_flock64 fl;

	BUILD_BUG_ON(sizeof(kfl->l_start) > sizeof(ufl->l_start));
	BUILD_BUG_ON(sizeof(kfl->l_len) > sizeof(ufl->l_len));

	memset(&fl, 0, sizeof(struct compat_flock64));
	copy_flock_fields(&fl, kfl);
	if (copy_to_user(ufl, &fl, sizeof(struct compat_flock64)))
		return -EFAULT;
	return 0;
}
#undef copy_flock_fields

static unsigned int
convert_fcntl_cmd(unsigned int cmd)
{
	switch (cmd) {
	case F_GETLK64:
		return F_GETLK;
	case F_SETLK64:
		return F_SETLK;
	case F_SETLKW64:
		return F_SETLKW;
	}

	return cmd;
}

/*
 * GETLK was successful and we need to return the data, but it needs to fit in
 * the compat structure.
 * l_start shouldn't be too big, unless the original start + end is greater than
 * COMPAT_OFF_T_MAX, in which case the app was asking for trouble, so we return
 * -EOVERFLOW in that case.  l_len could be too big, in which case we just
 * truncate it, and only allow the app to see that part of the conflicting lock
 * that might make sense to it anyway
 */
static int fixup_compat_flock(struct flock *flock)
{
	if (flock->l_start > COMPAT_OFF_T_MAX)
		return -EOVERFLOW;
	if (flock->l_len > COMPAT_OFF_T_MAX)
		flock->l_len = COMPAT_OFF_T_MAX;
	return 0;
}

static long do_compat_fcntl64(unsigned int fd, unsigned int cmd,
			     compat_ulong_t arg)
{
	struct fd f = fdget_raw(fd);
	struct flock flock;
	long err = -EBADF;

	if (!f.file)
		return err;

	if (unlikely(f.file->f_mode & FMODE_PATH)) {
		if (!check_fcntl_cmd(cmd))
			goto out_put;
	}

	err = security_file_fcntl(f.file, cmd, arg);
	if (err)
		goto out_put;

	switch (cmd) {
	case F_GETLK:
		err = get_compat_flock(&flock, compat_ptr(arg));
		if (err)
			break;
		err = fcntl_getlk(f.file, convert_fcntl_cmd(cmd), &flock);
		if (err)
			break;
		err = fixup_compat_flock(&flock);
		if (!err)
			err = put_compat_flock(&flock, compat_ptr(arg));
		break;
	case F_GETLK64:
	case F_OFD_GETLK:
		err = get_compat_flock64(&flock, compat_ptr(arg));
		if (err)
			break;
		err = fcntl_getlk(f.file, convert_fcntl_cmd(cmd), &flock);
		if (!err)
			err = put_compat_flock64(&flock, compat_ptr(arg));
		break;
	case F_SETLK:
	case F_SETLKW:
		err = get_compat_flock(&flock, compat_ptr(arg));
		if (err)
			break;
		err = fcntl_setlk(fd, f.file, convert_fcntl_cmd(cmd), &flock);
		break;
	case F_SETLK64:
	case F_SETLKW64:
	case F_OFD_SETLK:
	case F_OFD_SETLKW:
		err = get_compat_flock64(&flock, compat_ptr(arg));
		if (err)
			break;
		err = fcntl_setlk(fd, f.file, convert_fcntl_cmd(cmd), &flock);
		break;
	default:
		err = do_fcntl(fd, cmd, arg, f.file);
		break;
	}
out_put:
	fdput(f);
	return err;
}

COMPAT_SYSCALL_DEFINE3(fcntl64, unsigned int, fd, unsigned int, cmd,
		       compat_ulong_t, arg)
{
	return do_compat_fcntl64(fd, cmd, arg);
}

COMPAT_SYSCALL_DEFINE3(fcntl, unsigned int, fd, unsigned int, cmd,
		       compat_ulong_t, arg)
{
	switch (cmd) {
	case F_GETLK64:
	case F_SETLK64:
	case F_SETLKW64:
	case F_OFD_GETLK:
	case F_OFD_SETLK:
	case F_OFD_SETLKW:
		return -EINVAL;
	}
	return do_compat_fcntl64(fd, cmd, arg);
}
#endif

/* Table to convert sigio signal codes into poll band bitmaps */

static const __poll_t band_table[NSIGPOLL] = {
	EPOLLIN | EPOLLRDNORM,			/* POLL_IN */
	EPOLLOUT | EPOLLWRNORM | EPOLLWRBAND,	/* POLL_OUT */
	EPOLLIN | EPOLLRDNORM | EPOLLMSG,		/* POLL_MSG */
	EPOLLERR,				/* POLL_ERR */
	EPOLLPRI | EPOLLRDBAND,			/* POLL_PRI */
	EPOLLHUP | EPOLLERR			/* POLL_HUP */
};

static inline int sigio_perm(struct task_struct *p,
                             struct fown_struct *fown, int sig)
{
	const struct cred *cred;
	int ret;

	rcu_read_lock();
	cred = __task_cred(p);
	ret = ((uid_eq(fown->euid, GLOBAL_ROOT_UID) ||
		uid_eq(fown->euid, cred->suid) || uid_eq(fown->euid, cred->uid) ||
		uid_eq(fown->uid,  cred->suid) || uid_eq(fown->uid,  cred->uid)) &&
	       !security_file_send_sigiotask(p, fown, sig));
	rcu_read_unlock();
	return ret;
}

static void send_sigio_to_task(struct task_struct *p,
			       struct fown_struct *fown,
			       int fd, int reason, enum pid_type type)
{
	/*
	 * F_SETSIG can change ->signum lockless in parallel, make
	 * sure we read it once and use the same value throughout.
	 */
	int signum = READ_ONCE(fown->signum);

	if (!sigio_perm(p, fown, signum))
		return;

	switch (signum) {
		default: {
			kernel_siginfo_t si;

			/* Queue a rt signal with the appropriate fd as its
			   value.  We use SI_SIGIO as the source, not 
			   SI_KERNEL, since kernel signals always get 
			   delivered even if we can't queue.  Failure to
			   queue in this case _should_ be reported; we fall
			   back to SIGIO in that case. --sct */
			clear_siginfo(&si);
			si.si_signo = signum;
			si.si_errno = 0;
		        si.si_code  = reason;
			/*
			 * Posix definies POLL_IN and friends to be signal
			 * specific si_codes for SIG_POLL.  Linux extended
			 * these si_codes to other signals in a way that is
			 * ambiguous if other signals also have signal
			 * specific si_codes.  In that case use SI_SIGIO instead
			 * to remove the ambiguity.
			 */
			if ((signum != SIGPOLL) && sig_specific_sicodes(signum))
				si.si_code = SI_SIGIO;

			/* Make sure we are called with one of the POLL_*
			   reasons, otherwise we could leak kernel stack into
			   userspace.  */
			BUG_ON((reason < POLL_IN) || ((reason - POLL_IN) >= NSIGPOLL));
			if (reason - POLL_IN >= NSIGPOLL)
				si.si_band  = ~0L;
			else
				si.si_band = mangle_poll(band_table[reason - POLL_IN]);
			si.si_fd    = fd;
			if (!do_send_sig_info(signum, &si, p, type))
				break;
		}
			fallthrough;	/* fall back on the old plain SIGIO signal */
		case 0:
			do_send_sig_info(SIGIO, SEND_SIG_PRIV, p, type);
	}
}

void send_sigio(struct fown_struct *fown, int fd, int band)
{
	struct task_struct *p;
	enum pid_type type;
	unsigned long flags;
	struct pid *pid;
	
	read_lock_irqsave(&fown->lock, flags);

	type = fown->pid_type;
	pid = fown->pid;
	if (!pid)
		goto out_unlock_fown;

	if (type <= PIDTYPE_TGID) {
		rcu_read_lock();
		p = pid_task(pid, PIDTYPE_PID);
		if (p)
			send_sigio_to_task(p, fown, fd, band, type);
		rcu_read_unlock();
	} else {
		read_lock(&tasklist_lock);
		do_each_pid_task(pid, type, p) {
			send_sigio_to_task(p, fown, fd, band, type);
		} while_each_pid_task(pid, type, p);
		read_unlock(&tasklist_lock);
	}
 out_unlock_fown:
	read_unlock_irqrestore(&fown->lock, flags);
}

static void send_sigurg_to_task(struct task_struct *p,
				struct fown_struct *fown, enum pid_type type)
{
	if (sigio_perm(p, fown, SIGURG))
		do_send_sig_info(SIGURG, SEND_SIG_PRIV, p, type);
}

int send_sigurg(struct file *file)
{
	struct fown_struct *fown;
	struct task_struct *p;
	enum pid_type type;
	struct pid *pid;
	unsigned long flags;
	int ret = 0;
	
	fown = file_f_owner(file);
	if (!fown)
		return 0;

	read_lock_irqsave(&fown->lock, flags);

	type = fown->pid_type;
	pid = fown->pid;
	if (!pid)
		goto out_unlock_fown;

	ret = 1;

	if (type <= PIDTYPE_TGID) {
		rcu_read_lock();
		p = pid_task(pid, PIDTYPE_PID);
		if (p)
			send_sigurg_to_task(p, fown, type);
		rcu_read_unlock();
	} else {
		read_lock(&tasklist_lock);
		do_each_pid_task(pid, type, p) {
			send_sigurg_to_task(p, fown, type);
		} while_each_pid_task(pid, type, p);
		read_unlock(&tasklist_lock);
	}
 out_unlock_fown:
	read_unlock_irqrestore(&fown->lock, flags);
	return ret;
}

static DEFINE_SPINLOCK(fasync_lock);
static struct kmem_cache *fasync_cache __ro_after_init;

/*
 * Remove a fasync entry. If successfully removed, return
 * positive and clear the FASYNC flag. If no entry exists,
 * do nothing and return 0.
 *
 * NOTE! It is very important that the FASYNC flag always
 * match the state "is the filp on a fasync list".
 *
 */
int fasync_remove_entry(struct file *filp, struct fasync_struct **fapp)
{
	struct fasync_struct *fa, **fp;
	int result = 0;

	spin_lock(&filp->f_lock);
	spin_lock(&fasync_lock);
	for (fp = fapp; (fa = *fp) != NULL; fp = &fa->fa_next) {
		if (fa->fa_file != filp)
			continue;

		write_lock_irq(&fa->fa_lock);
		fa->fa_file = NULL;
		write_unlock_irq(&fa->fa_lock);

		*fp = fa->fa_next;
		kfree_rcu(fa, fa_rcu);
		filp->f_flags &= ~FASYNC;
		result = 1;
		break;
	}
	spin_unlock(&fasync_lock);
	spin_unlock(&filp->f_lock);
	return result;
}

struct fasync_struct *fasync_alloc(void)
{
	return kmem_cache_alloc(fasync_cache, GFP_KERNEL);
}

/*
 * NOTE! This can be used only for unused fasync entries:
 * entries that actually got inserted on the fasync list
 * need to be released by rcu - see fasync_remove_entry.
 */
void fasync_free(struct fasync_struct *new)
{
	kmem_cache_free(fasync_cache, new);
}

/*
 * Insert a new entry into the fasync list.  Return the pointer to the
 * old one if we didn't use the new one.
 *
 * NOTE! It is very important that the FASYNC flag always
 * match the state "is the filp on a fasync list".
 */
struct fasync_struct *fasync_insert_entry(int fd, struct file *filp, struct fasync_struct **fapp, struct fasync_struct *new)
{
        struct fasync_struct *fa, **fp;

	spin_lock(&filp->f_lock);
	spin_lock(&fasync_lock);
	for (fp = fapp; (fa = *fp) != NULL; fp = &fa->fa_next) {
		if (fa->fa_file != filp)
			continue;

		write_lock_irq(&fa->fa_lock);
		fa->fa_fd = fd;
		write_unlock_irq(&fa->fa_lock);
		goto out;
	}

	rwlock_init(&new->fa_lock);
	new->magic = FASYNC_MAGIC;
	new->fa_file = filp;
	new->fa_fd = fd;
	new->fa_next = *fapp;
	rcu_assign_pointer(*fapp, new);
	filp->f_flags |= FASYNC;

out:
	spin_unlock(&fasync_lock);
	spin_unlock(&filp->f_lock);
	return fa;
}

/*
 * Add a fasync entry. Return negative on error, positive if
 * added, and zero if did nothing but change an existing one.
 */
static int fasync_add_entry(int fd, struct file *filp, struct fasync_struct **fapp)
{
	struct fasync_struct *new;

	new = fasync_alloc();
	if (!new)
		return -ENOMEM;

	/*
	 * fasync_insert_entry() returns the old (update) entry if
	 * it existed.
	 *
	 * So free the (unused) new entry and return 0 to let the
	 * caller know that we didn't add any new fasync entries.
	 */
	if (fasync_insert_entry(fd, filp, fapp, new)) {
		fasync_free(new);
		return 0;
	}

	return 1;
}

/*
 * fasync_helper() is used by almost all character device drivers
 * to set up the fasync queue, and for regular files by the file
 * lease code. It returns negative on error, 0 if it did no changes
 * and positive if it added/deleted the entry.
 */
int fasync_helper(int fd, struct file * filp, int on, struct fasync_struct **fapp)
{
	if (!on)
		return fasync_remove_entry(filp, fapp);
	return fasync_add_entry(fd, filp, fapp);
}

EXPORT_SYMBOL(fasync_helper);

/*
 * rcu_read_lock() is held
 */
static void kill_fasync_rcu(struct fasync_struct *fa, int sig, int band)
{
	while (fa) {
		struct fown_struct *fown;
		unsigned long flags;

		if (fa->magic != FASYNC_MAGIC) {
			printk(KERN_ERR "kill_fasync: bad magic number in "
			       "fasync_struct!\n");
			return;
		}
		read_lock_irqsave(&fa->fa_lock, flags);
		if (fa->fa_file) {
			fown = file_f_owner(fa->fa_file);
			if (!fown)
				goto next;
			/* Don't send SIGURG to processes which have not set a
			   queued signum: SIGURG has its own default signalling
			   mechanism. */
			if (!(sig == SIGURG && fown->signum == 0))
				send_sigio(fown, fa->fa_fd, band);
		}
next:
		read_unlock_irqrestore(&fa->fa_lock, flags);
		fa = rcu_dereference(fa->fa_next);
	}
}

void kill_fasync(struct fasync_struct **fp, int sig, int band)
{
	/* First a quick test without locking: usually
	 * the list is empty.
	 */
	if (*fp) {
		rcu_read_lock();
		kill_fasync_rcu(rcu_dereference(*fp), sig, band);
		rcu_read_unlock();
	}
}
EXPORT_SYMBOL(kill_fasync);

static int __init fcntl_init(void)
{
	/*
	 * Please add new bits here to ensure allocation uniqueness.
	 * Exceptions: O_NONBLOCK is a two bit define on parisc; O_NDELAY
	 * is defined as O_NONBLOCK on some platforms and not on others.
	 */
	BUILD_BUG_ON(21 - 1 /* for O_RDONLY being 0 */ !=
		HWEIGHT32(
			(VALID_OPEN_FLAGS & ~(O_NONBLOCK | O_NDELAY)) |
			__FMODE_EXEC | __FMODE_NONOTIFY));

	fasync_cache = kmem_cache_create("fasync_cache",
					 sizeof(struct fasync_struct), 0,
					 SLAB_PANIC | SLAB_ACCOUNT, NULL);
	return 0;
}

module_init(fcntl_init)<|MERGE_RESOLUTION|>--- conflicted
+++ resolved
@@ -89,7 +89,6 @@
 	return error;
 }
 
-<<<<<<< HEAD
 /*
  * Allocate an file->f_owner struct if it doesn't exist, handling racing
  * allocations correctly.
@@ -126,12 +125,8 @@
 	}
 }
 
-static void f_modown(struct file *filp, struct pid *pid, enum pid_type type,
-                     int force)
-=======
 void __f_setown(struct file *filp, struct pid *pid, enum pid_type type,
 		int force)
->>>>>>> 19c9d55d
 {
 	struct fown_struct *f_owner;
 
@@ -147,14 +142,9 @@
 
 		if (pid) {
 			const struct cred *cred = current_cred();
-<<<<<<< HEAD
+			security_file_set_fowner(filp);
 			f_owner->uid = cred->uid;
 			f_owner->euid = cred->euid;
-=======
-			security_file_set_fowner(filp);
-			filp->f_owner.uid = cred->uid;
-			filp->f_owner.euid = cred->euid;
->>>>>>> 19c9d55d
 		}
 	}
 	write_unlock_irq(&f_owner->lock);
