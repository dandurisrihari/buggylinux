--- conflicted
+++ resolved
@@ -152,11 +152,8 @@
 	bool
 	select SOC_IMX51
 	select IMX_HAVE_PLATFORM_IMX_UART
-<<<<<<< HEAD
-	select IMX_HAVE_PLATFORM_MXC_EHCI
-=======
+	select IMX_HAVE_PLATFORM_MXC_EHCI
 	select IMX_HAVE_PLATFORM_PATA_IMX
->>>>>>> 995a0605
 	select IMX_HAVE_PLATFORM_SDHCI_ESDHC_IMX
 	select IMX_HAVE_PLATFORM_SPI_IMX
 	select MXC_ULPI if USB_ULPI
