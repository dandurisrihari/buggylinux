/*
 *  linux/arch/arm/mm/dma-mapping.c
 *
 *  Copyright (C) 2000-2004 Russell King
 *
 * This program is free software; you can redistribute it and/or modify
 * it under the terms of the GNU General Public License version 2 as
 * published by the Free Software Foundation.
 *
 *  DMA uncached mapping support.
 */
#include <linux/module.h>
#include <linux/mm.h>
#include <linux/gfp.h>
#include <linux/errno.h>
#include <linux/list.h>
#include <linux/init.h>
#include <linux/device.h>
#include <linux/dma-mapping.h>
#include <linux/dma-contiguous.h>
#include <linux/highmem.h>
#include <linux/memblock.h>
#include <linux/slab.h>
#include <linux/iommu.h>
#include <linux/vmalloc.h>

#include <asm/memory.h>
#include <asm/highmem.h>
#include <asm/cacheflush.h>
#include <asm/tlbflush.h>
#include <asm/sizes.h>
#include <asm/mach/arch.h>
<<<<<<< HEAD
#include <asm/mach/map.h>
#include <asm/system_info.h>
#include <asm/dma-contiguous.h>
=======
#include <asm/dma-iommu.h>
>>>>>>> 4ce63fcd

#include "mm.h"

/*
 * The DMA API is built upon the notion of "buffer ownership".  A buffer
 * is either exclusively owned by the CPU (and therefore may be accessed
 * by it) or exclusively owned by the DMA device.  These helper functions
 * represent the transitions between these two ownership states.
 *
 * Note, however, that on later ARMs, this notion does not work due to
 * speculative prefetches.  We model our approach on the assumption that
 * the CPU does do speculative prefetches, which means we clean caches
 * before transfers and delay cache invalidation until transfer completion.
 *
 */
static void __dma_page_cpu_to_dev(struct page *, unsigned long,
		size_t, enum dma_data_direction);
static void __dma_page_dev_to_cpu(struct page *, unsigned long,
		size_t, enum dma_data_direction);

/**
 * arm_dma_map_page - map a portion of a page for streaming DMA
 * @dev: valid struct device pointer, or NULL for ISA and EISA-like devices
 * @page: page that buffer resides in
 * @offset: offset into page for start of buffer
 * @size: size of buffer to map
 * @dir: DMA transfer direction
 *
 * Ensure that any data held in the cache is appropriately discarded
 * or written back.
 *
 * The device owns this memory once this call has completed.  The CPU
 * can regain ownership by calling dma_unmap_page().
 */
static dma_addr_t arm_dma_map_page(struct device *dev, struct page *page,
	     unsigned long offset, size_t size, enum dma_data_direction dir,
	     struct dma_attrs *attrs)
{
	if (!arch_is_coherent())
		__dma_page_cpu_to_dev(page, offset, size, dir);
	return pfn_to_dma(dev, page_to_pfn(page)) + offset;
}

/**
 * arm_dma_unmap_page - unmap a buffer previously mapped through dma_map_page()
 * @dev: valid struct device pointer, or NULL for ISA and EISA-like devices
 * @handle: DMA address of buffer
 * @size: size of buffer (same as passed to dma_map_page)
 * @dir: DMA transfer direction (same as passed to dma_map_page)
 *
 * Unmap a page streaming mode DMA translation.  The handle and size
 * must match what was provided in the previous dma_map_page() call.
 * All other usages are undefined.
 *
 * After this call, reads by the CPU to the buffer are guaranteed to see
 * whatever the device wrote there.
 */
static void arm_dma_unmap_page(struct device *dev, dma_addr_t handle,
		size_t size, enum dma_data_direction dir,
		struct dma_attrs *attrs)
{
	if (!arch_is_coherent())
		__dma_page_dev_to_cpu(pfn_to_page(dma_to_pfn(dev, handle)),
				      handle & ~PAGE_MASK, size, dir);
}

static void arm_dma_sync_single_for_cpu(struct device *dev,
		dma_addr_t handle, size_t size, enum dma_data_direction dir)
{
	unsigned int offset = handle & (PAGE_SIZE - 1);
	struct page *page = pfn_to_page(dma_to_pfn(dev, handle-offset));
	if (!arch_is_coherent())
		__dma_page_dev_to_cpu(page, offset, size, dir);
}

static void arm_dma_sync_single_for_device(struct device *dev,
		dma_addr_t handle, size_t size, enum dma_data_direction dir)
{
	unsigned int offset = handle & (PAGE_SIZE - 1);
	struct page *page = pfn_to_page(dma_to_pfn(dev, handle-offset));
	if (!arch_is_coherent())
		__dma_page_cpu_to_dev(page, offset, size, dir);
}

static int arm_dma_set_mask(struct device *dev, u64 dma_mask);

struct dma_map_ops arm_dma_ops = {
	.alloc			= arm_dma_alloc,
	.free			= arm_dma_free,
	.mmap			= arm_dma_mmap,
	.map_page		= arm_dma_map_page,
	.unmap_page		= arm_dma_unmap_page,
	.map_sg			= arm_dma_map_sg,
	.unmap_sg		= arm_dma_unmap_sg,
	.sync_single_for_cpu	= arm_dma_sync_single_for_cpu,
	.sync_single_for_device	= arm_dma_sync_single_for_device,
	.sync_sg_for_cpu	= arm_dma_sync_sg_for_cpu,
	.sync_sg_for_device	= arm_dma_sync_sg_for_device,
	.set_dma_mask		= arm_dma_set_mask,
};
EXPORT_SYMBOL(arm_dma_ops);

static u64 get_coherent_dma_mask(struct device *dev)
{
	u64 mask = (u64)arm_dma_limit;

	if (dev) {
		mask = dev->coherent_dma_mask;

		/*
		 * Sanity check the DMA mask - it must be non-zero, and
		 * must be able to be satisfied by a DMA allocation.
		 */
		if (mask == 0) {
			dev_warn(dev, "coherent DMA mask is unset\n");
			return 0;
		}

		if ((~mask) & (u64)arm_dma_limit) {
			dev_warn(dev, "coherent DMA mask %#llx is smaller "
				 "than system GFP_DMA mask %#llx\n",
				 mask, (u64)arm_dma_limit);
			return 0;
		}
	}

	return mask;
}

static void __dma_clear_buffer(struct page *page, size_t size)
{
	void *ptr;
	/*
	 * Ensure that the allocated pages are zeroed, and that any data
	 * lurking in the kernel direct-mapped region is invalidated.
	 */
	ptr = page_address(page);
<<<<<<< HEAD
	memset(ptr, 0, size);
	dmac_flush_range(ptr, ptr + size);
	outer_flush_range(__pa(ptr), __pa(ptr) + size);
=======
	if (ptr) {
		memset(ptr, 0, size);
		dmac_flush_range(ptr, ptr + size);
		outer_flush_range(__pa(ptr), __pa(ptr) + size);
	}
>>>>>>> 4ce63fcd
}

/*
 * Allocate a DMA buffer for 'dev' of size 'size' using the
 * specified gfp mask.  Note that 'size' must be page aligned.
 */
static struct page *__dma_alloc_buffer(struct device *dev, size_t size, gfp_t gfp)
{
	unsigned long order = get_order(size);
	struct page *page, *p, *e;
<<<<<<< HEAD
=======
	u64 mask = get_coherent_dma_mask(dev);

#ifdef CONFIG_DMA_API_DEBUG
	u64 limit = (mask + 1) & ~mask;
	if (limit && size >= limit) {
		dev_warn(dev, "coherent allocation too big (requested %#x mask %#llx)\n",
			size, mask);
		return NULL;
	}
#endif

	if (!mask)
		return NULL;

	if (mask < 0xffffffffULL)
		gfp |= GFP_DMA;
>>>>>>> 4ce63fcd

	page = alloc_pages(gfp, order);
	if (!page)
		return NULL;

	/*
	 * Now split the huge page and free the excess pages
	 */
	split_page(page, order);
	for (p = page + (size >> PAGE_SHIFT), e = page + (1 << order); p < e; p++)
		__free_page(p);

	__dma_clear_buffer(page, size);

	return page;
}

/*
 * Free a DMA buffer.  'size' must be page aligned.
 */
static void __dma_free_buffer(struct page *page, size_t size)
{
	struct page *e = page + (size >> PAGE_SHIFT);

	while (page < e) {
		__free_page(page);
		page++;
	}
}

#ifdef CONFIG_MMU

#define CONSISTENT_OFFSET(x)	(((unsigned long)(x) - consistent_base) >> PAGE_SHIFT)
#define CONSISTENT_PTE_INDEX(x) (((unsigned long)(x) - consistent_base) >> PMD_SHIFT)

/*
 * These are the page tables (2MB each) covering uncached, DMA consistent allocations
 */
static pte_t **consistent_pte;

#define DEFAULT_CONSISTENT_DMA_SIZE SZ_2M

unsigned long consistent_base = CONSISTENT_END - DEFAULT_CONSISTENT_DMA_SIZE;

void __init init_consistent_dma_size(unsigned long size)
{
	unsigned long base = CONSISTENT_END - ALIGN(size, SZ_2M);

	BUG_ON(consistent_pte); /* Check we're called before DMA region init */
	BUG_ON(base < VMALLOC_END);

	/* Grow region to accommodate specified size  */
	if (base < consistent_base)
		consistent_base = base;
}

#include "vmregion.h"

static struct arm_vmregion_head consistent_head = {
	.vm_lock	= __SPIN_LOCK_UNLOCKED(&consistent_head.vm_lock),
	.vm_list	= LIST_HEAD_INIT(consistent_head.vm_list),
	.vm_end		= CONSISTENT_END,
};

#ifdef CONFIG_HUGETLB_PAGE
#error ARM Coherent DMA allocator does not (yet) support huge TLB
#endif

/*
 * Initialise the consistent memory allocation.
 */
static int __init consistent_init(void)
{
	int ret = 0;
	pgd_t *pgd;
	pud_t *pud;
	pmd_t *pmd;
	pte_t *pte;
	int i = 0;
	unsigned long base = consistent_base;
	unsigned long num_ptes = (CONSISTENT_END - base) >> PMD_SHIFT;

	if (cpu_architecture() >= CPU_ARCH_ARMv6)
		return 0;

	consistent_pte = kmalloc(num_ptes * sizeof(pte_t), GFP_KERNEL);
	if (!consistent_pte) {
		pr_err("%s: no memory\n", __func__);
		return -ENOMEM;
	}

	pr_debug("DMA memory: 0x%08lx - 0x%08lx:\n", base, CONSISTENT_END);
	consistent_head.vm_start = base;

	do {
		pgd = pgd_offset(&init_mm, base);

		pud = pud_alloc(&init_mm, pgd, base);
		if (!pud) {
			pr_err("%s: no pud tables\n", __func__);
			ret = -ENOMEM;
			break;
		}

		pmd = pmd_alloc(&init_mm, pud, base);
		if (!pmd) {
			pr_err("%s: no pmd tables\n", __func__);
			ret = -ENOMEM;
			break;
		}
		WARN_ON(!pmd_none(*pmd));

		pte = pte_alloc_kernel(pmd, base);
		if (!pte) {
			pr_err("%s: no pte tables\n", __func__);
			ret = -ENOMEM;
			break;
		}

		consistent_pte[i++] = pte;
		base += PMD_SIZE;
	} while (base < CONSISTENT_END);

	return ret;
}
core_initcall(consistent_init);

static void *__alloc_from_contiguous(struct device *dev, size_t size,
				     pgprot_t prot, struct page **ret_page);

static struct arm_vmregion_head coherent_head = {
	.vm_lock	= __SPIN_LOCK_UNLOCKED(&coherent_head.vm_lock),
	.vm_list	= LIST_HEAD_INIT(coherent_head.vm_list),
};

size_t coherent_pool_size = DEFAULT_CONSISTENT_DMA_SIZE / 8;

static int __init early_coherent_pool(char *p)
{
	coherent_pool_size = memparse(p, &p);
	return 0;
}
early_param("coherent_pool", early_coherent_pool);

/*
 * Initialise the coherent pool for atomic allocations.
 */
static int __init coherent_init(void)
{
	pgprot_t prot = pgprot_dmacoherent(pgprot_kernel);
	size_t size = coherent_pool_size;
	struct page *page;
	void *ptr;

	if (cpu_architecture() < CPU_ARCH_ARMv6)
		return 0;

	ptr = __alloc_from_contiguous(NULL, size, prot, &page);
	if (ptr) {
		coherent_head.vm_start = (unsigned long) ptr;
		coherent_head.vm_end = (unsigned long) ptr + size;
		printk(KERN_INFO "DMA: preallocated %u KiB pool for atomic coherent allocations\n",
		       (unsigned)size / 1024);
		return 0;
	}
	printk(KERN_ERR "DMA: failed to allocate %u KiB pool for atomic coherent allocation\n",
	       (unsigned)size / 1024);
	return -ENOMEM;
}
/*
 * CMA is activated by core_initcall, so we must be called after it.
 */
postcore_initcall(coherent_init);

struct dma_contig_early_reserve {
	phys_addr_t base;
	unsigned long size;
};

static struct dma_contig_early_reserve dma_mmu_remap[MAX_CMA_AREAS] __initdata;

static int dma_mmu_remap_num __initdata;

void __init dma_contiguous_early_fixup(phys_addr_t base, unsigned long size)
{
	dma_mmu_remap[dma_mmu_remap_num].base = base;
	dma_mmu_remap[dma_mmu_remap_num].size = size;
	dma_mmu_remap_num++;
}

void __init dma_contiguous_remap(void)
{
	int i;
	for (i = 0; i < dma_mmu_remap_num; i++) {
		phys_addr_t start = dma_mmu_remap[i].base;
		phys_addr_t end = start + dma_mmu_remap[i].size;
		struct map_desc map;
		unsigned long addr;

		if (end > arm_lowmem_limit)
			end = arm_lowmem_limit;
		if (start >= end)
			return;

		map.pfn = __phys_to_pfn(start);
		map.virtual = __phys_to_virt(start);
		map.length = end - start;
		map.type = MT_MEMORY_DMA_READY;

		/*
		 * Clear previous low-memory mapping
		 */
		for (addr = __phys_to_virt(start); addr < __phys_to_virt(end);
		     addr += PMD_SIZE)
			pmd_clear(pmd_off_k(addr));

		iotable_init(&map, 1);
	}
}

static void *
__dma_alloc_remap(struct page *page, size_t size, gfp_t gfp, pgprot_t prot,
	const void *caller)
{
	struct arm_vmregion *c;
	size_t align;
	int bit;

	if (!consistent_pte) {
		pr_err("%s: not initialised\n", __func__);
		dump_stack();
		return NULL;
	}

	/*
	 * Align the virtual region allocation - maximum alignment is
	 * a section size, minimum is a page size.  This helps reduce
	 * fragmentation of the DMA space, and also prevents allocations
	 * smaller than a section from crossing a section boundary.
	 */
	bit = fls(size - 1);
	if (bit > SECTION_SHIFT)
		bit = SECTION_SHIFT;
	align = 1 << bit;

	/*
	 * Allocate a virtual address in the consistent mapping region.
	 */
	c = arm_vmregion_alloc(&consistent_head, align, size,
			    gfp & ~(__GFP_DMA | __GFP_HIGHMEM), caller);
	if (c) {
		pte_t *pte;
		int idx = CONSISTENT_PTE_INDEX(c->vm_start);
		u32 off = CONSISTENT_OFFSET(c->vm_start) & (PTRS_PER_PTE-1);

		pte = consistent_pte[idx] + off;
		c->priv = page;

		do {
			BUG_ON(!pte_none(*pte));

			set_pte_ext(pte, mk_pte(page, prot), 0);
			page++;
			pte++;
			off++;
			if (off >= PTRS_PER_PTE) {
				off = 0;
				pte = consistent_pte[++idx];
			}
		} while (size -= PAGE_SIZE);

		dsb();

		return (void *)c->vm_start;
	}
	return NULL;
}

static void __dma_free_remap(void *cpu_addr, size_t size)
{
	struct arm_vmregion *c;
	unsigned long addr;
	pte_t *ptep;
	int idx;
	u32 off;

	c = arm_vmregion_find_remove(&consistent_head, (unsigned long)cpu_addr);
	if (!c) {
		pr_err("%s: trying to free invalid coherent area: %p\n",
		       __func__, cpu_addr);
		dump_stack();
		return;
	}

	if ((c->vm_end - c->vm_start) != size) {
		pr_err("%s: freeing wrong coherent size (%ld != %d)\n",
		       __func__, c->vm_end - c->vm_start, size);
		dump_stack();
		size = c->vm_end - c->vm_start;
	}

	idx = CONSISTENT_PTE_INDEX(c->vm_start);
	off = CONSISTENT_OFFSET(c->vm_start) & (PTRS_PER_PTE-1);
	ptep = consistent_pte[idx] + off;
	addr = c->vm_start;
	do {
		pte_t pte = ptep_get_and_clear(&init_mm, addr, ptep);

		ptep++;
		addr += PAGE_SIZE;
		off++;
		if (off >= PTRS_PER_PTE) {
			off = 0;
			ptep = consistent_pte[++idx];
		}

		if (pte_none(pte) || !pte_present(pte))
			pr_crit("%s: bad page in kernel page table\n",
				__func__);
	} while (size -= PAGE_SIZE);

	flush_tlb_kernel_range(c->vm_start, c->vm_end);

	arm_vmregion_free(&consistent_head, c);
}

<<<<<<< HEAD
static int __dma_update_pte(pte_t *pte, pgtable_t token, unsigned long addr,
			    void *data)
{
	struct page *page = virt_to_page(addr);
	pgprot_t prot = *(pgprot_t *)data;

	set_pte_ext(pte, mk_pte(page, prot), 0);
	return 0;
}

static void __dma_remap(struct page *page, size_t size, pgprot_t prot)
{
	unsigned long start = (unsigned long) page_address(page);
	unsigned end = start + size;

	apply_to_page_range(&init_mm, start, size, __dma_update_pte, &prot);
	dsb();
	flush_tlb_kernel_range(start, end);
}

static void *__alloc_remap_buffer(struct device *dev, size_t size, gfp_t gfp,
				 pgprot_t prot, struct page **ret_page,
				 const void *caller)
{
	struct page *page;
	void *ptr;
	page = __dma_alloc_buffer(dev, size, gfp);
	if (!page)
		return NULL;

	ptr = __dma_alloc_remap(page, size, gfp, prot, caller);
	if (!ptr) {
		__dma_free_buffer(page, size);
		return NULL;
	}

	*ret_page = page;
	return ptr;
}

static void *__alloc_from_pool(struct device *dev, size_t size,
			       struct page **ret_page, const void *caller)
{
	struct arm_vmregion *c;
	size_t align;

	if (!coherent_head.vm_start) {
		printk(KERN_ERR "%s: coherent pool not initialised!\n",
		       __func__);
		dump_stack();
		return NULL;
	}

	/*
	 * Align the region allocation - allocations from pool are rather
	 * small, so align them to their order in pages, minimum is a page
	 * size. This helps reduce fragmentation of the DMA space.
	 */
	align = PAGE_SIZE << get_order(size);
	c = arm_vmregion_alloc(&coherent_head, align, size, 0, caller);
	if (c) {
		void *ptr = (void *)c->vm_start;
		struct page *page = virt_to_page(ptr);
		*ret_page = page;
		return ptr;
	}
	return NULL;
}

static int __free_from_pool(void *cpu_addr, size_t size)
{
	unsigned long start = (unsigned long)cpu_addr;
	unsigned long end = start + size;
	struct arm_vmregion *c;

	if (start < coherent_head.vm_start || end > coherent_head.vm_end)
		return 0;

	c = arm_vmregion_find_remove(&coherent_head, (unsigned long)start);

	if ((c->vm_end - c->vm_start) != size) {
		printk(KERN_ERR "%s: freeing wrong coherent size (%ld != %d)\n",
		       __func__, c->vm_end - c->vm_start, size);
		dump_stack();
		size = c->vm_end - c->vm_start;
	}

	arm_vmregion_free(&coherent_head, c);
	return 1;
}

static void *__alloc_from_contiguous(struct device *dev, size_t size,
				     pgprot_t prot, struct page **ret_page)
{
	unsigned long order = get_order(size);
	size_t count = size >> PAGE_SHIFT;
	struct page *page;

	page = dma_alloc_from_contiguous(dev, count, order);
	if (!page)
		return NULL;

	__dma_clear_buffer(page, size);
	__dma_remap(page, size, prot);

	*ret_page = page;
	return page_address(page);
}

static void __free_from_contiguous(struct device *dev, struct page *page,
				   size_t size)
{
	__dma_remap(page, size, pgprot_kernel);
	dma_release_from_contiguous(dev, page, size >> PAGE_SHIFT);
}

#define nommu() 0

#else	/* !CONFIG_MMU */

#define nommu() 1

#define __alloc_remap_buffer(dev, size, gfp, prot, ret, c)	NULL
#define __alloc_from_pool(dev, size, ret_page, c)		NULL
#define __alloc_from_contiguous(dev, size, prot, ret)		NULL
#define __free_from_pool(cpu_addr, size)			0
#define __free_from_contiguous(dev, page, size)			do { } while (0)
#define __dma_free_remap(cpu_addr, size)			do { } while (0)
=======
static inline pgprot_t __get_dma_pgprot(struct dma_attrs *attrs, pgprot_t prot)
{
	prot = dma_get_attr(DMA_ATTR_WRITE_COMBINE, attrs) ?
			    pgprot_writecombine(prot) :
			    pgprot_dmacoherent(prot);
	return prot;
}

#else	/* !CONFIG_MMU */

#define __dma_alloc_remap(page, size, gfp, prot, c)	page_address(page)
#define __dma_free_remap(addr, size)			do { } while (0)
#define __get_dma_pgprot(attrs, prot)	__pgprot(0)
>>>>>>> 4ce63fcd

#endif	/* CONFIG_MMU */

static void *__alloc_simple_buffer(struct device *dev, size_t size, gfp_t gfp,
				   struct page **ret_page)
{
	struct page *page;
	page = __dma_alloc_buffer(dev, size, gfp);
	if (!page)
		return NULL;

	*ret_page = page;
	return page_address(page);
}



static void *__dma_alloc(struct device *dev, size_t size, dma_addr_t *handle,
			 gfp_t gfp, pgprot_t prot, const void *caller)
{
	u64 mask = get_coherent_dma_mask(dev);
	struct page *page;
	void *addr;

#ifdef CONFIG_DMA_API_DEBUG
	u64 limit = (mask + 1) & ~mask;
	if (limit && size >= limit) {
		dev_warn(dev, "coherent allocation too big (requested %#x mask %#llx)\n",
			size, mask);
		return NULL;
	}
#endif

	if (!mask)
		return NULL;

	if (mask < 0xffffffffULL)
		gfp |= GFP_DMA;

	/*
	 * Following is a work-around (a.k.a. hack) to prevent pages
	 * with __GFP_COMP being passed to split_page() which cannot
	 * handle them.  The real problem is that this flag probably
	 * should be 0 on ARM as it is not supported on this
	 * platform; see CONFIG_HUGETLBFS.
	 */
	gfp &= ~(__GFP_COMP);

	*handle = DMA_ERROR_CODE;
	size = PAGE_ALIGN(size);

	if (arch_is_coherent() || nommu())
		addr = __alloc_simple_buffer(dev, size, gfp, &page);
	else if (cpu_architecture() < CPU_ARCH_ARMv6)
		addr = __alloc_remap_buffer(dev, size, gfp, prot, &page, caller);
	else if (gfp & GFP_ATOMIC)
		addr = __alloc_from_pool(dev, size, &page, caller);
	else
		addr = __alloc_from_contiguous(dev, size, prot, &page);

	if (addr)
		*handle = pfn_to_dma(dev, page_to_pfn(page));

	return addr;
}

/*
 * Allocate DMA-coherent memory space and return both the kernel remapped
 * virtual and bus address for that space.
 */
<<<<<<< HEAD
void *dma_alloc_coherent(struct device *dev, size_t size, dma_addr_t *handle,
			 gfp_t gfp)
=======
void *arm_dma_alloc(struct device *dev, size_t size, dma_addr_t *handle,
		    gfp_t gfp, struct dma_attrs *attrs)
>>>>>>> 4ce63fcd
{
	pgprot_t prot = __get_dma_pgprot(attrs, pgprot_kernel);
	void *memory;

	if (dma_alloc_from_coherent(dev, size, handle, &memory))
		return memory;

	return __dma_alloc(dev, size, handle, gfp, prot,
			   __builtin_return_address(0));
}

/*
 * Create userspace mapping for the DMA-coherent memory.
 */
int arm_dma_mmap(struct device *dev, struct vm_area_struct *vma,
		 void *cpu_addr, dma_addr_t dma_addr, size_t size,
		 struct dma_attrs *attrs)
{
	int ret = -ENXIO;
#ifdef CONFIG_MMU
<<<<<<< HEAD
	unsigned long pfn = dma_to_pfn(dev, dma_addr);
	ret = remap_pfn_range(vma, vma->vm_start,
			      pfn + vma->vm_pgoff,
			      vma->vm_end - vma->vm_start,
			      vma->vm_page_prot);
=======
	unsigned long user_size, kern_size;
	struct arm_vmregion *c;

	vma->vm_page_prot = __get_dma_pgprot(attrs, vma->vm_page_prot);

	if (dma_mmap_from_coherent(dev, vma, cpu_addr, size, &ret))
		return ret;

	user_size = (vma->vm_end - vma->vm_start) >> PAGE_SHIFT;

	c = arm_vmregion_find(&consistent_head, (unsigned long)cpu_addr);
	if (c) {
		unsigned long off = vma->vm_pgoff;
		struct page *pages = c->priv;

		kern_size = (c->vm_end - c->vm_start) >> PAGE_SHIFT;

		if (off < kern_size &&
		    user_size <= (kern_size - off)) {
			ret = remap_pfn_range(vma, vma->vm_start,
					      page_to_pfn(pages) + off,
					      user_size << PAGE_SHIFT,
					      vma->vm_page_prot);
		}
	}
>>>>>>> 4ce63fcd
#endif	/* CONFIG_MMU */

	return ret;
}

<<<<<<< HEAD
int dma_mmap_coherent(struct device *dev, struct vm_area_struct *vma,
		      void *cpu_addr, dma_addr_t dma_addr, size_t size)
{
	vma->vm_page_prot = pgprot_dmacoherent(vma->vm_page_prot);
	return dma_mmap(dev, vma, cpu_addr, dma_addr, size);
}
EXPORT_SYMBOL(dma_mmap_coherent);

int dma_mmap_writecombine(struct device *dev, struct vm_area_struct *vma,
			  void *cpu_addr, dma_addr_t dma_addr, size_t size)
{
	vma->vm_page_prot = pgprot_writecombine(vma->vm_page_prot);
	return dma_mmap(dev, vma, cpu_addr, dma_addr, size);
}
EXPORT_SYMBOL(dma_mmap_writecombine);


=======
>>>>>>> 4ce63fcd
/*
 * Free a buffer as defined by the above mapping.
 */
void arm_dma_free(struct device *dev, size_t size, void *cpu_addr,
		  dma_addr_t handle, struct dma_attrs *attrs)
{
	struct page *page = pfn_to_page(dma_to_pfn(dev, handle));

	if (dma_release_from_coherent(dev, get_order(size), cpu_addr))
		return;

	size = PAGE_ALIGN(size);

	if (arch_is_coherent() || nommu()) {
		__dma_free_buffer(page, size);
	} else if (cpu_architecture() < CPU_ARCH_ARMv6) {
		__dma_free_remap(cpu_addr, size);
		__dma_free_buffer(page, size);
	} else {
		if (__free_from_pool(cpu_addr, size))
			return;
		/*
		 * Non-atomic allocations cannot be freed with IRQs disabled
		 */
		WARN_ON(irqs_disabled());
		__free_from_contiguous(dev, page, size);
	}
}

static void dma_cache_maint_page(struct page *page, unsigned long offset,
	size_t size, enum dma_data_direction dir,
	void (*op)(const void *, size_t, int))
{
	/*
	 * A single sg entry may refer to multiple physically contiguous
	 * pages.  But we still need to process highmem pages individually.
	 * If highmem is not configured then the bulk of this loop gets
	 * optimized out.
	 */
	size_t left = size;
	do {
		size_t len = left;
		void *vaddr;

		if (PageHighMem(page)) {
			if (len + offset > PAGE_SIZE) {
				if (offset >= PAGE_SIZE) {
					page += offset / PAGE_SIZE;
					offset %= PAGE_SIZE;
				}
				len = PAGE_SIZE - offset;
			}
			vaddr = kmap_high_get(page);
			if (vaddr) {
				vaddr += offset;
				op(vaddr, len, dir);
				kunmap_high(page);
			} else if (cache_is_vipt()) {
				/* unmapped pages might still be cached */
				vaddr = kmap_atomic(page);
				op(vaddr + offset, len, dir);
				kunmap_atomic(vaddr);
			}
		} else {
			vaddr = page_address(page) + offset;
			op(vaddr, len, dir);
		}
		offset = 0;
		page++;
		left -= len;
	} while (left);
}

/*
 * Make an area consistent for devices.
 * Note: Drivers should NOT use this function directly, as it will break
 * platforms with CONFIG_DMABOUNCE.
 * Use the driver DMA support - see dma-mapping.h (dma_sync_*)
 */
static void __dma_page_cpu_to_dev(struct page *page, unsigned long off,
	size_t size, enum dma_data_direction dir)
{
	unsigned long paddr;

	dma_cache_maint_page(page, off, size, dir, dmac_map_area);

	paddr = page_to_phys(page) + off;
	if (dir == DMA_FROM_DEVICE) {
		outer_inv_range(paddr, paddr + size);
	} else {
		outer_clean_range(paddr, paddr + size);
	}
	/* FIXME: non-speculating: flush on bidirectional mappings? */
}

static void __dma_page_dev_to_cpu(struct page *page, unsigned long off,
	size_t size, enum dma_data_direction dir)
{
	unsigned long paddr = page_to_phys(page) + off;

	/* FIXME: non-speculating: not required */
	/* don't bother invalidating if DMA to device */
	if (dir != DMA_TO_DEVICE)
		outer_inv_range(paddr, paddr + size);

	dma_cache_maint_page(page, off, size, dir, dmac_unmap_area);

	/*
	 * Mark the D-cache clean for this page to avoid extra flushing.
	 */
	if (dir != DMA_TO_DEVICE && off == 0 && size >= PAGE_SIZE)
		set_bit(PG_dcache_clean, &page->flags);
}

/**
 * arm_dma_map_sg - map a set of SG buffers for streaming mode DMA
 * @dev: valid struct device pointer, or NULL for ISA and EISA-like devices
 * @sg: list of buffers
 * @nents: number of buffers to map
 * @dir: DMA transfer direction
 *
 * Map a set of buffers described by scatterlist in streaming mode for DMA.
 * This is the scatter-gather version of the dma_map_single interface.
 * Here the scatter gather list elements are each tagged with the
 * appropriate dma address and length.  They are obtained via
 * sg_dma_{address,length}.
 *
 * Device ownership issues as mentioned for dma_map_single are the same
 * here.
 */
int arm_dma_map_sg(struct device *dev, struct scatterlist *sg, int nents,
		enum dma_data_direction dir, struct dma_attrs *attrs)
{
	struct dma_map_ops *ops = get_dma_ops(dev);
	struct scatterlist *s;
	int i, j;

	for_each_sg(sg, s, nents, i) {
#ifdef CONFIG_NEED_SG_DMA_LENGTH
		s->dma_length = s->length;
#endif
		s->dma_address = ops->map_page(dev, sg_page(s), s->offset,
						s->length, dir, attrs);
		if (dma_mapping_error(dev, s->dma_address))
			goto bad_mapping;
	}
	return nents;

 bad_mapping:
	for_each_sg(sg, s, i, j)
		ops->unmap_page(dev, sg_dma_address(s), sg_dma_len(s), dir, attrs);
	return 0;
}

/**
 * arm_dma_unmap_sg - unmap a set of SG buffers mapped by dma_map_sg
 * @dev: valid struct device pointer, or NULL for ISA and EISA-like devices
 * @sg: list of buffers
 * @nents: number of buffers to unmap (same as was passed to dma_map_sg)
 * @dir: DMA transfer direction (same as was passed to dma_map_sg)
 *
 * Unmap a set of streaming mode DMA translations.  Again, CPU access
 * rules concerning calls here are the same as for dma_unmap_single().
 */
void arm_dma_unmap_sg(struct device *dev, struct scatterlist *sg, int nents,
		enum dma_data_direction dir, struct dma_attrs *attrs)
{
	struct dma_map_ops *ops = get_dma_ops(dev);
	struct scatterlist *s;

	int i;

	for_each_sg(sg, s, nents, i)
		ops->unmap_page(dev, sg_dma_address(s), sg_dma_len(s), dir, attrs);
}

/**
 * arm_dma_sync_sg_for_cpu
 * @dev: valid struct device pointer, or NULL for ISA and EISA-like devices
 * @sg: list of buffers
 * @nents: number of buffers to map (returned from dma_map_sg)
 * @dir: DMA transfer direction (same as was passed to dma_map_sg)
 */
void arm_dma_sync_sg_for_cpu(struct device *dev, struct scatterlist *sg,
			int nents, enum dma_data_direction dir)
{
	struct dma_map_ops *ops = get_dma_ops(dev);
	struct scatterlist *s;
	int i;

	for_each_sg(sg, s, nents, i)
		ops->sync_single_for_cpu(dev, sg_dma_address(s), s->length,
					 dir);
}

/**
 * arm_dma_sync_sg_for_device
 * @dev: valid struct device pointer, or NULL for ISA and EISA-like devices
 * @sg: list of buffers
 * @nents: number of buffers to map (returned from dma_map_sg)
 * @dir: DMA transfer direction (same as was passed to dma_map_sg)
 */
void arm_dma_sync_sg_for_device(struct device *dev, struct scatterlist *sg,
			int nents, enum dma_data_direction dir)
{
	struct dma_map_ops *ops = get_dma_ops(dev);
	struct scatterlist *s;
	int i;

	for_each_sg(sg, s, nents, i)
		ops->sync_single_for_device(dev, sg_dma_address(s), s->length,
					    dir);
}

/*
 * Return whether the given device DMA address mask can be supported
 * properly.  For example, if your device can only drive the low 24-bits
 * during bus mastering, then you would pass 0x00ffffff as the mask
 * to this function.
 */
int dma_supported(struct device *dev, u64 mask)
{
	if (mask < (u64)arm_dma_limit)
		return 0;
	return 1;
}
EXPORT_SYMBOL(dma_supported);

static int arm_dma_set_mask(struct device *dev, u64 dma_mask)
{
	if (!dev->dma_mask || !dma_supported(dev, dma_mask))
		return -EIO;

	*dev->dma_mask = dma_mask;

	return 0;
}

#define PREALLOC_DMA_DEBUG_ENTRIES	4096

static int __init dma_debug_do_init(void)
{
#ifdef CONFIG_MMU
	arm_vmregion_create_proc("dma-mappings", &consistent_head);
#endif
	dma_debug_init(PREALLOC_DMA_DEBUG_ENTRIES);
	return 0;
}
fs_initcall(dma_debug_do_init);

#ifdef CONFIG_ARM_DMA_USE_IOMMU

/* IOMMU */

static inline dma_addr_t __alloc_iova(struct dma_iommu_mapping *mapping,
				      size_t size)
{
	unsigned int order = get_order(size);
	unsigned int align = 0;
	unsigned int count, start;
	unsigned long flags;

	count = ((PAGE_ALIGN(size) >> PAGE_SHIFT) +
		 (1 << mapping->order) - 1) >> mapping->order;

	if (order > mapping->order)
		align = (1 << (order - mapping->order)) - 1;

	spin_lock_irqsave(&mapping->lock, flags);
	start = bitmap_find_next_zero_area(mapping->bitmap, mapping->bits, 0,
					   count, align);
	if (start > mapping->bits) {
		spin_unlock_irqrestore(&mapping->lock, flags);
		return DMA_ERROR_CODE;
	}

	bitmap_set(mapping->bitmap, start, count);
	spin_unlock_irqrestore(&mapping->lock, flags);

	return mapping->base + (start << (mapping->order + PAGE_SHIFT));
}

static inline void __free_iova(struct dma_iommu_mapping *mapping,
			       dma_addr_t addr, size_t size)
{
	unsigned int start = (addr - mapping->base) >>
			     (mapping->order + PAGE_SHIFT);
	unsigned int count = ((size >> PAGE_SHIFT) +
			      (1 << mapping->order) - 1) >> mapping->order;
	unsigned long flags;

	spin_lock_irqsave(&mapping->lock, flags);
	bitmap_clear(mapping->bitmap, start, count);
	spin_unlock_irqrestore(&mapping->lock, flags);
}

static struct page **__iommu_alloc_buffer(struct device *dev, size_t size, gfp_t gfp)
{
	struct page **pages;
	int count = size >> PAGE_SHIFT;
	int array_size = count * sizeof(struct page *);
	int i = 0;

	if (array_size <= PAGE_SIZE)
		pages = kzalloc(array_size, gfp);
	else
		pages = vzalloc(array_size);
	if (!pages)
		return NULL;

	while (count) {
		int j, order = __ffs(count);

		pages[i] = alloc_pages(gfp | __GFP_NOWARN, order);
		while (!pages[i] && order)
			pages[i] = alloc_pages(gfp | __GFP_NOWARN, --order);
		if (!pages[i])
			goto error;

		if (order)
			split_page(pages[i], order);
		j = 1 << order;
		while (--j)
			pages[i + j] = pages[i] + j;

		__dma_clear_buffer(pages[i], PAGE_SIZE << order);
		i += 1 << order;
		count -= 1 << order;
	}

	return pages;
error:
	while (--i)
		if (pages[i])
			__free_pages(pages[i], 0);
	if (array_size < PAGE_SIZE)
		kfree(pages);
	else
		vfree(pages);
	return NULL;
}

static int __iommu_free_buffer(struct device *dev, struct page **pages, size_t size)
{
	int count = size >> PAGE_SHIFT;
	int array_size = count * sizeof(struct page *);
	int i;
	for (i = 0; i < count; i++)
		if (pages[i])
			__free_pages(pages[i], 0);
	if (array_size < PAGE_SIZE)
		kfree(pages);
	else
		vfree(pages);
	return 0;
}

/*
 * Create a CPU mapping for a specified pages
 */
static void *
__iommu_alloc_remap(struct page **pages, size_t size, gfp_t gfp, pgprot_t prot)
{
	struct arm_vmregion *c;
	size_t align;
	size_t count = size >> PAGE_SHIFT;
	int bit;

	if (!consistent_pte[0]) {
		pr_err("%s: not initialised\n", __func__);
		dump_stack();
		return NULL;
	}

	/*
	 * Align the virtual region allocation - maximum alignment is
	 * a section size, minimum is a page size.  This helps reduce
	 * fragmentation of the DMA space, and also prevents allocations
	 * smaller than a section from crossing a section boundary.
	 */
	bit = fls(size - 1);
	if (bit > SECTION_SHIFT)
		bit = SECTION_SHIFT;
	align = 1 << bit;

	/*
	 * Allocate a virtual address in the consistent mapping region.
	 */
	c = arm_vmregion_alloc(&consistent_head, align, size,
			    gfp & ~(__GFP_DMA | __GFP_HIGHMEM), NULL);
	if (c) {
		pte_t *pte;
		int idx = CONSISTENT_PTE_INDEX(c->vm_start);
		int i = 0;
		u32 off = CONSISTENT_OFFSET(c->vm_start) & (PTRS_PER_PTE-1);

		pte = consistent_pte[idx] + off;
		c->priv = pages;

		do {
			BUG_ON(!pte_none(*pte));

			set_pte_ext(pte, mk_pte(pages[i], prot), 0);
			pte++;
			off++;
			i++;
			if (off >= PTRS_PER_PTE) {
				off = 0;
				pte = consistent_pte[++idx];
			}
		} while (i < count);

		dsb();

		return (void *)c->vm_start;
	}
	return NULL;
}

/*
 * Create a mapping in device IO address space for specified pages
 */
static dma_addr_t
__iommu_create_mapping(struct device *dev, struct page **pages, size_t size)
{
	struct dma_iommu_mapping *mapping = dev->archdata.mapping;
	unsigned int count = PAGE_ALIGN(size) >> PAGE_SHIFT;
	dma_addr_t dma_addr, iova;
	int i, ret = DMA_ERROR_CODE;

	dma_addr = __alloc_iova(mapping, size);
	if (dma_addr == DMA_ERROR_CODE)
		return dma_addr;

	iova = dma_addr;
	for (i = 0; i < count; ) {
		unsigned int next_pfn = page_to_pfn(pages[i]) + 1;
		phys_addr_t phys = page_to_phys(pages[i]);
		unsigned int len, j;

		for (j = i + 1; j < count; j++, next_pfn++)
			if (page_to_pfn(pages[j]) != next_pfn)
				break;

		len = (j - i) << PAGE_SHIFT;
		ret = iommu_map(mapping->domain, iova, phys, len, 0);
		if (ret < 0)
			goto fail;
		iova += len;
		i = j;
	}
	return dma_addr;
fail:
	iommu_unmap(mapping->domain, dma_addr, iova-dma_addr);
	__free_iova(mapping, dma_addr, size);
	return DMA_ERROR_CODE;
}

static int __iommu_remove_mapping(struct device *dev, dma_addr_t iova, size_t size)
{
	struct dma_iommu_mapping *mapping = dev->archdata.mapping;

	/*
	 * add optional in-page offset from iova to size and align
	 * result to page size
	 */
	size = PAGE_ALIGN((iova & ~PAGE_MASK) + size);
	iova &= PAGE_MASK;

	iommu_unmap(mapping->domain, iova, size);
	__free_iova(mapping, iova, size);
	return 0;
}

static void *arm_iommu_alloc_attrs(struct device *dev, size_t size,
	    dma_addr_t *handle, gfp_t gfp, struct dma_attrs *attrs)
{
	pgprot_t prot = __get_dma_pgprot(attrs, pgprot_kernel);
	struct page **pages;
	void *addr = NULL;

	*handle = DMA_ERROR_CODE;
	size = PAGE_ALIGN(size);

	pages = __iommu_alloc_buffer(dev, size, gfp);
	if (!pages)
		return NULL;

	*handle = __iommu_create_mapping(dev, pages, size);
	if (*handle == DMA_ERROR_CODE)
		goto err_buffer;

	addr = __iommu_alloc_remap(pages, size, gfp, prot);
	if (!addr)
		goto err_mapping;

	return addr;

err_mapping:
	__iommu_remove_mapping(dev, *handle, size);
err_buffer:
	__iommu_free_buffer(dev, pages, size);
	return NULL;
}

static int arm_iommu_mmap_attrs(struct device *dev, struct vm_area_struct *vma,
		    void *cpu_addr, dma_addr_t dma_addr, size_t size,
		    struct dma_attrs *attrs)
{
	struct arm_vmregion *c;

	vma->vm_page_prot = __get_dma_pgprot(attrs, vma->vm_page_prot);
	c = arm_vmregion_find(&consistent_head, (unsigned long)cpu_addr);

	if (c) {
		struct page **pages = c->priv;

		unsigned long uaddr = vma->vm_start;
		unsigned long usize = vma->vm_end - vma->vm_start;
		int i = 0;

		do {
			int ret;

			ret = vm_insert_page(vma, uaddr, pages[i++]);
			if (ret) {
				pr_err("Remapping memory, error: %d\n", ret);
				return ret;
			}

			uaddr += PAGE_SIZE;
			usize -= PAGE_SIZE;
		} while (usize > 0);
	}
	return 0;
}

/*
 * free a page as defined by the above mapping.
 * Must not be called with IRQs disabled.
 */
void arm_iommu_free_attrs(struct device *dev, size_t size, void *cpu_addr,
			  dma_addr_t handle, struct dma_attrs *attrs)
{
	struct arm_vmregion *c;
	size = PAGE_ALIGN(size);

	c = arm_vmregion_find(&consistent_head, (unsigned long)cpu_addr);
	if (c) {
		struct page **pages = c->priv;
		__dma_free_remap(cpu_addr, size);
		__iommu_remove_mapping(dev, handle, size);
		__iommu_free_buffer(dev, pages, size);
	}
}

/*
 * Map a part of the scatter-gather list into contiguous io address space
 */
static int __map_sg_chunk(struct device *dev, struct scatterlist *sg,
			  size_t size, dma_addr_t *handle,
			  enum dma_data_direction dir)
{
	struct dma_iommu_mapping *mapping = dev->archdata.mapping;
	dma_addr_t iova, iova_base;
	int ret = 0;
	unsigned int count;
	struct scatterlist *s;

	size = PAGE_ALIGN(size);
	*handle = DMA_ERROR_CODE;

	iova_base = iova = __alloc_iova(mapping, size);
	if (iova == DMA_ERROR_CODE)
		return -ENOMEM;

	for (count = 0, s = sg; count < (size >> PAGE_SHIFT); s = sg_next(s)) {
		phys_addr_t phys = page_to_phys(sg_page(s));
		unsigned int len = PAGE_ALIGN(s->offset + s->length);

		if (!arch_is_coherent())
			__dma_page_cpu_to_dev(sg_page(s), s->offset, s->length, dir);

		ret = iommu_map(mapping->domain, iova, phys, len, 0);
		if (ret < 0)
			goto fail;
		count += len >> PAGE_SHIFT;
		iova += len;
	}
	*handle = iova_base;

	return 0;
fail:
	iommu_unmap(mapping->domain, iova_base, count * PAGE_SIZE);
	__free_iova(mapping, iova_base, size);
	return ret;
}

/**
 * arm_iommu_map_sg - map a set of SG buffers for streaming mode DMA
 * @dev: valid struct device pointer
 * @sg: list of buffers
 * @nents: number of buffers to map
 * @dir: DMA transfer direction
 *
 * Map a set of buffers described by scatterlist in streaming mode for DMA.
 * The scatter gather list elements are merged together (if possible) and
 * tagged with the appropriate dma address and length. They are obtained via
 * sg_dma_{address,length}.
 */
int arm_iommu_map_sg(struct device *dev, struct scatterlist *sg, int nents,
		     enum dma_data_direction dir, struct dma_attrs *attrs)
{
	struct scatterlist *s = sg, *dma = sg, *start = sg;
	int i, count = 0;
	unsigned int offset = s->offset;
	unsigned int size = s->offset + s->length;
	unsigned int max = dma_get_max_seg_size(dev);

	for (i = 1; i < nents; i++) {
		s = sg_next(s);

		s->dma_address = DMA_ERROR_CODE;
		s->dma_length = 0;

		if (s->offset || (size & ~PAGE_MASK) || size + s->length > max) {
			if (__map_sg_chunk(dev, start, size, &dma->dma_address,
			    dir) < 0)
				goto bad_mapping;

			dma->dma_address += offset;
			dma->dma_length = size - offset;

			size = offset = s->offset;
			start = s;
			dma = sg_next(dma);
			count += 1;
		}
		size += s->length;
	}
	if (__map_sg_chunk(dev, start, size, &dma->dma_address, dir) < 0)
		goto bad_mapping;

	dma->dma_address += offset;
	dma->dma_length = size - offset;

	return count+1;

bad_mapping:
	for_each_sg(sg, s, count, i)
		__iommu_remove_mapping(dev, sg_dma_address(s), sg_dma_len(s));
	return 0;
}

/**
 * arm_iommu_unmap_sg - unmap a set of SG buffers mapped by dma_map_sg
 * @dev: valid struct device pointer
 * @sg: list of buffers
 * @nents: number of buffers to unmap (same as was passed to dma_map_sg)
 * @dir: DMA transfer direction (same as was passed to dma_map_sg)
 *
 * Unmap a set of streaming mode DMA translations.  Again, CPU access
 * rules concerning calls here are the same as for dma_unmap_single().
 */
void arm_iommu_unmap_sg(struct device *dev, struct scatterlist *sg, int nents,
			enum dma_data_direction dir, struct dma_attrs *attrs)
{
	struct scatterlist *s;
	int i;

	for_each_sg(sg, s, nents, i) {
		if (sg_dma_len(s))
			__iommu_remove_mapping(dev, sg_dma_address(s),
					       sg_dma_len(s));
		if (!arch_is_coherent())
			__dma_page_dev_to_cpu(sg_page(s), s->offset,
					      s->length, dir);
	}
}

/**
 * arm_iommu_sync_sg_for_cpu
 * @dev: valid struct device pointer
 * @sg: list of buffers
 * @nents: number of buffers to map (returned from dma_map_sg)
 * @dir: DMA transfer direction (same as was passed to dma_map_sg)
 */
void arm_iommu_sync_sg_for_cpu(struct device *dev, struct scatterlist *sg,
			int nents, enum dma_data_direction dir)
{
	struct scatterlist *s;
	int i;

	for_each_sg(sg, s, nents, i)
		if (!arch_is_coherent())
			__dma_page_dev_to_cpu(sg_page(s), s->offset, s->length, dir);

}

/**
 * arm_iommu_sync_sg_for_device
 * @dev: valid struct device pointer
 * @sg: list of buffers
 * @nents: number of buffers to map (returned from dma_map_sg)
 * @dir: DMA transfer direction (same as was passed to dma_map_sg)
 */
void arm_iommu_sync_sg_for_device(struct device *dev, struct scatterlist *sg,
			int nents, enum dma_data_direction dir)
{
	struct scatterlist *s;
	int i;

	for_each_sg(sg, s, nents, i)
		if (!arch_is_coherent())
			__dma_page_cpu_to_dev(sg_page(s), s->offset, s->length, dir);
}


/**
 * arm_iommu_map_page
 * @dev: valid struct device pointer
 * @page: page that buffer resides in
 * @offset: offset into page for start of buffer
 * @size: size of buffer to map
 * @dir: DMA transfer direction
 *
 * IOMMU aware version of arm_dma_map_page()
 */
static dma_addr_t arm_iommu_map_page(struct device *dev, struct page *page,
	     unsigned long offset, size_t size, enum dma_data_direction dir,
	     struct dma_attrs *attrs)
{
	struct dma_iommu_mapping *mapping = dev->archdata.mapping;
	dma_addr_t dma_addr;
	int ret, len = PAGE_ALIGN(size + offset);

	if (!arch_is_coherent())
		__dma_page_cpu_to_dev(page, offset, size, dir);

	dma_addr = __alloc_iova(mapping, len);
	if (dma_addr == DMA_ERROR_CODE)
		return dma_addr;

	ret = iommu_map(mapping->domain, dma_addr, page_to_phys(page), len, 0);
	if (ret < 0)
		goto fail;

	return dma_addr + offset;
fail:
	__free_iova(mapping, dma_addr, len);
	return DMA_ERROR_CODE;
}

/**
 * arm_iommu_unmap_page
 * @dev: valid struct device pointer
 * @handle: DMA address of buffer
 * @size: size of buffer (same as passed to dma_map_page)
 * @dir: DMA transfer direction (same as passed to dma_map_page)
 *
 * IOMMU aware version of arm_dma_unmap_page()
 */
static void arm_iommu_unmap_page(struct device *dev, dma_addr_t handle,
		size_t size, enum dma_data_direction dir,
		struct dma_attrs *attrs)
{
	struct dma_iommu_mapping *mapping = dev->archdata.mapping;
	dma_addr_t iova = handle & PAGE_MASK;
	struct page *page = phys_to_page(iommu_iova_to_phys(mapping->domain, iova));
	int offset = handle & ~PAGE_MASK;
	int len = PAGE_ALIGN(size + offset);

	if (!iova)
		return;

	if (!arch_is_coherent())
		__dma_page_dev_to_cpu(page, offset, size, dir);

	iommu_unmap(mapping->domain, iova, len);
	__free_iova(mapping, iova, len);
}

static void arm_iommu_sync_single_for_cpu(struct device *dev,
		dma_addr_t handle, size_t size, enum dma_data_direction dir)
{
	struct dma_iommu_mapping *mapping = dev->archdata.mapping;
	dma_addr_t iova = handle & PAGE_MASK;
	struct page *page = phys_to_page(iommu_iova_to_phys(mapping->domain, iova));
	unsigned int offset = handle & ~PAGE_MASK;

	if (!iova)
		return;

	if (!arch_is_coherent())
		__dma_page_dev_to_cpu(page, offset, size, dir);
}

static void arm_iommu_sync_single_for_device(struct device *dev,
		dma_addr_t handle, size_t size, enum dma_data_direction dir)
{
	struct dma_iommu_mapping *mapping = dev->archdata.mapping;
	dma_addr_t iova = handle & PAGE_MASK;
	struct page *page = phys_to_page(iommu_iova_to_phys(mapping->domain, iova));
	unsigned int offset = handle & ~PAGE_MASK;

	if (!iova)
		return;

	__dma_page_cpu_to_dev(page, offset, size, dir);
}

struct dma_map_ops iommu_ops = {
	.alloc		= arm_iommu_alloc_attrs,
	.free		= arm_iommu_free_attrs,
	.mmap		= arm_iommu_mmap_attrs,

	.map_page		= arm_iommu_map_page,
	.unmap_page		= arm_iommu_unmap_page,
	.sync_single_for_cpu	= arm_iommu_sync_single_for_cpu,
	.sync_single_for_device	= arm_iommu_sync_single_for_device,

	.map_sg			= arm_iommu_map_sg,
	.unmap_sg		= arm_iommu_unmap_sg,
	.sync_sg_for_cpu	= arm_iommu_sync_sg_for_cpu,
	.sync_sg_for_device	= arm_iommu_sync_sg_for_device,
};

/**
 * arm_iommu_create_mapping
 * @bus: pointer to the bus holding the client device (for IOMMU calls)
 * @base: start address of the valid IO address space
 * @size: size of the valid IO address space
 * @order: accuracy of the IO addresses allocations
 *
 * Creates a mapping structure which holds information about used/unused
 * IO address ranges, which is required to perform memory allocation and
 * mapping with IOMMU aware functions.
 *
 * The client device need to be attached to the mapping with
 * arm_iommu_attach_device function.
 */
struct dma_iommu_mapping *
arm_iommu_create_mapping(struct bus_type *bus, dma_addr_t base, size_t size,
			 int order)
{
	unsigned int count = size >> (PAGE_SHIFT + order);
	unsigned int bitmap_size = BITS_TO_LONGS(count) * sizeof(long);
	struct dma_iommu_mapping *mapping;
	int err = -ENOMEM;

	if (!count)
		return ERR_PTR(-EINVAL);

	mapping = kzalloc(sizeof(struct dma_iommu_mapping), GFP_KERNEL);
	if (!mapping)
		goto err;

	mapping->bitmap = kzalloc(bitmap_size, GFP_KERNEL);
	if (!mapping->bitmap)
		goto err2;

	mapping->base = base;
	mapping->bits = BITS_PER_BYTE * bitmap_size;
	mapping->order = order;
	spin_lock_init(&mapping->lock);

	mapping->domain = iommu_domain_alloc(bus);
	if (!mapping->domain)
		goto err3;

	kref_init(&mapping->kref);
	return mapping;
err3:
	kfree(mapping->bitmap);
err2:
	kfree(mapping);
err:
	return ERR_PTR(err);
}

static void release_iommu_mapping(struct kref *kref)
{
	struct dma_iommu_mapping *mapping =
		container_of(kref, struct dma_iommu_mapping, kref);

	iommu_domain_free(mapping->domain);
	kfree(mapping->bitmap);
	kfree(mapping);
}

void arm_iommu_release_mapping(struct dma_iommu_mapping *mapping)
{
	if (mapping)
		kref_put(&mapping->kref, release_iommu_mapping);
}

/**
 * arm_iommu_attach_device
 * @dev: valid struct device pointer
 * @mapping: io address space mapping structure (returned from
 *	arm_iommu_create_mapping)
 *
 * Attaches specified io address space mapping to the provided device,
 * this replaces the dma operations (dma_map_ops pointer) with the
 * IOMMU aware version. More than one client might be attached to
 * the same io address space mapping.
 */
int arm_iommu_attach_device(struct device *dev,
			    struct dma_iommu_mapping *mapping)
{
	int err;

	err = iommu_attach_device(mapping->domain, dev);
	if (err)
		return err;

	kref_get(&mapping->kref);
	dev->archdata.mapping = mapping;
	set_dma_ops(dev, &iommu_ops);

	pr_info("Attached IOMMU controller to %s device.\n", dev_name(dev));
	return 0;
}

#endif<|MERGE_RESOLUTION|>--- conflicted
+++ resolved
@@ -30,13 +30,10 @@
 #include <asm/tlbflush.h>
 #include <asm/sizes.h>
 #include <asm/mach/arch.h>
-<<<<<<< HEAD
+#include <asm/dma-iommu.h>
 #include <asm/mach/map.h>
 #include <asm/system_info.h>
 #include <asm/dma-contiguous.h>
-=======
-#include <asm/dma-iommu.h>
->>>>>>> 4ce63fcd
 
 #include "mm.h"
 
@@ -174,17 +171,11 @@
 	 * lurking in the kernel direct-mapped region is invalidated.
 	 */
 	ptr = page_address(page);
-<<<<<<< HEAD
-	memset(ptr, 0, size);
-	dmac_flush_range(ptr, ptr + size);
-	outer_flush_range(__pa(ptr), __pa(ptr) + size);
-=======
 	if (ptr) {
 		memset(ptr, 0, size);
 		dmac_flush_range(ptr, ptr + size);
 		outer_flush_range(__pa(ptr), __pa(ptr) + size);
 	}
->>>>>>> 4ce63fcd
 }
 
 /*
@@ -195,25 +186,6 @@
 {
 	unsigned long order = get_order(size);
 	struct page *page, *p, *e;
-<<<<<<< HEAD
-=======
-	u64 mask = get_coherent_dma_mask(dev);
-
-#ifdef CONFIG_DMA_API_DEBUG
-	u64 limit = (mask + 1) & ~mask;
-	if (limit && size >= limit) {
-		dev_warn(dev, "coherent allocation too big (requested %#x mask %#llx)\n",
-			size, mask);
-		return NULL;
-	}
-#endif
-
-	if (!mask)
-		return NULL;
-
-	if (mask < 0xffffffffULL)
-		gfp |= GFP_DMA;
->>>>>>> 4ce63fcd
 
 	page = alloc_pages(gfp, order);
 	if (!page)
@@ -296,8 +268,10 @@
 	unsigned long base = consistent_base;
 	unsigned long num_ptes = (CONSISTENT_END - base) >> PMD_SHIFT;
 
+#ifndef CONFIG_ARM_DMA_USE_IOMMU
 	if (cpu_architecture() >= CPU_ARCH_ARMv6)
 		return 0;
+#endif
 
 	consistent_pte = kmalloc(num_ptes * sizeof(pte_t), GFP_KERNEL);
 	if (!consistent_pte) {
@@ -540,7 +514,6 @@
 	arm_vmregion_free(&consistent_head, c);
 }
 
-<<<<<<< HEAD
 static int __dma_update_pte(pte_t *pte, pgtable_t token, unsigned long addr,
 			    void *data)
 {
@@ -657,33 +630,27 @@
 	dma_release_from_contiguous(dev, page, size >> PAGE_SHIFT);
 }
 
+static inline pgprot_t __get_dma_pgprot(struct dma_attrs *attrs, pgprot_t prot)
+{
+	prot = dma_get_attr(DMA_ATTR_WRITE_COMBINE, attrs) ?
+			    pgprot_writecombine(prot) :
+			    pgprot_dmacoherent(prot);
+	return prot;
+}
+
 #define nommu() 0
 
 #else	/* !CONFIG_MMU */
 
 #define nommu() 1
 
+#define __get_dma_pgprot(attrs, prot)	__pgprot(0)
 #define __alloc_remap_buffer(dev, size, gfp, prot, ret, c)	NULL
 #define __alloc_from_pool(dev, size, ret_page, c)		NULL
 #define __alloc_from_contiguous(dev, size, prot, ret)		NULL
 #define __free_from_pool(cpu_addr, size)			0
 #define __free_from_contiguous(dev, page, size)			do { } while (0)
 #define __dma_free_remap(cpu_addr, size)			do { } while (0)
-=======
-static inline pgprot_t __get_dma_pgprot(struct dma_attrs *attrs, pgprot_t prot)
-{
-	prot = dma_get_attr(DMA_ATTR_WRITE_COMBINE, attrs) ?
-			    pgprot_writecombine(prot) :
-			    pgprot_dmacoherent(prot);
-	return prot;
-}
-
-#else	/* !CONFIG_MMU */
-
-#define __dma_alloc_remap(page, size, gfp, prot, c)	page_address(page)
-#define __dma_free_remap(addr, size)			do { } while (0)
-#define __get_dma_pgprot(attrs, prot)	__pgprot(0)
->>>>>>> 4ce63fcd
 
 #endif	/* CONFIG_MMU */
 
@@ -754,13 +721,8 @@
  * Allocate DMA-coherent memory space and return both the kernel remapped
  * virtual and bus address for that space.
  */
-<<<<<<< HEAD
-void *dma_alloc_coherent(struct device *dev, size_t size, dma_addr_t *handle,
-			 gfp_t gfp)
-=======
 void *arm_dma_alloc(struct device *dev, size_t size, dma_addr_t *handle,
 		    gfp_t gfp, struct dma_attrs *attrs)
->>>>>>> 4ce63fcd
 {
 	pgprot_t prot = __get_dma_pgprot(attrs, pgprot_kernel);
 	void *memory;
@@ -781,64 +743,21 @@
 {
 	int ret = -ENXIO;
 #ifdef CONFIG_MMU
-<<<<<<< HEAD
 	unsigned long pfn = dma_to_pfn(dev, dma_addr);
+	vma->vm_page_prot = __get_dma_pgprot(attrs, vma->vm_page_prot);
+
+	if (dma_mmap_from_coherent(dev, vma, cpu_addr, size, &ret))
+		return ret;
+
 	ret = remap_pfn_range(vma, vma->vm_start,
 			      pfn + vma->vm_pgoff,
 			      vma->vm_end - vma->vm_start,
 			      vma->vm_page_prot);
-=======
-	unsigned long user_size, kern_size;
-	struct arm_vmregion *c;
-
-	vma->vm_page_prot = __get_dma_pgprot(attrs, vma->vm_page_prot);
-
-	if (dma_mmap_from_coherent(dev, vma, cpu_addr, size, &ret))
-		return ret;
-
-	user_size = (vma->vm_end - vma->vm_start) >> PAGE_SHIFT;
-
-	c = arm_vmregion_find(&consistent_head, (unsigned long)cpu_addr);
-	if (c) {
-		unsigned long off = vma->vm_pgoff;
-		struct page *pages = c->priv;
-
-		kern_size = (c->vm_end - c->vm_start) >> PAGE_SHIFT;
-
-		if (off < kern_size &&
-		    user_size <= (kern_size - off)) {
-			ret = remap_pfn_range(vma, vma->vm_start,
-					      page_to_pfn(pages) + off,
-					      user_size << PAGE_SHIFT,
-					      vma->vm_page_prot);
-		}
-	}
->>>>>>> 4ce63fcd
 #endif	/* CONFIG_MMU */
 
 	return ret;
 }
 
-<<<<<<< HEAD
-int dma_mmap_coherent(struct device *dev, struct vm_area_struct *vma,
-		      void *cpu_addr, dma_addr_t dma_addr, size_t size)
-{
-	vma->vm_page_prot = pgprot_dmacoherent(vma->vm_page_prot);
-	return dma_mmap(dev, vma, cpu_addr, dma_addr, size);
-}
-EXPORT_SYMBOL(dma_mmap_coherent);
-
-int dma_mmap_writecombine(struct device *dev, struct vm_area_struct *vma,
-			  void *cpu_addr, dma_addr_t dma_addr, size_t size)
-{
-	vma->vm_page_prot = pgprot_writecombine(vma->vm_page_prot);
-	return dma_mmap(dev, vma, cpu_addr, dma_addr, size);
-}
-EXPORT_SYMBOL(dma_mmap_writecombine);
-
-
-=======
->>>>>>> 4ce63fcd
 /*
  * Free a buffer as defined by the above mapping.
  */
