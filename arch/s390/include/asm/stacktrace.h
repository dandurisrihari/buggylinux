--- conflicted
+++ resolved
@@ -12,8 +12,6 @@
 	unsigned long gprs[10];
 	unsigned long empty2[4];
 };
-<<<<<<< HEAD
-=======
 
 struct stack_frame_vdso_wrapper {
 	struct stack_frame_user sf;
@@ -25,7 +23,6 @@
 void arch_stack_walk_user_common(stack_trace_consume_fn consume_entry, void *cookie,
 				 struct perf_callchain_entry_ctx *entry,
 				 const struct pt_regs *regs, bool perf);
->>>>>>> 0c383648
 
 enum stack_type {
 	STACK_TYPE_UNKNOWN,
