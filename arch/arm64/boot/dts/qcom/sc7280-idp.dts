--- conflicted
+++ resolved
@@ -61,8 +61,6 @@
 	modem-init;
 };
 
-<<<<<<< HEAD
-=======
 &pmk8350_rtc {
 	status = "okay";
 };
@@ -75,7 +73,6 @@
 	gpio = <&tlmm 19 GPIO_ACTIVE_HIGH>;
 };
 
->>>>>>> df0cc57e
 &pmk8350_vadc {
 	pmr735a_die_temp {
 		reg = <PMR735A_ADC7_DIE_TEMP>;
