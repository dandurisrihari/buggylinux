--- conflicted
+++ resolved
@@ -395,13 +395,6 @@
 	  If you do not specifically know you have a Voyager based machine,
 	  say N here, otherwise the kernel you build will not be bootable.
 
-config X86_UV
-	bool "SGI Ultraviolet"
-	depends on X86_64
-	help
-	  This option is needed in order to support SGI Ultraviolet systems.
-	  If you don't have one of these, you should say N here.
-
 config SCHED_OMIT_FRAME_POINTER
 	def_bool y
 	prompt "Single-depth WCHAN output"
@@ -691,12 +684,8 @@
 
 config X86_LOCAL_APIC
 	def_bool y
-<<<<<<< HEAD
-	depends on X86_64 || (X86_32 && (X86_UP_APIC || (SMP && !X86_VOYAGER) || X86_GENERICARCH))
+	depends on X86_64 || SMP || X86_32_NON_STANDARD || X86_UP_APIC
 	select HAVE_PERF_COUNTERS if (!M386 && !M486)
-=======
-	depends on X86_64 || SMP || X86_32_NON_STANDARD || X86_UP_APIC
->>>>>>> 7032e869
 
 config X86_IO_APIC
 	def_bool y
@@ -1355,16 +1344,9 @@
 
 config CC_STACKPROTECTOR
 	bool "Enable -fstack-protector buffer overflow detection (EXPERIMENTAL)"
-<<<<<<< HEAD
-	depends on X86_64
 	select CC_STACKPROTECTOR_ALL
-	help
-          This option turns on the -fstack-protector GCC feature. This
-=======
-	select CC_STACKPROTECTOR_ALL
 	---help---
 	  This option turns on the -fstack-protector GCC feature. This
->>>>>>> 7032e869
 	  feature puts, at the beginning of functions, a canary value on
 	  the stack just before the return address, and validates
 	  the value just before actually returning.  Stack based buffer
