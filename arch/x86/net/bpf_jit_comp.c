--- conflicted
+++ resolved
@@ -453,11 +453,7 @@
 	EMIT3(0x83, 0xF8, MAX_TAIL_CALL_CNT);     /* cmp eax, MAX_TAIL_CALL_CNT */
 
 	offset = ctx->tail_call_indirect_label - (prog + 2 - start);
-<<<<<<< HEAD
-	EMIT2(X86_JA, offset);                    /* ja out */
-=======
 	EMIT2(X86_JAE, offset);                   /* jae out */
->>>>>>> 754e0b0e
 	EMIT3(0x83, 0xC0, 0x01);                  /* add eax, 1 */
 	EMIT2_off32(0x89, 0x85, tcc_off);         /* mov dword ptr [rbp - tcc_off], eax */
 
@@ -508,22 +504,14 @@
 	int offset;
 
 	/*
-<<<<<<< HEAD
-	 * if (tail_call_cnt > MAX_TAIL_CALL_CNT)
-=======
 	 * if (tail_call_cnt++ >= MAX_TAIL_CALL_CNT)
->>>>>>> 754e0b0e
 	 *	goto out;
 	 */
 	EMIT2_off32(0x8B, 0x85, tcc_off);             /* mov eax, dword ptr [rbp - tcc_off] */
 	EMIT3(0x83, 0xF8, MAX_TAIL_CALL_CNT);         /* cmp eax, MAX_TAIL_CALL_CNT */
 
 	offset = ctx->tail_call_direct_label - (prog + 2 - start);
-<<<<<<< HEAD
-	EMIT2(X86_JA, offset);                        /* ja out */
-=======
 	EMIT2(X86_JAE, offset);                       /* jae out */
->>>>>>> 754e0b0e
 	EMIT3(0x83, 0xC0, 0x01);                      /* add eax, 1 */
 	EMIT2_off32(0x89, 0x85, tcc_off);             /* mov dword ptr [rbp - tcc_off], eax */
 
@@ -1338,11 +1326,7 @@
 				}
 				ex->insn = delta;
 
-<<<<<<< HEAD
-				ex->type = EX_TYPE_BPF;
-=======
 				ex->data = EX_TYPE_BPF;
->>>>>>> 754e0b0e
 
 				if (dst_reg > BPF_REG_9) {
 					pr_err("verifier error\n");
