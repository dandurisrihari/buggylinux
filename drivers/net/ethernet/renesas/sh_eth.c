/*
 *  SuperH Ethernet device driver
 *
 *  Copyright (C) 2006-2012 Nobuhiro Iwamatsu
 *  Copyright (C) 2008-2013 Renesas Solutions Corp.
 *  Copyright (C) 2013 Cogent Embedded, Inc.
 *
 *  This program is free software; you can redistribute it and/or modify it
 *  under the terms and conditions of the GNU General Public License,
 *  version 2, as published by the Free Software Foundation.
 *
 *  This program is distributed in the hope it will be useful, but WITHOUT
 *  ANY WARRANTY; without even the implied warranty of MERCHANTABILITY or
 *  FITNESS FOR A PARTICULAR PURPOSE.  See the GNU General Public License for
 *  more details.
 *  You should have received a copy of the GNU General Public License along with
 *  this program; if not, write to the Free Software Foundation, Inc.,
 *  51 Franklin St - Fifth Floor, Boston, MA 02110-1301 USA.
 *
 *  The full GNU General Public License is included in this distribution in
 *  the file called "COPYING".
 */

#include <linux/init.h>
#include <linux/module.h>
#include <linux/kernel.h>
#include <linux/spinlock.h>
#include <linux/interrupt.h>
#include <linux/dma-mapping.h>
#include <linux/etherdevice.h>
#include <linux/delay.h>
#include <linux/platform_device.h>
#include <linux/mdio-bitbang.h>
#include <linux/netdevice.h>
#include <linux/phy.h>
#include <linux/cache.h>
#include <linux/io.h>
#include <linux/pm_runtime.h>
#include <linux/slab.h>
#include <linux/ethtool.h>
#include <linux/if_vlan.h>
#include <linux/clk.h>
#include <linux/sh_eth.h>

#include "sh_eth.h"

#define SH_ETH_DEF_MSG_ENABLE \
		(NETIF_MSG_LINK	| \
		NETIF_MSG_TIMER	| \
		NETIF_MSG_RX_ERR| \
		NETIF_MSG_TX_ERR)

static const u16 sh_eth_offset_gigabit[SH_ETH_MAX_REGISTER_OFFSET] = {
	[EDSR]		= 0x0000,
	[EDMR]		= 0x0400,
	[EDTRR]		= 0x0408,
	[EDRRR]		= 0x0410,
	[EESR]		= 0x0428,
	[EESIPR]	= 0x0430,
	[TDLAR]		= 0x0010,
	[TDFAR]		= 0x0014,
	[TDFXR]		= 0x0018,
	[TDFFR]		= 0x001c,
	[RDLAR]		= 0x0030,
	[RDFAR]		= 0x0034,
	[RDFXR]		= 0x0038,
	[RDFFR]		= 0x003c,
	[TRSCER]	= 0x0438,
	[RMFCR]		= 0x0440,
	[TFTR]		= 0x0448,
	[FDR]		= 0x0450,
	[RMCR]		= 0x0458,
	[RPADIR]	= 0x0460,
	[FCFTR]		= 0x0468,
	[CSMR]		= 0x04E4,

	[ECMR]		= 0x0500,
	[ECSR]		= 0x0510,
	[ECSIPR]	= 0x0518,
	[PIR]		= 0x0520,
	[PSR]		= 0x0528,
	[PIPR]		= 0x052c,
	[RFLR]		= 0x0508,
	[APR]		= 0x0554,
	[MPR]		= 0x0558,
	[PFTCR]		= 0x055c,
	[PFRCR]		= 0x0560,
	[TPAUSER]	= 0x0564,
	[GECMR]		= 0x05b0,
	[BCULR]		= 0x05b4,
	[MAHR]		= 0x05c0,
	[MALR]		= 0x05c8,
	[TROCR]		= 0x0700,
	[CDCR]		= 0x0708,
	[LCCR]		= 0x0710,
	[CEFCR]		= 0x0740,
	[FRECR]		= 0x0748,
	[TSFRCR]	= 0x0750,
	[TLFRCR]	= 0x0758,
	[RFCR]		= 0x0760,
	[CERCR]		= 0x0768,
	[CEECR]		= 0x0770,
	[MAFCR]		= 0x0778,
	[RMII_MII]	= 0x0790,

	[ARSTR]		= 0x0000,
	[TSU_CTRST]	= 0x0004,
	[TSU_FWEN0]	= 0x0010,
	[TSU_FWEN1]	= 0x0014,
	[TSU_FCM]	= 0x0018,
	[TSU_BSYSL0]	= 0x0020,
	[TSU_BSYSL1]	= 0x0024,
	[TSU_PRISL0]	= 0x0028,
	[TSU_PRISL1]	= 0x002c,
	[TSU_FWSL0]	= 0x0030,
	[TSU_FWSL1]	= 0x0034,
	[TSU_FWSLC]	= 0x0038,
	[TSU_QTAG0]	= 0x0040,
	[TSU_QTAG1]	= 0x0044,
	[TSU_FWSR]	= 0x0050,
	[TSU_FWINMK]	= 0x0054,
	[TSU_ADQT0]	= 0x0048,
	[TSU_ADQT1]	= 0x004c,
	[TSU_VTAG0]	= 0x0058,
	[TSU_VTAG1]	= 0x005c,
	[TSU_ADSBSY]	= 0x0060,
	[TSU_TEN]	= 0x0064,
	[TSU_POST1]	= 0x0070,
	[TSU_POST2]	= 0x0074,
	[TSU_POST3]	= 0x0078,
	[TSU_POST4]	= 0x007c,
	[TSU_ADRH0]	= 0x0100,
	[TSU_ADRL0]	= 0x0104,
	[TSU_ADRH31]	= 0x01f8,
	[TSU_ADRL31]	= 0x01fc,

	[TXNLCR0]	= 0x0080,
	[TXALCR0]	= 0x0084,
	[RXNLCR0]	= 0x0088,
	[RXALCR0]	= 0x008c,
	[FWNLCR0]	= 0x0090,
	[FWALCR0]	= 0x0094,
	[TXNLCR1]	= 0x00a0,
	[TXALCR1]	= 0x00a0,
	[RXNLCR1]	= 0x00a8,
	[RXALCR1]	= 0x00ac,
	[FWNLCR1]	= 0x00b0,
	[FWALCR1]	= 0x00b4,
};

static const u16 sh_eth_offset_fast_rcar[SH_ETH_MAX_REGISTER_OFFSET] = {
	[ECMR]		= 0x0300,
	[RFLR]		= 0x0308,
	[ECSR]		= 0x0310,
	[ECSIPR]	= 0x0318,
	[PIR]		= 0x0320,
	[PSR]		= 0x0328,
	[RDMLR]		= 0x0340,
	[IPGR]		= 0x0350,
	[APR]		= 0x0354,
	[MPR]		= 0x0358,
	[RFCF]		= 0x0360,
	[TPAUSER]	= 0x0364,
	[TPAUSECR]	= 0x0368,
	[MAHR]		= 0x03c0,
	[MALR]		= 0x03c8,
	[TROCR]		= 0x03d0,
	[CDCR]		= 0x03d4,
	[LCCR]		= 0x03d8,
	[CNDCR]		= 0x03dc,
	[CEFCR]		= 0x03e4,
	[FRECR]		= 0x03e8,
	[TSFRCR]	= 0x03ec,
	[TLFRCR]	= 0x03f0,
	[RFCR]		= 0x03f4,
	[MAFCR]		= 0x03f8,

	[EDMR]		= 0x0200,
	[EDTRR]		= 0x0208,
	[EDRRR]		= 0x0210,
	[TDLAR]		= 0x0218,
	[RDLAR]		= 0x0220,
	[EESR]		= 0x0228,
	[EESIPR]	= 0x0230,
	[TRSCER]	= 0x0238,
	[RMFCR]		= 0x0240,
	[TFTR]		= 0x0248,
	[FDR]		= 0x0250,
	[RMCR]		= 0x0258,
	[TFUCR]		= 0x0264,
	[RFOCR]		= 0x0268,
	[RMIIMODE]      = 0x026c,
	[FCFTR]		= 0x0270,
	[TRIMD]		= 0x027c,
};

static const u16 sh_eth_offset_fast_sh4[SH_ETH_MAX_REGISTER_OFFSET] = {
	[ECMR]		= 0x0100,
	[RFLR]		= 0x0108,
	[ECSR]		= 0x0110,
	[ECSIPR]	= 0x0118,
	[PIR]		= 0x0120,
	[PSR]		= 0x0128,
	[RDMLR]		= 0x0140,
	[IPGR]		= 0x0150,
	[APR]		= 0x0154,
	[MPR]		= 0x0158,
	[TPAUSER]	= 0x0164,
	[RFCF]		= 0x0160,
	[TPAUSECR]	= 0x0168,
	[BCFRR]		= 0x016c,
	[MAHR]		= 0x01c0,
	[MALR]		= 0x01c8,
	[TROCR]		= 0x01d0,
	[CDCR]		= 0x01d4,
	[LCCR]		= 0x01d8,
	[CNDCR]		= 0x01dc,
	[CEFCR]		= 0x01e4,
	[FRECR]		= 0x01e8,
	[TSFRCR]	= 0x01ec,
	[TLFRCR]	= 0x01f0,
	[RFCR]		= 0x01f4,
	[MAFCR]		= 0x01f8,
	[RTRATE]	= 0x01fc,

	[EDMR]		= 0x0000,
	[EDTRR]		= 0x0008,
	[EDRRR]		= 0x0010,
	[TDLAR]		= 0x0018,
	[RDLAR]		= 0x0020,
	[EESR]		= 0x0028,
	[EESIPR]	= 0x0030,
	[TRSCER]	= 0x0038,
	[RMFCR]		= 0x0040,
	[TFTR]		= 0x0048,
	[FDR]		= 0x0050,
	[RMCR]		= 0x0058,
	[TFUCR]		= 0x0064,
	[RFOCR]		= 0x0068,
	[FCFTR]		= 0x0070,
	[RPADIR]	= 0x0078,
	[TRIMD]		= 0x007c,
	[RBWAR]		= 0x00c8,
	[RDFAR]		= 0x00cc,
	[TBRAR]		= 0x00d4,
	[TDFAR]		= 0x00d8,
};

static const u16 sh_eth_offset_fast_sh3_sh2[SH_ETH_MAX_REGISTER_OFFSET] = {
	[ECMR]		= 0x0160,
	[ECSR]		= 0x0164,
	[ECSIPR]	= 0x0168,
	[PIR]		= 0x016c,
	[MAHR]		= 0x0170,
	[MALR]		= 0x0174,
	[RFLR]		= 0x0178,
	[PSR]		= 0x017c,
	[TROCR]		= 0x0180,
	[CDCR]		= 0x0184,
	[LCCR]		= 0x0188,
	[CNDCR]		= 0x018c,
	[CEFCR]		= 0x0194,
	[FRECR]		= 0x0198,
	[TSFRCR]	= 0x019c,
	[TLFRCR]	= 0x01a0,
	[RFCR]		= 0x01a4,
	[MAFCR]		= 0x01a8,
	[IPGR]		= 0x01b4,
	[APR]		= 0x01b8,
	[MPR]		= 0x01bc,
	[TPAUSER]	= 0x01c4,
	[BCFR]		= 0x01cc,

	[ARSTR]		= 0x0000,
	[TSU_CTRST]	= 0x0004,
	[TSU_FWEN0]	= 0x0010,
	[TSU_FWEN1]	= 0x0014,
	[TSU_FCM]	= 0x0018,
	[TSU_BSYSL0]	= 0x0020,
	[TSU_BSYSL1]	= 0x0024,
	[TSU_PRISL0]	= 0x0028,
	[TSU_PRISL1]	= 0x002c,
	[TSU_FWSL0]	= 0x0030,
	[TSU_FWSL1]	= 0x0034,
	[TSU_FWSLC]	= 0x0038,
	[TSU_QTAGM0]	= 0x0040,
	[TSU_QTAGM1]	= 0x0044,
	[TSU_ADQT0]	= 0x0048,
	[TSU_ADQT1]	= 0x004c,
	[TSU_FWSR]	= 0x0050,
	[TSU_FWINMK]	= 0x0054,
	[TSU_ADSBSY]	= 0x0060,
	[TSU_TEN]	= 0x0064,
	[TSU_POST1]	= 0x0070,
	[TSU_POST2]	= 0x0074,
	[TSU_POST3]	= 0x0078,
	[TSU_POST4]	= 0x007c,

	[TXNLCR0]	= 0x0080,
	[TXALCR0]	= 0x0084,
	[RXNLCR0]	= 0x0088,
	[RXALCR0]	= 0x008c,
	[FWNLCR0]	= 0x0090,
	[FWALCR0]	= 0x0094,
	[TXNLCR1]	= 0x00a0,
	[TXALCR1]	= 0x00a0,
	[RXNLCR1]	= 0x00a8,
	[RXALCR1]	= 0x00ac,
	[FWNLCR1]	= 0x00b0,
	[FWALCR1]	= 0x00b4,

	[TSU_ADRH0]	= 0x0100,
	[TSU_ADRL0]	= 0x0104,
	[TSU_ADRL31]	= 0x01fc,
};

static int sh_eth_is_gether(struct sh_eth_private *mdp)
{
	if (mdp->reg_offset == sh_eth_offset_gigabit)
		return 1;
	else
		return 0;
}

static void sh_eth_select_mii(struct net_device *ndev)
{
	u32 value = 0x0;
	struct sh_eth_private *mdp = netdev_priv(ndev);

	switch (mdp->phy_interface) {
	case PHY_INTERFACE_MODE_GMII:
		value = 0x2;
		break;
	case PHY_INTERFACE_MODE_MII:
		value = 0x1;
		break;
	case PHY_INTERFACE_MODE_RMII:
		value = 0x0;
		break;
	default:
		pr_warn("PHY interface mode was not setup. Set to MII.\n");
		value = 0x1;
		break;
	}

	sh_eth_write(ndev, value, RMII_MII);
}

static void sh_eth_set_duplex(struct net_device *ndev)
{
	struct sh_eth_private *mdp = netdev_priv(ndev);

	if (mdp->duplex) /* Full */
		sh_eth_write(ndev, sh_eth_read(ndev, ECMR) | ECMR_DM, ECMR);
	else		/* Half */
		sh_eth_write(ndev, sh_eth_read(ndev, ECMR) & ~ECMR_DM, ECMR);
}

/* There is CPU dependent code */
static void sh_eth_set_rate_r8a777x(struct net_device *ndev)
{
	struct sh_eth_private *mdp = netdev_priv(ndev);

	switch (mdp->speed) {
	case 10: /* 10BASE */
		sh_eth_write(ndev, sh_eth_read(ndev, ECMR) & ~ECMR_ELB, ECMR);
		break;
	case 100:/* 100BASE */
		sh_eth_write(ndev, sh_eth_read(ndev, ECMR) | ECMR_ELB, ECMR);
		break;
	default:
		break;
	}
}

/* R8A7778/9 */
static struct sh_eth_cpu_data r8a777x_data = {
	.set_duplex	= sh_eth_set_duplex,
	.set_rate	= sh_eth_set_rate_r8a777x,

	.register_type	= SH_ETH_REG_FAST_RCAR,

	.ecsr_value	= ECSR_PSRTO | ECSR_LCHNG | ECSR_ICD,
	.ecsipr_value	= ECSIPR_PSRTOIP | ECSIPR_LCHNGIP | ECSIPR_ICDIP,
	.eesipr_value	= 0x01ff009f,

	.tx_check	= EESR_FTC | EESR_CND | EESR_DLC | EESR_CD | EESR_RTO,
	.eesr_err_check	= EESR_TWB | EESR_TABT | EESR_RABT | EESR_RFE |
			  EESR_RDE | EESR_RFRMER | EESR_TFE | EESR_TDE |
			  EESR_ECI,

	.apr		= 1,
	.mpr		= 1,
	.tpauser	= 1,
	.hw_swap	= 1,
};

/* R8A7790 */
static struct sh_eth_cpu_data r8a7790_data = {
	.set_duplex	= sh_eth_set_duplex,
	.set_rate	= sh_eth_set_rate_r8a777x,

	.register_type	= SH_ETH_REG_FAST_RCAR,

	.ecsr_value	= ECSR_PSRTO | ECSR_LCHNG | ECSR_ICD,
	.ecsipr_value	= ECSIPR_PSRTOIP | ECSIPR_LCHNGIP | ECSIPR_ICDIP,
	.eesipr_value	= 0x01ff009f,

	.tx_check	= EESR_FTC | EESR_CND | EESR_DLC | EESR_CD | EESR_RTO,
	.eesr_err_check	= EESR_TWB | EESR_TABT | EESR_RABT | EESR_RFE |
			  EESR_RDE | EESR_RFRMER | EESR_TFE | EESR_TDE |
			  EESR_ECI,

	.apr		= 1,
	.mpr		= 1,
	.tpauser	= 1,
	.hw_swap	= 1,
	.rmiimode	= 1,
	.shift_rd0	= 1,
};

static void sh_eth_set_rate_sh7724(struct net_device *ndev)
{
	struct sh_eth_private *mdp = netdev_priv(ndev);

	switch (mdp->speed) {
	case 10: /* 10BASE */
		sh_eth_write(ndev, sh_eth_read(ndev, ECMR) & ~ECMR_RTM, ECMR);
		break;
	case 100:/* 100BASE */
		sh_eth_write(ndev, sh_eth_read(ndev, ECMR) | ECMR_RTM, ECMR);
		break;
	default:
		break;
	}
}

/* SH7724 */
static struct sh_eth_cpu_data sh7724_data = {
	.set_duplex	= sh_eth_set_duplex,
	.set_rate	= sh_eth_set_rate_sh7724,

	.register_type	= SH_ETH_REG_FAST_SH4,

	.ecsr_value	= ECSR_PSRTO | ECSR_LCHNG | ECSR_ICD,
	.ecsipr_value	= ECSIPR_PSRTOIP | ECSIPR_LCHNGIP | ECSIPR_ICDIP,
	.eesipr_value	= 0x01ff009f,

	.tx_check	= EESR_FTC | EESR_CND | EESR_DLC | EESR_CD | EESR_RTO,
	.eesr_err_check	= EESR_TWB | EESR_TABT | EESR_RABT | EESR_RFE |
			  EESR_RDE | EESR_RFRMER | EESR_TFE | EESR_TDE |
			  EESR_ECI,

	.apr		= 1,
	.mpr		= 1,
	.tpauser	= 1,
	.hw_swap	= 1,
	.rpadir		= 1,
	.rpadir_value	= 0x00020000, /* NET_IP_ALIGN assumed to be 2 */
};

static void sh_eth_set_rate_sh7757(struct net_device *ndev)
{
	struct sh_eth_private *mdp = netdev_priv(ndev);

	switch (mdp->speed) {
	case 10: /* 10BASE */
		sh_eth_write(ndev, 0, RTRATE);
		break;
	case 100:/* 100BASE */
		sh_eth_write(ndev, 1, RTRATE);
		break;
	default:
		break;
	}
}

/* SH7757 */
static struct sh_eth_cpu_data sh7757_data = {
	.set_duplex	= sh_eth_set_duplex,
	.set_rate	= sh_eth_set_rate_sh7757,

	.register_type	= SH_ETH_REG_FAST_SH4,

	.eesipr_value	= DMAC_M_RFRMER | DMAC_M_ECI | 0x003fffff,
	.rmcr_value	= RMCR_RNC,

	.tx_check	= EESR_FTC | EESR_CND | EESR_DLC | EESR_CD | EESR_RTO,
	.eesr_err_check	= EESR_TWB | EESR_TABT | EESR_RABT | EESR_RFE |
			  EESR_RDE | EESR_RFRMER | EESR_TFE | EESR_TDE |
			  EESR_ECI,

	.irq_flags	= IRQF_SHARED,
	.apr		= 1,
	.mpr		= 1,
	.tpauser	= 1,
	.hw_swap	= 1,
	.no_ade		= 1,
	.rpadir		= 1,
	.rpadir_value   = 2 << 16,
};

#define SH_GIGA_ETH_BASE	0xfee00000UL
#define GIGA_MALR(port)		(SH_GIGA_ETH_BASE + 0x800 * (port) + 0x05c8)
#define GIGA_MAHR(port)		(SH_GIGA_ETH_BASE + 0x800 * (port) + 0x05c0)
static void sh_eth_chip_reset_giga(struct net_device *ndev)
{
	int i;
	unsigned long mahr[2], malr[2];

	/* save MAHR and MALR */
	for (i = 0; i < 2; i++) {
		malr[i] = ioread32((void *)GIGA_MALR(i));
		mahr[i] = ioread32((void *)GIGA_MAHR(i));
	}

	/* reset device */
	iowrite32(ARSTR_ARSTR, (void *)(SH_GIGA_ETH_BASE + 0x1800));
	mdelay(1);

	/* restore MAHR and MALR */
	for (i = 0; i < 2; i++) {
		iowrite32(malr[i], (void *)GIGA_MALR(i));
		iowrite32(mahr[i], (void *)GIGA_MAHR(i));
	}
}

static void sh_eth_set_rate_giga(struct net_device *ndev)
{
	struct sh_eth_private *mdp = netdev_priv(ndev);

	switch (mdp->speed) {
	case 10: /* 10BASE */
		sh_eth_write(ndev, 0x00000000, GECMR);
		break;
	case 100:/* 100BASE */
		sh_eth_write(ndev, 0x00000010, GECMR);
		break;
	case 1000: /* 1000BASE */
		sh_eth_write(ndev, 0x00000020, GECMR);
		break;
	default:
		break;
	}
}

/* SH7757(GETHERC) */
static struct sh_eth_cpu_data sh7757_data_giga = {
	.chip_reset	= sh_eth_chip_reset_giga,
	.set_duplex	= sh_eth_set_duplex,
	.set_rate	= sh_eth_set_rate_giga,

	.register_type	= SH_ETH_REG_GIGABIT,

	.ecsr_value	= ECSR_ICD | ECSR_MPD,
	.ecsipr_value	= ECSIPR_LCHNGIP | ECSIPR_ICDIP | ECSIPR_MPDIP,
	.eesipr_value	= DMAC_M_RFRMER | DMAC_M_ECI | 0x003fffff,

	.tx_check	= EESR_TC1 | EESR_FTC,
	.eesr_err_check	= EESR_TWB1 | EESR_TWB | EESR_TABT | EESR_RABT |
			  EESR_RFE | EESR_RDE | EESR_RFRMER | EESR_TFE |
			  EESR_TDE | EESR_ECI,
	.fdr_value	= 0x0000072f,
	.rmcr_value	= RMCR_RNC,

	.irq_flags	= IRQF_SHARED,
	.apr		= 1,
	.mpr		= 1,
	.tpauser	= 1,
	.bculr		= 1,
	.hw_swap	= 1,
	.rpadir		= 1,
	.rpadir_value   = 2 << 16,
	.no_trimd	= 1,
	.no_ade		= 1,
	.tsu		= 1,
};

static void sh_eth_chip_reset(struct net_device *ndev)
{
	struct sh_eth_private *mdp = netdev_priv(ndev);

	/* reset device */
	sh_eth_tsu_write(mdp, ARSTR_ARSTR, ARSTR);
	mdelay(1);
}

static void sh_eth_set_rate_gether(struct net_device *ndev)
{
	struct sh_eth_private *mdp = netdev_priv(ndev);

	switch (mdp->speed) {
	case 10: /* 10BASE */
		sh_eth_write(ndev, GECMR_10, GECMR);
		break;
	case 100:/* 100BASE */
		sh_eth_write(ndev, GECMR_100, GECMR);
		break;
	case 1000: /* 1000BASE */
		sh_eth_write(ndev, GECMR_1000, GECMR);
		break;
	default:
		break;
	}
}

/* SH7734 */
static struct sh_eth_cpu_data sh7734_data = {
	.chip_reset	= sh_eth_chip_reset,
	.set_duplex	= sh_eth_set_duplex,
	.set_rate	= sh_eth_set_rate_gether,

	.register_type	= SH_ETH_REG_GIGABIT,

	.ecsr_value	= ECSR_ICD | ECSR_MPD,
	.ecsipr_value	= ECSIPR_LCHNGIP | ECSIPR_ICDIP | ECSIPR_MPDIP,
	.eesipr_value	= DMAC_M_RFRMER | DMAC_M_ECI | 0x003fffff,

	.tx_check	= EESR_TC1 | EESR_FTC,
	.eesr_err_check	= EESR_TWB1 | EESR_TWB | EESR_TABT | EESR_RABT |
			  EESR_RFE | EESR_RDE | EESR_RFRMER | EESR_TFE |
			  EESR_TDE | EESR_ECI,

	.apr		= 1,
	.mpr		= 1,
	.tpauser	= 1,
	.bculr		= 1,
	.hw_swap	= 1,
	.no_trimd	= 1,
	.no_ade		= 1,
	.tsu		= 1,
	.hw_crc		= 1,
	.select_mii	= 1,
};

/* SH7763 */
static struct sh_eth_cpu_data sh7763_data = {
	.chip_reset	= sh_eth_chip_reset,
	.set_duplex	= sh_eth_set_duplex,
	.set_rate	= sh_eth_set_rate_gether,

	.register_type	= SH_ETH_REG_GIGABIT,

	.ecsr_value	= ECSR_ICD | ECSR_MPD,
	.ecsipr_value	= ECSIPR_LCHNGIP | ECSIPR_ICDIP | ECSIPR_MPDIP,
	.eesipr_value	= DMAC_M_RFRMER | DMAC_M_ECI | 0x003fffff,

	.tx_check	= EESR_TC1 | EESR_FTC,
	.eesr_err_check	= EESR_TWB1 | EESR_TWB | EESR_TABT | EESR_RABT | \
			  EESR_RDE | EESR_RFRMER | EESR_TFE | EESR_TDE | \
			  EESR_ECI,

	.apr		= 1,
	.mpr		= 1,
	.tpauser	= 1,
	.bculr		= 1,
	.hw_swap	= 1,
	.no_trimd	= 1,
	.no_ade		= 1,
	.tsu		= 1,
	.irq_flags	= IRQF_SHARED,
};

static void sh_eth_chip_reset_r8a7740(struct net_device *ndev)
{
	struct sh_eth_private *mdp = netdev_priv(ndev);

	/* reset device */
	sh_eth_tsu_write(mdp, ARSTR_ARSTR, ARSTR);
	mdelay(1);

	sh_eth_select_mii(ndev);
}

/* R8A7740 */
static struct sh_eth_cpu_data r8a7740_data = {
	.chip_reset	= sh_eth_chip_reset_r8a7740,
	.set_duplex	= sh_eth_set_duplex,
	.set_rate	= sh_eth_set_rate_gether,

	.register_type	= SH_ETH_REG_GIGABIT,

	.ecsr_value	= ECSR_ICD | ECSR_MPD,
	.ecsipr_value	= ECSIPR_LCHNGIP | ECSIPR_ICDIP | ECSIPR_MPDIP,
	.eesipr_value	= DMAC_M_RFRMER | DMAC_M_ECI | 0x003fffff,

	.tx_check	= EESR_TC1 | EESR_FTC,
	.eesr_err_check	= EESR_TWB1 | EESR_TWB | EESR_TABT | EESR_RABT |
			  EESR_RFE | EESR_RDE | EESR_RFRMER | EESR_TFE |
			  EESR_TDE | EESR_ECI,
	.fdr_value	= 0x0000070f,
<<<<<<< HEAD
	.rmcr_value	= 0x00000001,
=======
	.rmcr_value	= RMCR_RNC,
>>>>>>> d8ec26d7

	.apr		= 1,
	.mpr		= 1,
	.tpauser	= 1,
	.bculr		= 1,
	.hw_swap	= 1,
	.rpadir		= 1,
	.rpadir_value   = 2 << 16,
	.no_trimd	= 1,
	.no_ade		= 1,
	.tsu		= 1,
	.select_mii	= 1,
	.shift_rd0	= 1,
};

static struct sh_eth_cpu_data sh7619_data = {
	.register_type	= SH_ETH_REG_FAST_SH3_SH2,

	.eesipr_value	= DMAC_M_RFRMER | DMAC_M_ECI | 0x003fffff,

	.apr		= 1,
	.mpr		= 1,
	.tpauser	= 1,
	.hw_swap	= 1,
};

static struct sh_eth_cpu_data sh771x_data = {
	.register_type	= SH_ETH_REG_FAST_SH3_SH2,

	.eesipr_value	= DMAC_M_RFRMER | DMAC_M_ECI | 0x003fffff,
	.tsu		= 1,
};

static void sh_eth_set_default_cpu_data(struct sh_eth_cpu_data *cd)
{
	if (!cd->ecsr_value)
		cd->ecsr_value = DEFAULT_ECSR_INIT;

	if (!cd->ecsipr_value)
		cd->ecsipr_value = DEFAULT_ECSIPR_INIT;

	if (!cd->fcftr_value)
		cd->fcftr_value = DEFAULT_FIFO_F_D_RFF | \
				  DEFAULT_FIFO_F_D_RFD;

	if (!cd->fdr_value)
		cd->fdr_value = DEFAULT_FDR_INIT;

	if (!cd->rmcr_value)
		cd->rmcr_value = DEFAULT_RMCR_VALUE;

	if (!cd->tx_check)
		cd->tx_check = DEFAULT_TX_CHECK;

	if (!cd->eesr_err_check)
		cd->eesr_err_check = DEFAULT_EESR_ERR_CHECK;
}

static int sh_eth_check_reset(struct net_device *ndev)
{
	int ret = 0;
	int cnt = 100;

	while (cnt > 0) {
		if (!(sh_eth_read(ndev, EDMR) & 0x3))
			break;
		mdelay(1);
		cnt--;
	}
	if (cnt <= 0) {
		pr_err("Device reset failed\n");
		ret = -ETIMEDOUT;
	}
	return ret;
}

static int sh_eth_reset(struct net_device *ndev)
{
	struct sh_eth_private *mdp = netdev_priv(ndev);
	int ret = 0;

	if (sh_eth_is_gether(mdp)) {
		sh_eth_write(ndev, EDSR_ENALL, EDSR);
		sh_eth_write(ndev, sh_eth_read(ndev, EDMR) | EDMR_SRST_GETHER,
			     EDMR);

		ret = sh_eth_check_reset(ndev);
		if (ret)
			goto out;

		/* Table Init */
		sh_eth_write(ndev, 0x0, TDLAR);
		sh_eth_write(ndev, 0x0, TDFAR);
		sh_eth_write(ndev, 0x0, TDFXR);
		sh_eth_write(ndev, 0x0, TDFFR);
		sh_eth_write(ndev, 0x0, RDLAR);
		sh_eth_write(ndev, 0x0, RDFAR);
		sh_eth_write(ndev, 0x0, RDFXR);
		sh_eth_write(ndev, 0x0, RDFFR);

		/* Reset HW CRC register */
		if (mdp->cd->hw_crc)
			sh_eth_write(ndev, 0x0, CSMR);

		/* Select MII mode */
		if (mdp->cd->select_mii)
			sh_eth_select_mii(ndev);
	} else {
		sh_eth_write(ndev, sh_eth_read(ndev, EDMR) | EDMR_SRST_ETHER,
			     EDMR);
		mdelay(3);
		sh_eth_write(ndev, sh_eth_read(ndev, EDMR) & ~EDMR_SRST_ETHER,
			     EDMR);
	}

out:
	return ret;
}

#if defined(CONFIG_CPU_SH4) || defined(CONFIG_ARCH_SHMOBILE)
static void sh_eth_set_receive_align(struct sk_buff *skb)
{
	int reserve;

	reserve = SH4_SKB_RX_ALIGN - ((u32)skb->data & (SH4_SKB_RX_ALIGN - 1));
	if (reserve)
		skb_reserve(skb, reserve);
}
#else
static void sh_eth_set_receive_align(struct sk_buff *skb)
{
	skb_reserve(skb, SH2_SH3_SKB_RX_ALIGN);
}
#endif


/* CPU <-> EDMAC endian convert */
static inline __u32 cpu_to_edmac(struct sh_eth_private *mdp, u32 x)
{
	switch (mdp->edmac_endian) {
	case EDMAC_LITTLE_ENDIAN:
		return cpu_to_le32(x);
	case EDMAC_BIG_ENDIAN:
		return cpu_to_be32(x);
	}
	return x;
}

static inline __u32 edmac_to_cpu(struct sh_eth_private *mdp, u32 x)
{
	switch (mdp->edmac_endian) {
	case EDMAC_LITTLE_ENDIAN:
		return le32_to_cpu(x);
	case EDMAC_BIG_ENDIAN:
		return be32_to_cpu(x);
	}
	return x;
}

/*
 * Program the hardware MAC address from dev->dev_addr.
 */
static void update_mac_address(struct net_device *ndev)
{
	sh_eth_write(ndev,
		(ndev->dev_addr[0] << 24) | (ndev->dev_addr[1] << 16) |
		(ndev->dev_addr[2] << 8) | (ndev->dev_addr[3]), MAHR);
	sh_eth_write(ndev,
		(ndev->dev_addr[4] << 8) | (ndev->dev_addr[5]), MALR);
}

/*
 * Get MAC address from SuperH MAC address register
 *
 * SuperH's Ethernet device doesn't have 'ROM' to MAC address.
 * This driver get MAC address that use by bootloader(U-boot or sh-ipl+g).
 * When you want use this device, you must set MAC address in bootloader.
 *
 */
static void read_mac_address(struct net_device *ndev, unsigned char *mac)
{
	if (mac[0] || mac[1] || mac[2] || mac[3] || mac[4] || mac[5]) {
		memcpy(ndev->dev_addr, mac, ETH_ALEN);
	} else {
		ndev->dev_addr[0] = (sh_eth_read(ndev, MAHR) >> 24);
		ndev->dev_addr[1] = (sh_eth_read(ndev, MAHR) >> 16) & 0xFF;
		ndev->dev_addr[2] = (sh_eth_read(ndev, MAHR) >> 8) & 0xFF;
		ndev->dev_addr[3] = (sh_eth_read(ndev, MAHR) & 0xFF);
		ndev->dev_addr[4] = (sh_eth_read(ndev, MALR) >> 8) & 0xFF;
		ndev->dev_addr[5] = (sh_eth_read(ndev, MALR) & 0xFF);
	}
}

static unsigned long sh_eth_get_edtrr_trns(struct sh_eth_private *mdp)
{
	if (sh_eth_is_gether(mdp))
		return EDTRR_TRNS_GETHER;
	else
		return EDTRR_TRNS_ETHER;
}

struct bb_info {
	void (*set_gate)(void *addr);
	struct mdiobb_ctrl ctrl;
	void *addr;
	u32 mmd_msk;/* MMD */
	u32 mdo_msk;
	u32 mdi_msk;
	u32 mdc_msk;
};

/* PHY bit set */
static void bb_set(void *addr, u32 msk)
{
	iowrite32(ioread32(addr) | msk, addr);
}

/* PHY bit clear */
static void bb_clr(void *addr, u32 msk)
{
	iowrite32((ioread32(addr) & ~msk), addr);
}

/* PHY bit read */
static int bb_read(void *addr, u32 msk)
{
	return (ioread32(addr) & msk) != 0;
}

/* Data I/O pin control */
static void sh_mmd_ctrl(struct mdiobb_ctrl *ctrl, int bit)
{
	struct bb_info *bitbang = container_of(ctrl, struct bb_info, ctrl);

	if (bitbang->set_gate)
		bitbang->set_gate(bitbang->addr);

	if (bit)
		bb_set(bitbang->addr, bitbang->mmd_msk);
	else
		bb_clr(bitbang->addr, bitbang->mmd_msk);
}

/* Set bit data*/
static void sh_set_mdio(struct mdiobb_ctrl *ctrl, int bit)
{
	struct bb_info *bitbang = container_of(ctrl, struct bb_info, ctrl);

	if (bitbang->set_gate)
		bitbang->set_gate(bitbang->addr);

	if (bit)
		bb_set(bitbang->addr, bitbang->mdo_msk);
	else
		bb_clr(bitbang->addr, bitbang->mdo_msk);
}

/* Get bit data*/
static int sh_get_mdio(struct mdiobb_ctrl *ctrl)
{
	struct bb_info *bitbang = container_of(ctrl, struct bb_info, ctrl);

	if (bitbang->set_gate)
		bitbang->set_gate(bitbang->addr);

	return bb_read(bitbang->addr, bitbang->mdi_msk);
}

/* MDC pin control */
static void sh_mdc_ctrl(struct mdiobb_ctrl *ctrl, int bit)
{
	struct bb_info *bitbang = container_of(ctrl, struct bb_info, ctrl);

	if (bitbang->set_gate)
		bitbang->set_gate(bitbang->addr);

	if (bit)
		bb_set(bitbang->addr, bitbang->mdc_msk);
	else
		bb_clr(bitbang->addr, bitbang->mdc_msk);
}

/* mdio bus control struct */
static struct mdiobb_ops bb_ops = {
	.owner = THIS_MODULE,
	.set_mdc = sh_mdc_ctrl,
	.set_mdio_dir = sh_mmd_ctrl,
	.set_mdio_data = sh_set_mdio,
	.get_mdio_data = sh_get_mdio,
};

/* free skb and descriptor buffer */
static void sh_eth_ring_free(struct net_device *ndev)
{
	struct sh_eth_private *mdp = netdev_priv(ndev);
	int i;

	/* Free Rx skb ringbuffer */
	if (mdp->rx_skbuff) {
		for (i = 0; i < mdp->num_rx_ring; i++) {
			if (mdp->rx_skbuff[i])
				dev_kfree_skb(mdp->rx_skbuff[i]);
		}
	}
	kfree(mdp->rx_skbuff);
	mdp->rx_skbuff = NULL;

	/* Free Tx skb ringbuffer */
	if (mdp->tx_skbuff) {
		for (i = 0; i < mdp->num_tx_ring; i++) {
			if (mdp->tx_skbuff[i])
				dev_kfree_skb(mdp->tx_skbuff[i]);
		}
	}
	kfree(mdp->tx_skbuff);
	mdp->tx_skbuff = NULL;
}

/* format skb and descriptor buffer */
static void sh_eth_ring_format(struct net_device *ndev)
{
	struct sh_eth_private *mdp = netdev_priv(ndev);
	int i;
	struct sk_buff *skb;
	struct sh_eth_rxdesc *rxdesc = NULL;
	struct sh_eth_txdesc *txdesc = NULL;
	int rx_ringsize = sizeof(*rxdesc) * mdp->num_rx_ring;
	int tx_ringsize = sizeof(*txdesc) * mdp->num_tx_ring;

	mdp->cur_rx = mdp->cur_tx = 0;
	mdp->dirty_rx = mdp->dirty_tx = 0;

	memset(mdp->rx_ring, 0, rx_ringsize);

	/* build Rx ring buffer */
	for (i = 0; i < mdp->num_rx_ring; i++) {
		/* skb */
		mdp->rx_skbuff[i] = NULL;
		skb = netdev_alloc_skb(ndev, mdp->rx_buf_sz);
		mdp->rx_skbuff[i] = skb;
		if (skb == NULL)
			break;
		dma_map_single(&ndev->dev, skb->data, mdp->rx_buf_sz,
				DMA_FROM_DEVICE);
		sh_eth_set_receive_align(skb);

		/* RX descriptor */
		rxdesc = &mdp->rx_ring[i];
		rxdesc->addr = virt_to_phys(PTR_ALIGN(skb->data, 4));
		rxdesc->status = cpu_to_edmac(mdp, RD_RACT | RD_RFP);

		/* The size of the buffer is 16 byte boundary. */
		rxdesc->buffer_length = ALIGN(mdp->rx_buf_sz, 16);
		/* Rx descriptor address set */
		if (i == 0) {
			sh_eth_write(ndev, mdp->rx_desc_dma, RDLAR);
			if (sh_eth_is_gether(mdp))
				sh_eth_write(ndev, mdp->rx_desc_dma, RDFAR);
		}
	}

	mdp->dirty_rx = (u32) (i - mdp->num_rx_ring);

	/* Mark the last entry as wrapping the ring. */
	rxdesc->status |= cpu_to_edmac(mdp, RD_RDEL);

	memset(mdp->tx_ring, 0, tx_ringsize);

	/* build Tx ring buffer */
	for (i = 0; i < mdp->num_tx_ring; i++) {
		mdp->tx_skbuff[i] = NULL;
		txdesc = &mdp->tx_ring[i];
		txdesc->status = cpu_to_edmac(mdp, TD_TFP);
		txdesc->buffer_length = 0;
		if (i == 0) {
			/* Tx descriptor address set */
			sh_eth_write(ndev, mdp->tx_desc_dma, TDLAR);
			if (sh_eth_is_gether(mdp))
				sh_eth_write(ndev, mdp->tx_desc_dma, TDFAR);
		}
	}

	txdesc->status |= cpu_to_edmac(mdp, TD_TDLE);
}

/* Get skb and descriptor buffer */
static int sh_eth_ring_init(struct net_device *ndev)
{
	struct sh_eth_private *mdp = netdev_priv(ndev);
	int rx_ringsize, tx_ringsize, ret = 0;

	/*
	 * +26 gets the maximum ethernet encapsulation, +7 & ~7 because the
	 * card needs room to do 8 byte alignment, +2 so we can reserve
	 * the first 2 bytes, and +16 gets room for the status word from the
	 * card.
	 */
	mdp->rx_buf_sz = (ndev->mtu <= 1492 ? PKT_BUF_SZ :
			  (((ndev->mtu + 26 + 7) & ~7) + 2 + 16));
	if (mdp->cd->rpadir)
		mdp->rx_buf_sz += NET_IP_ALIGN;

	/* Allocate RX and TX skb rings */
	mdp->rx_skbuff = kmalloc_array(mdp->num_rx_ring,
				       sizeof(*mdp->rx_skbuff), GFP_KERNEL);
	if (!mdp->rx_skbuff) {
		ret = -ENOMEM;
		return ret;
	}

	mdp->tx_skbuff = kmalloc_array(mdp->num_tx_ring,
				       sizeof(*mdp->tx_skbuff), GFP_KERNEL);
	if (!mdp->tx_skbuff) {
		ret = -ENOMEM;
		goto skb_ring_free;
	}

	/* Allocate all Rx descriptors. */
	rx_ringsize = sizeof(struct sh_eth_rxdesc) * mdp->num_rx_ring;
	mdp->rx_ring = dma_alloc_coherent(NULL, rx_ringsize, &mdp->rx_desc_dma,
					  GFP_KERNEL);
	if (!mdp->rx_ring) {
		ret = -ENOMEM;
		goto desc_ring_free;
	}

	mdp->dirty_rx = 0;

	/* Allocate all Tx descriptors. */
	tx_ringsize = sizeof(struct sh_eth_txdesc) * mdp->num_tx_ring;
	mdp->tx_ring = dma_alloc_coherent(NULL, tx_ringsize, &mdp->tx_desc_dma,
					  GFP_KERNEL);
	if (!mdp->tx_ring) {
		ret = -ENOMEM;
		goto desc_ring_free;
	}
	return ret;

desc_ring_free:
	/* free DMA buffer */
	dma_free_coherent(NULL, rx_ringsize, mdp->rx_ring, mdp->rx_desc_dma);

skb_ring_free:
	/* Free Rx and Tx skb ring buffer */
	sh_eth_ring_free(ndev);
	mdp->tx_ring = NULL;
	mdp->rx_ring = NULL;

	return ret;
}

static void sh_eth_free_dma_buffer(struct sh_eth_private *mdp)
{
	int ringsize;

	if (mdp->rx_ring) {
		ringsize = sizeof(struct sh_eth_rxdesc) * mdp->num_rx_ring;
		dma_free_coherent(NULL, ringsize, mdp->rx_ring,
				  mdp->rx_desc_dma);
		mdp->rx_ring = NULL;
	}

	if (mdp->tx_ring) {
		ringsize = sizeof(struct sh_eth_txdesc) * mdp->num_tx_ring;
		dma_free_coherent(NULL, ringsize, mdp->tx_ring,
				  mdp->tx_desc_dma);
		mdp->tx_ring = NULL;
	}
}

static int sh_eth_dev_init(struct net_device *ndev, bool start)
{
	int ret = 0;
	struct sh_eth_private *mdp = netdev_priv(ndev);
	u32 val;

	/* Soft Reset */
	ret = sh_eth_reset(ndev);
	if (ret)
		goto out;

	if (mdp->cd->rmiimode)
		sh_eth_write(ndev, 0x1, RMIIMODE);

	/* Descriptor format */
	sh_eth_ring_format(ndev);
	if (mdp->cd->rpadir)
		sh_eth_write(ndev, mdp->cd->rpadir_value, RPADIR);

	/* all sh_eth int mask */
	sh_eth_write(ndev, 0, EESIPR);

#if defined(__LITTLE_ENDIAN)
	if (mdp->cd->hw_swap)
		sh_eth_write(ndev, EDMR_EL, EDMR);
	else
#endif
		sh_eth_write(ndev, 0, EDMR);

	/* FIFO size set */
	sh_eth_write(ndev, mdp->cd->fdr_value, FDR);
	sh_eth_write(ndev, 0, TFTR);

	/* Frame recv control */
	sh_eth_write(ndev, mdp->cd->rmcr_value, RMCR);

	sh_eth_write(ndev, DESC_I_RINT8 | DESC_I_RINT5 | DESC_I_TINT2, TRSCER);

	if (mdp->cd->bculr)
		sh_eth_write(ndev, 0x800, BCULR);	/* Burst sycle set */

	sh_eth_write(ndev, mdp->cd->fcftr_value, FCFTR);

	if (!mdp->cd->no_trimd)
		sh_eth_write(ndev, 0, TRIMD);

	/* Recv frame limit set register */
	sh_eth_write(ndev, ndev->mtu + ETH_HLEN + VLAN_HLEN + ETH_FCS_LEN,
		     RFLR);

	sh_eth_write(ndev, sh_eth_read(ndev, EESR), EESR);
	if (start)
		sh_eth_write(ndev, mdp->cd->eesipr_value, EESIPR);

	/* PAUSE Prohibition */
	val = (sh_eth_read(ndev, ECMR) & ECMR_DM) |
		ECMR_ZPF | (mdp->duplex ? ECMR_DM : 0) | ECMR_TE | ECMR_RE;

	sh_eth_write(ndev, val, ECMR);

	if (mdp->cd->set_rate)
		mdp->cd->set_rate(ndev);

	/* E-MAC Status Register clear */
	sh_eth_write(ndev, mdp->cd->ecsr_value, ECSR);

	/* E-MAC Interrupt Enable register */
	if (start)
		sh_eth_write(ndev, mdp->cd->ecsipr_value, ECSIPR);

	/* Set MAC address */
	update_mac_address(ndev);

	/* mask reset */
	if (mdp->cd->apr)
		sh_eth_write(ndev, APR_AP, APR);
	if (mdp->cd->mpr)
		sh_eth_write(ndev, MPR_MP, MPR);
	if (mdp->cd->tpauser)
		sh_eth_write(ndev, TPAUSER_UNLIMITED, TPAUSER);

	if (start) {
		/* Setting the Rx mode will start the Rx process. */
		sh_eth_write(ndev, EDRRR_R, EDRRR);

		netif_start_queue(ndev);
	}

out:
	return ret;
}

/* free Tx skb function */
static int sh_eth_txfree(struct net_device *ndev)
{
	struct sh_eth_private *mdp = netdev_priv(ndev);
	struct sh_eth_txdesc *txdesc;
	int freeNum = 0;
	int entry = 0;

	for (; mdp->cur_tx - mdp->dirty_tx > 0; mdp->dirty_tx++) {
		entry = mdp->dirty_tx % mdp->num_tx_ring;
		txdesc = &mdp->tx_ring[entry];
		if (txdesc->status & cpu_to_edmac(mdp, TD_TACT))
			break;
		/* Free the original skb. */
		if (mdp->tx_skbuff[entry]) {
			dma_unmap_single(&ndev->dev, txdesc->addr,
					 txdesc->buffer_length, DMA_TO_DEVICE);
			dev_kfree_skb_irq(mdp->tx_skbuff[entry]);
			mdp->tx_skbuff[entry] = NULL;
			freeNum++;
		}
		txdesc->status = cpu_to_edmac(mdp, TD_TFP);
		if (entry >= mdp->num_tx_ring - 1)
			txdesc->status |= cpu_to_edmac(mdp, TD_TDLE);

		ndev->stats.tx_packets++;
		ndev->stats.tx_bytes += txdesc->buffer_length;
	}
	return freeNum;
}

/* Packet receive function */
static int sh_eth_rx(struct net_device *ndev, u32 intr_status, int *quota)
{
	struct sh_eth_private *mdp = netdev_priv(ndev);
	struct sh_eth_rxdesc *rxdesc;

	int entry = mdp->cur_rx % mdp->num_rx_ring;
	int boguscnt = (mdp->dirty_rx + mdp->num_rx_ring) - mdp->cur_rx;
	struct sk_buff *skb;
	int exceeded = 0;
	u16 pkt_len = 0;
	u32 desc_status;

	rxdesc = &mdp->rx_ring[entry];
	while (!(rxdesc->status & cpu_to_edmac(mdp, RD_RACT))) {
		desc_status = edmac_to_cpu(mdp, rxdesc->status);
		pkt_len = rxdesc->frame_length;

		if (--boguscnt < 0)
			break;

		if (*quota <= 0) {
			exceeded = 1;
			break;
		}
		(*quota)--;

		if (!(desc_status & RDFEND))
			ndev->stats.rx_length_errors++;

		/*
		 * In case of almost all GETHER/ETHERs, the Receive Frame State
		 * (RFS) bits in the Receive Descriptor 0 are from bit 9 to
		 * bit 0. However, in case of the R8A7740's GETHER, the RFS
		 * bits are from bit 25 to bit 16. So, the driver needs right
		 * shifting by 16.
		 */
		if (mdp->cd->shift_rd0)
			desc_status >>= 16;

		if (desc_status & (RD_RFS1 | RD_RFS2 | RD_RFS3 | RD_RFS4 |
				   RD_RFS5 | RD_RFS6 | RD_RFS10)) {
			ndev->stats.rx_errors++;
			if (desc_status & RD_RFS1)
				ndev->stats.rx_crc_errors++;
			if (desc_status & RD_RFS2)
				ndev->stats.rx_frame_errors++;
			if (desc_status & RD_RFS3)
				ndev->stats.rx_length_errors++;
			if (desc_status & RD_RFS4)
				ndev->stats.rx_length_errors++;
			if (desc_status & RD_RFS6)
				ndev->stats.rx_missed_errors++;
			if (desc_status & RD_RFS10)
				ndev->stats.rx_over_errors++;
		} else {
			if (!mdp->cd->hw_swap)
				sh_eth_soft_swap(
					phys_to_virt(ALIGN(rxdesc->addr, 4)),
					pkt_len + 2);
			skb = mdp->rx_skbuff[entry];
			mdp->rx_skbuff[entry] = NULL;
			if (mdp->cd->rpadir)
				skb_reserve(skb, NET_IP_ALIGN);
			dma_sync_single_for_cpu(&ndev->dev, rxdesc->addr,
						mdp->rx_buf_sz,
						DMA_FROM_DEVICE);
			skb_put(skb, pkt_len);
			skb->protocol = eth_type_trans(skb, ndev);
			netif_receive_skb(skb);
			ndev->stats.rx_packets++;
			ndev->stats.rx_bytes += pkt_len;
		}
		rxdesc->status |= cpu_to_edmac(mdp, RD_RACT);
		entry = (++mdp->cur_rx) % mdp->num_rx_ring;
		rxdesc = &mdp->rx_ring[entry];
	}

	/* Refill the Rx ring buffers. */
	for (; mdp->cur_rx - mdp->dirty_rx > 0; mdp->dirty_rx++) {
		entry = mdp->dirty_rx % mdp->num_rx_ring;
		rxdesc = &mdp->rx_ring[entry];
		/* The size of the buffer is 16 byte boundary. */
		rxdesc->buffer_length = ALIGN(mdp->rx_buf_sz, 16);

		if (mdp->rx_skbuff[entry] == NULL) {
			skb = netdev_alloc_skb(ndev, mdp->rx_buf_sz);
			mdp->rx_skbuff[entry] = skb;
			if (skb == NULL)
				break;	/* Better luck next round. */
			dma_map_single(&ndev->dev, skb->data, mdp->rx_buf_sz,
					DMA_FROM_DEVICE);
			sh_eth_set_receive_align(skb);

			skb_checksum_none_assert(skb);
			rxdesc->addr = virt_to_phys(PTR_ALIGN(skb->data, 4));
		}
		if (entry >= mdp->num_rx_ring - 1)
			rxdesc->status |=
				cpu_to_edmac(mdp, RD_RACT | RD_RFP | RD_RDEL);
		else
			rxdesc->status |=
				cpu_to_edmac(mdp, RD_RACT | RD_RFP);
	}

	/* Restart Rx engine if stopped. */
	/* If we don't need to check status, don't. -KDU */
	if (!(sh_eth_read(ndev, EDRRR) & EDRRR_R)) {
		/* fix the values for the next receiving if RDE is set */
		if (intr_status & EESR_RDE)
			mdp->cur_rx = mdp->dirty_rx =
				(sh_eth_read(ndev, RDFAR) -
				 sh_eth_read(ndev, RDLAR)) >> 4;
		sh_eth_write(ndev, EDRRR_R, EDRRR);
	}

	return exceeded;
}

static void sh_eth_rcv_snd_disable(struct net_device *ndev)
{
	/* disable tx and rx */
	sh_eth_write(ndev, sh_eth_read(ndev, ECMR) &
		~(ECMR_RE | ECMR_TE), ECMR);
}

static void sh_eth_rcv_snd_enable(struct net_device *ndev)
{
	/* enable tx and rx */
	sh_eth_write(ndev, sh_eth_read(ndev, ECMR) |
		(ECMR_RE | ECMR_TE), ECMR);
}

/* error control function */
static void sh_eth_error(struct net_device *ndev, int intr_status)
{
	struct sh_eth_private *mdp = netdev_priv(ndev);
	u32 felic_stat;
	u32 link_stat;
	u32 mask;

	if (intr_status & EESR_ECI) {
		felic_stat = sh_eth_read(ndev, ECSR);
		sh_eth_write(ndev, felic_stat, ECSR);	/* clear int */
		if (felic_stat & ECSR_ICD)
			ndev->stats.tx_carrier_errors++;
		if (felic_stat & ECSR_LCHNG) {
			/* Link Changed */
			if (mdp->cd->no_psr || mdp->no_ether_link) {
				goto ignore_link;
			} else {
				link_stat = (sh_eth_read(ndev, PSR));
				if (mdp->ether_link_active_low)
					link_stat = ~link_stat;
			}
			if (!(link_stat & PHY_ST_LINK))
				sh_eth_rcv_snd_disable(ndev);
			else {
				/* Link Up */
				sh_eth_write(ndev, sh_eth_read(ndev, EESIPR) &
					  ~DMAC_M_ECI, EESIPR);
				/*clear int */
				sh_eth_write(ndev, sh_eth_read(ndev, ECSR),
					  ECSR);
				sh_eth_write(ndev, sh_eth_read(ndev, EESIPR) |
					  DMAC_M_ECI, EESIPR);
				/* enable tx and rx */
				sh_eth_rcv_snd_enable(ndev);
			}
		}
	}

ignore_link:
	if (intr_status & EESR_TWB) {
		/* Unused write back interrupt */
		if (intr_status & EESR_TABT) {	/* Transmit Abort int */
			ndev->stats.tx_aborted_errors++;
			if (netif_msg_tx_err(mdp))
				dev_err(&ndev->dev, "Transmit Abort\n");
		}
	}

	if (intr_status & EESR_RABT) {
		/* Receive Abort int */
		if (intr_status & EESR_RFRMER) {
			/* Receive Frame Overflow int */
			ndev->stats.rx_frame_errors++;
			if (netif_msg_rx_err(mdp))
				dev_err(&ndev->dev, "Receive Abort\n");
		}
	}

	if (intr_status & EESR_TDE) {
		/* Transmit Descriptor Empty int */
		ndev->stats.tx_fifo_errors++;
		if (netif_msg_tx_err(mdp))
			dev_err(&ndev->dev, "Transmit Descriptor Empty\n");
	}

	if (intr_status & EESR_TFE) {
		/* FIFO under flow */
		ndev->stats.tx_fifo_errors++;
		if (netif_msg_tx_err(mdp))
			dev_err(&ndev->dev, "Transmit FIFO Under flow\n");
	}

	if (intr_status & EESR_RDE) {
		/* Receive Descriptor Empty int */
		ndev->stats.rx_over_errors++;

		if (netif_msg_rx_err(mdp))
			dev_err(&ndev->dev, "Receive Descriptor Empty\n");
	}

	if (intr_status & EESR_RFE) {
		/* Receive FIFO Overflow int */
		ndev->stats.rx_fifo_errors++;
		if (netif_msg_rx_err(mdp))
			dev_err(&ndev->dev, "Receive FIFO Overflow\n");
	}

	if (!mdp->cd->no_ade && (intr_status & EESR_ADE)) {
		/* Address Error */
		ndev->stats.tx_fifo_errors++;
		if (netif_msg_tx_err(mdp))
			dev_err(&ndev->dev, "Address Error\n");
	}

	mask = EESR_TWB | EESR_TABT | EESR_ADE | EESR_TDE | EESR_TFE;
	if (mdp->cd->no_ade)
		mask &= ~EESR_ADE;
	if (intr_status & mask) {
		/* Tx error */
		u32 edtrr = sh_eth_read(ndev, EDTRR);
		/* dmesg */
		dev_err(&ndev->dev, "TX error. status=%8.8x cur_tx=%8.8x ",
				intr_status, mdp->cur_tx);
		dev_err(&ndev->dev, "dirty_tx=%8.8x state=%8.8x EDTRR=%8.8x.\n",
				mdp->dirty_tx, (u32) ndev->state, edtrr);
		/* dirty buffer free */
		sh_eth_txfree(ndev);

		/* SH7712 BUG */
		if (edtrr ^ sh_eth_get_edtrr_trns(mdp)) {
			/* tx dma start */
			sh_eth_write(ndev, sh_eth_get_edtrr_trns(mdp), EDTRR);
		}
		/* wakeup */
		netif_wake_queue(ndev);
	}
}

static irqreturn_t sh_eth_interrupt(int irq, void *netdev)
{
	struct net_device *ndev = netdev;
	struct sh_eth_private *mdp = netdev_priv(ndev);
	struct sh_eth_cpu_data *cd = mdp->cd;
	irqreturn_t ret = IRQ_NONE;
	unsigned long intr_status, intr_enable;

	spin_lock(&mdp->lock);

	/* Get interrupt status */
	intr_status = sh_eth_read(ndev, EESR);
	/* Mask it with the interrupt mask, forcing ECI interrupt to be always
	 * enabled since it's the one that  comes thru regardless of the mask,
	 * and we need to fully handle it in sh_eth_error() in order to quench
	 * it as it doesn't get cleared by just writing 1 to the ECI bit...
	 */
	intr_enable = sh_eth_read(ndev, EESIPR);
	intr_status &= intr_enable | DMAC_M_ECI;
	if (intr_status & (EESR_RX_CHECK | cd->tx_check | cd->eesr_err_check))
		ret = IRQ_HANDLED;
	else
		goto other_irq;

	if (intr_status & EESR_RX_CHECK) {
		if (napi_schedule_prep(&mdp->napi)) {
			/* Mask Rx interrupts */
			sh_eth_write(ndev, intr_enable & ~EESR_RX_CHECK,
				     EESIPR);
			__napi_schedule(&mdp->napi);
		} else {
			dev_warn(&ndev->dev,
				 "ignoring interrupt, status 0x%08lx, mask 0x%08lx.\n",
				 intr_status, intr_enable);
		}
	}

	/* Tx Check */
	if (intr_status & cd->tx_check) {
		/* Clear Tx interrupts */
		sh_eth_write(ndev, intr_status & cd->tx_check, EESR);

		sh_eth_txfree(ndev);
		netif_wake_queue(ndev);
	}

	if (intr_status & cd->eesr_err_check) {
		/* Clear error interrupts */
		sh_eth_write(ndev, intr_status & cd->eesr_err_check, EESR);

		sh_eth_error(ndev, intr_status);
	}

other_irq:
	spin_unlock(&mdp->lock);

	return ret;
}

static int sh_eth_poll(struct napi_struct *napi, int budget)
{
	struct sh_eth_private *mdp = container_of(napi, struct sh_eth_private,
						  napi);
	struct net_device *ndev = napi->dev;
	int quota = budget;
	unsigned long intr_status;

	for (;;) {
		intr_status = sh_eth_read(ndev, EESR);
		if (!(intr_status & EESR_RX_CHECK))
			break;
		/* Clear Rx interrupts */
		sh_eth_write(ndev, intr_status & EESR_RX_CHECK, EESR);

		if (sh_eth_rx(ndev, intr_status, &quota))
			goto out;
	}

	napi_complete(napi);

	/* Reenable Rx interrupts */
	sh_eth_write(ndev, mdp->cd->eesipr_value, EESIPR);
out:
	return budget - quota;
}

/* PHY state control function */
static void sh_eth_adjust_link(struct net_device *ndev)
{
	struct sh_eth_private *mdp = netdev_priv(ndev);
	struct phy_device *phydev = mdp->phydev;
	int new_state = 0;

	if (phydev->link) {
		if (phydev->duplex != mdp->duplex) {
			new_state = 1;
			mdp->duplex = phydev->duplex;
			if (mdp->cd->set_duplex)
				mdp->cd->set_duplex(ndev);
		}

		if (phydev->speed != mdp->speed) {
			new_state = 1;
			mdp->speed = phydev->speed;
			if (mdp->cd->set_rate)
				mdp->cd->set_rate(ndev);
		}
		if (!mdp->link) {
			sh_eth_write(ndev,
				(sh_eth_read(ndev, ECMR) & ~ECMR_TXF), ECMR);
			new_state = 1;
			mdp->link = phydev->link;
			if (mdp->cd->no_psr || mdp->no_ether_link)
				sh_eth_rcv_snd_enable(ndev);
		}
	} else if (mdp->link) {
		new_state = 1;
		mdp->link = 0;
		mdp->speed = 0;
		mdp->duplex = -1;
		if (mdp->cd->no_psr || mdp->no_ether_link)
			sh_eth_rcv_snd_disable(ndev);
	}

	if (new_state && netif_msg_link(mdp))
		phy_print_status(phydev);
}

/* PHY init function */
static int sh_eth_phy_init(struct net_device *ndev)
{
	struct sh_eth_private *mdp = netdev_priv(ndev);
	char phy_id[MII_BUS_ID_SIZE + 3];
	struct phy_device *phydev = NULL;

	snprintf(phy_id, sizeof(phy_id), PHY_ID_FMT,
		mdp->mii_bus->id , mdp->phy_id);

	mdp->link = 0;
	mdp->speed = 0;
	mdp->duplex = -1;

	/* Try connect to PHY */
	phydev = phy_connect(ndev, phy_id, sh_eth_adjust_link,
			     mdp->phy_interface);
	if (IS_ERR(phydev)) {
		dev_err(&ndev->dev, "phy_connect failed\n");
		return PTR_ERR(phydev);
	}

	dev_info(&ndev->dev, "attached phy %i to driver %s\n",
		phydev->addr, phydev->drv->name);

	mdp->phydev = phydev;

	return 0;
}

/* PHY control start function */
static int sh_eth_phy_start(struct net_device *ndev)
{
	struct sh_eth_private *mdp = netdev_priv(ndev);
	int ret;

	ret = sh_eth_phy_init(ndev);
	if (ret)
		return ret;

	/* reset phy - this also wakes it from PDOWN */
	phy_write(mdp->phydev, MII_BMCR, BMCR_RESET);
	phy_start(mdp->phydev);

	return 0;
}

static int sh_eth_get_settings(struct net_device *ndev,
			struct ethtool_cmd *ecmd)
{
	struct sh_eth_private *mdp = netdev_priv(ndev);
	unsigned long flags;
	int ret;

	spin_lock_irqsave(&mdp->lock, flags);
	ret = phy_ethtool_gset(mdp->phydev, ecmd);
	spin_unlock_irqrestore(&mdp->lock, flags);

	return ret;
}

static int sh_eth_set_settings(struct net_device *ndev,
		struct ethtool_cmd *ecmd)
{
	struct sh_eth_private *mdp = netdev_priv(ndev);
	unsigned long flags;
	int ret;

	spin_lock_irqsave(&mdp->lock, flags);

	/* disable tx and rx */
	sh_eth_rcv_snd_disable(ndev);

	ret = phy_ethtool_sset(mdp->phydev, ecmd);
	if (ret)
		goto error_exit;

	if (ecmd->duplex == DUPLEX_FULL)
		mdp->duplex = 1;
	else
		mdp->duplex = 0;

	if (mdp->cd->set_duplex)
		mdp->cd->set_duplex(ndev);

error_exit:
	mdelay(1);

	/* enable tx and rx */
	sh_eth_rcv_snd_enable(ndev);

	spin_unlock_irqrestore(&mdp->lock, flags);

	return ret;
}

static int sh_eth_nway_reset(struct net_device *ndev)
{
	struct sh_eth_private *mdp = netdev_priv(ndev);
	unsigned long flags;
	int ret;

	spin_lock_irqsave(&mdp->lock, flags);
	ret = phy_start_aneg(mdp->phydev);
	spin_unlock_irqrestore(&mdp->lock, flags);

	return ret;
}

static u32 sh_eth_get_msglevel(struct net_device *ndev)
{
	struct sh_eth_private *mdp = netdev_priv(ndev);
	return mdp->msg_enable;
}

static void sh_eth_set_msglevel(struct net_device *ndev, u32 value)
{
	struct sh_eth_private *mdp = netdev_priv(ndev);
	mdp->msg_enable = value;
}

static const char sh_eth_gstrings_stats[][ETH_GSTRING_LEN] = {
	"rx_current", "tx_current",
	"rx_dirty", "tx_dirty",
};
#define SH_ETH_STATS_LEN  ARRAY_SIZE(sh_eth_gstrings_stats)

static int sh_eth_get_sset_count(struct net_device *netdev, int sset)
{
	switch (sset) {
	case ETH_SS_STATS:
		return SH_ETH_STATS_LEN;
	default:
		return -EOPNOTSUPP;
	}
}

static void sh_eth_get_ethtool_stats(struct net_device *ndev,
			struct ethtool_stats *stats, u64 *data)
{
	struct sh_eth_private *mdp = netdev_priv(ndev);
	int i = 0;

	/* device-specific stats */
	data[i++] = mdp->cur_rx;
	data[i++] = mdp->cur_tx;
	data[i++] = mdp->dirty_rx;
	data[i++] = mdp->dirty_tx;
}

static void sh_eth_get_strings(struct net_device *ndev, u32 stringset, u8 *data)
{
	switch (stringset) {
	case ETH_SS_STATS:
		memcpy(data, *sh_eth_gstrings_stats,
					sizeof(sh_eth_gstrings_stats));
		break;
	}
}

static void sh_eth_get_ringparam(struct net_device *ndev,
				 struct ethtool_ringparam *ring)
{
	struct sh_eth_private *mdp = netdev_priv(ndev);

	ring->rx_max_pending = RX_RING_MAX;
	ring->tx_max_pending = TX_RING_MAX;
	ring->rx_pending = mdp->num_rx_ring;
	ring->tx_pending = mdp->num_tx_ring;
}

static int sh_eth_set_ringparam(struct net_device *ndev,
				struct ethtool_ringparam *ring)
{
	struct sh_eth_private *mdp = netdev_priv(ndev);
	int ret;

	if (ring->tx_pending > TX_RING_MAX ||
	    ring->rx_pending > RX_RING_MAX ||
	    ring->tx_pending < TX_RING_MIN ||
	    ring->rx_pending < RX_RING_MIN)
		return -EINVAL;
	if (ring->rx_mini_pending || ring->rx_jumbo_pending)
		return -EINVAL;

	if (netif_running(ndev)) {
		netif_tx_disable(ndev);
		/* Disable interrupts by clearing the interrupt mask. */
		sh_eth_write(ndev, 0x0000, EESIPR);
		/* Stop the chip's Tx and Rx processes. */
		sh_eth_write(ndev, 0, EDTRR);
		sh_eth_write(ndev, 0, EDRRR);
		synchronize_irq(ndev->irq);
	}

	/* Free all the skbuffs in the Rx queue. */
	sh_eth_ring_free(ndev);
	/* Free DMA buffer */
	sh_eth_free_dma_buffer(mdp);

	/* Set new parameters */
	mdp->num_rx_ring = ring->rx_pending;
	mdp->num_tx_ring = ring->tx_pending;

	ret = sh_eth_ring_init(ndev);
	if (ret < 0) {
		dev_err(&ndev->dev, "%s: sh_eth_ring_init failed.\n", __func__);
		return ret;
	}
	ret = sh_eth_dev_init(ndev, false);
	if (ret < 0) {
		dev_err(&ndev->dev, "%s: sh_eth_dev_init failed.\n", __func__);
		return ret;
	}

	if (netif_running(ndev)) {
		sh_eth_write(ndev, mdp->cd->eesipr_value, EESIPR);
		/* Setting the Rx mode will start the Rx process. */
		sh_eth_write(ndev, EDRRR_R, EDRRR);
		netif_wake_queue(ndev);
	}

	return 0;
}

static const struct ethtool_ops sh_eth_ethtool_ops = {
	.get_settings	= sh_eth_get_settings,
	.set_settings	= sh_eth_set_settings,
	.nway_reset	= sh_eth_nway_reset,
	.get_msglevel	= sh_eth_get_msglevel,
	.set_msglevel	= sh_eth_set_msglevel,
	.get_link	= ethtool_op_get_link,
	.get_strings	= sh_eth_get_strings,
	.get_ethtool_stats  = sh_eth_get_ethtool_stats,
	.get_sset_count     = sh_eth_get_sset_count,
	.get_ringparam	= sh_eth_get_ringparam,
	.set_ringparam	= sh_eth_set_ringparam,
};

/* network device open function */
static int sh_eth_open(struct net_device *ndev)
{
	int ret = 0;
	struct sh_eth_private *mdp = netdev_priv(ndev);

	pm_runtime_get_sync(&mdp->pdev->dev);

	napi_enable(&mdp->napi);

	ret = request_irq(ndev->irq, sh_eth_interrupt,
			  mdp->cd->irq_flags, ndev->name, ndev);
	if (ret) {
		dev_err(&ndev->dev, "Can not assign IRQ number\n");
		goto out_napi_off;
	}

	/* Descriptor set */
	ret = sh_eth_ring_init(ndev);
	if (ret)
		goto out_free_irq;

	/* device init */
	ret = sh_eth_dev_init(ndev, true);
	if (ret)
		goto out_free_irq;

	/* PHY control start*/
	ret = sh_eth_phy_start(ndev);
	if (ret)
		goto out_free_irq;

	return ret;

out_free_irq:
	free_irq(ndev->irq, ndev);
out_napi_off:
	napi_disable(&mdp->napi);
	pm_runtime_put_sync(&mdp->pdev->dev);
	return ret;
}

/* Timeout function */
static void sh_eth_tx_timeout(struct net_device *ndev)
{
	struct sh_eth_private *mdp = netdev_priv(ndev);
	struct sh_eth_rxdesc *rxdesc;
	int i;

	netif_stop_queue(ndev);

	if (netif_msg_timer(mdp))
		dev_err(&ndev->dev, "%s: transmit timed out, status %8.8x,"
	       " resetting...\n", ndev->name, (int)sh_eth_read(ndev, EESR));

	/* tx_errors count up */
	ndev->stats.tx_errors++;

	/* Free all the skbuffs in the Rx queue. */
	for (i = 0; i < mdp->num_rx_ring; i++) {
		rxdesc = &mdp->rx_ring[i];
		rxdesc->status = 0;
		rxdesc->addr = 0xBADF00D0;
		if (mdp->rx_skbuff[i])
			dev_kfree_skb(mdp->rx_skbuff[i]);
		mdp->rx_skbuff[i] = NULL;
	}
	for (i = 0; i < mdp->num_tx_ring; i++) {
		if (mdp->tx_skbuff[i])
			dev_kfree_skb(mdp->tx_skbuff[i]);
		mdp->tx_skbuff[i] = NULL;
	}

	/* device init */
	sh_eth_dev_init(ndev, true);
}

/* Packet transmit function */
static int sh_eth_start_xmit(struct sk_buff *skb, struct net_device *ndev)
{
	struct sh_eth_private *mdp = netdev_priv(ndev);
	struct sh_eth_txdesc *txdesc;
	u32 entry;
	unsigned long flags;

	spin_lock_irqsave(&mdp->lock, flags);
	if ((mdp->cur_tx - mdp->dirty_tx) >= (mdp->num_tx_ring - 4)) {
		if (!sh_eth_txfree(ndev)) {
			if (netif_msg_tx_queued(mdp))
				dev_warn(&ndev->dev, "TxFD exhausted.\n");
			netif_stop_queue(ndev);
			spin_unlock_irqrestore(&mdp->lock, flags);
			return NETDEV_TX_BUSY;
		}
	}
	spin_unlock_irqrestore(&mdp->lock, flags);

	entry = mdp->cur_tx % mdp->num_tx_ring;
	mdp->tx_skbuff[entry] = skb;
	txdesc = &mdp->tx_ring[entry];
	/* soft swap. */
	if (!mdp->cd->hw_swap)
		sh_eth_soft_swap(phys_to_virt(ALIGN(txdesc->addr, 4)),
				 skb->len + 2);
	txdesc->addr = dma_map_single(&ndev->dev, skb->data, skb->len,
				      DMA_TO_DEVICE);
	if (skb->len < ETHERSMALL)
		txdesc->buffer_length = ETHERSMALL;
	else
		txdesc->buffer_length = skb->len;

	if (entry >= mdp->num_tx_ring - 1)
		txdesc->status |= cpu_to_edmac(mdp, TD_TACT | TD_TDLE);
	else
		txdesc->status |= cpu_to_edmac(mdp, TD_TACT);

	mdp->cur_tx++;

	if (!(sh_eth_read(ndev, EDTRR) & sh_eth_get_edtrr_trns(mdp)))
		sh_eth_write(ndev, sh_eth_get_edtrr_trns(mdp), EDTRR);

	return NETDEV_TX_OK;
}

/* device close function */
static int sh_eth_close(struct net_device *ndev)
{
	struct sh_eth_private *mdp = netdev_priv(ndev);

	netif_stop_queue(ndev);

	/* Disable interrupts by clearing the interrupt mask. */
	sh_eth_write(ndev, 0x0000, EESIPR);

	/* Stop the chip's Tx and Rx processes. */
	sh_eth_write(ndev, 0, EDTRR);
	sh_eth_write(ndev, 0, EDRRR);

	/* PHY Disconnect */
	if (mdp->phydev) {
		phy_stop(mdp->phydev);
		phy_disconnect(mdp->phydev);
	}

	free_irq(ndev->irq, ndev);

	napi_disable(&mdp->napi);

	/* Free all the skbuffs in the Rx queue. */
	sh_eth_ring_free(ndev);

	/* free DMA buffer */
	sh_eth_free_dma_buffer(mdp);

	pm_runtime_put_sync(&mdp->pdev->dev);

	return 0;
}

static struct net_device_stats *sh_eth_get_stats(struct net_device *ndev)
{
	struct sh_eth_private *mdp = netdev_priv(ndev);

	pm_runtime_get_sync(&mdp->pdev->dev);

	ndev->stats.tx_dropped += sh_eth_read(ndev, TROCR);
	sh_eth_write(ndev, 0, TROCR);	/* (write clear) */
	ndev->stats.collisions += sh_eth_read(ndev, CDCR);
	sh_eth_write(ndev, 0, CDCR);	/* (write clear) */
	ndev->stats.tx_carrier_errors += sh_eth_read(ndev, LCCR);
	sh_eth_write(ndev, 0, LCCR);	/* (write clear) */
	if (sh_eth_is_gether(mdp)) {
		ndev->stats.tx_carrier_errors += sh_eth_read(ndev, CERCR);
		sh_eth_write(ndev, 0, CERCR);	/* (write clear) */
		ndev->stats.tx_carrier_errors += sh_eth_read(ndev, CEECR);
		sh_eth_write(ndev, 0, CEECR);	/* (write clear) */
	} else {
		ndev->stats.tx_carrier_errors += sh_eth_read(ndev, CNDCR);
		sh_eth_write(ndev, 0, CNDCR);	/* (write clear) */
	}
	pm_runtime_put_sync(&mdp->pdev->dev);

	return &ndev->stats;
}

/* ioctl to device function */
static int sh_eth_do_ioctl(struct net_device *ndev, struct ifreq *rq,
				int cmd)
{
	struct sh_eth_private *mdp = netdev_priv(ndev);
	struct phy_device *phydev = mdp->phydev;

	if (!netif_running(ndev))
		return -EINVAL;

	if (!phydev)
		return -ENODEV;

	return phy_mii_ioctl(phydev, rq, cmd);
}

/* For TSU_POSTn. Please refer to the manual about this (strange) bitfields */
static void *sh_eth_tsu_get_post_reg_offset(struct sh_eth_private *mdp,
					    int entry)
{
	return sh_eth_tsu_get_offset(mdp, TSU_POST1) + (entry / 8 * 4);
}

static u32 sh_eth_tsu_get_post_mask(int entry)
{
	return 0x0f << (28 - ((entry % 8) * 4));
}

static u32 sh_eth_tsu_get_post_bit(struct sh_eth_private *mdp, int entry)
{
	return (0x08 >> (mdp->port << 1)) << (28 - ((entry % 8) * 4));
}

static void sh_eth_tsu_enable_cam_entry_post(struct net_device *ndev,
					     int entry)
{
	struct sh_eth_private *mdp = netdev_priv(ndev);
	u32 tmp;
	void *reg_offset;

	reg_offset = sh_eth_tsu_get_post_reg_offset(mdp, entry);
	tmp = ioread32(reg_offset);
	iowrite32(tmp | sh_eth_tsu_get_post_bit(mdp, entry), reg_offset);
}

static bool sh_eth_tsu_disable_cam_entry_post(struct net_device *ndev,
					      int entry)
{
	struct sh_eth_private *mdp = netdev_priv(ndev);
	u32 post_mask, ref_mask, tmp;
	void *reg_offset;

	reg_offset = sh_eth_tsu_get_post_reg_offset(mdp, entry);
	post_mask = sh_eth_tsu_get_post_mask(entry);
	ref_mask = sh_eth_tsu_get_post_bit(mdp, entry) & ~post_mask;

	tmp = ioread32(reg_offset);
	iowrite32(tmp & ~post_mask, reg_offset);

	/* If other port enables, the function returns "true" */
	return tmp & ref_mask;
}

static int sh_eth_tsu_busy(struct net_device *ndev)
{
	int timeout = SH_ETH_TSU_TIMEOUT_MS * 100;
	struct sh_eth_private *mdp = netdev_priv(ndev);

	while ((sh_eth_tsu_read(mdp, TSU_ADSBSY) & TSU_ADSBSY_0)) {
		udelay(10);
		timeout--;
		if (timeout <= 0) {
			dev_err(&ndev->dev, "%s: timeout\n", __func__);
			return -ETIMEDOUT;
		}
	}

	return 0;
}

static int sh_eth_tsu_write_entry(struct net_device *ndev, void *reg,
				  const u8 *addr)
{
	u32 val;

	val = addr[0] << 24 | addr[1] << 16 | addr[2] << 8 | addr[3];
	iowrite32(val, reg);
	if (sh_eth_tsu_busy(ndev) < 0)
		return -EBUSY;

	val = addr[4] << 8 | addr[5];
	iowrite32(val, reg + 4);
	if (sh_eth_tsu_busy(ndev) < 0)
		return -EBUSY;

	return 0;
}

static void sh_eth_tsu_read_entry(void *reg, u8 *addr)
{
	u32 val;

	val = ioread32(reg);
	addr[0] = (val >> 24) & 0xff;
	addr[1] = (val >> 16) & 0xff;
	addr[2] = (val >> 8) & 0xff;
	addr[3] = val & 0xff;
	val = ioread32(reg + 4);
	addr[4] = (val >> 8) & 0xff;
	addr[5] = val & 0xff;
}


static int sh_eth_tsu_find_entry(struct net_device *ndev, const u8 *addr)
{
	struct sh_eth_private *mdp = netdev_priv(ndev);
	void *reg_offset = sh_eth_tsu_get_offset(mdp, TSU_ADRH0);
	int i;
	u8 c_addr[ETH_ALEN];

	for (i = 0; i < SH_ETH_TSU_CAM_ENTRIES; i++, reg_offset += 8) {
		sh_eth_tsu_read_entry(reg_offset, c_addr);
		if (memcmp(addr, c_addr, ETH_ALEN) == 0)
			return i;
	}

	return -ENOENT;
}

static int sh_eth_tsu_find_empty(struct net_device *ndev)
{
	u8 blank[ETH_ALEN];
	int entry;

	memset(blank, 0, sizeof(blank));
	entry = sh_eth_tsu_find_entry(ndev, blank);
	return (entry < 0) ? -ENOMEM : entry;
}

static int sh_eth_tsu_disable_cam_entry_table(struct net_device *ndev,
					      int entry)
{
	struct sh_eth_private *mdp = netdev_priv(ndev);
	void *reg_offset = sh_eth_tsu_get_offset(mdp, TSU_ADRH0);
	int ret;
	u8 blank[ETH_ALEN];

	sh_eth_tsu_write(mdp, sh_eth_tsu_read(mdp, TSU_TEN) &
			 ~(1 << (31 - entry)), TSU_TEN);

	memset(blank, 0, sizeof(blank));
	ret = sh_eth_tsu_write_entry(ndev, reg_offset + entry * 8, blank);
	if (ret < 0)
		return ret;
	return 0;
}

static int sh_eth_tsu_add_entry(struct net_device *ndev, const u8 *addr)
{
	struct sh_eth_private *mdp = netdev_priv(ndev);
	void *reg_offset = sh_eth_tsu_get_offset(mdp, TSU_ADRH0);
	int i, ret;

	if (!mdp->cd->tsu)
		return 0;

	i = sh_eth_tsu_find_entry(ndev, addr);
	if (i < 0) {
		/* No entry found, create one */
		i = sh_eth_tsu_find_empty(ndev);
		if (i < 0)
			return -ENOMEM;
		ret = sh_eth_tsu_write_entry(ndev, reg_offset + i * 8, addr);
		if (ret < 0)
			return ret;

		/* Enable the entry */
		sh_eth_tsu_write(mdp, sh_eth_tsu_read(mdp, TSU_TEN) |
				 (1 << (31 - i)), TSU_TEN);
	}

	/* Entry found or created, enable POST */
	sh_eth_tsu_enable_cam_entry_post(ndev, i);

	return 0;
}

static int sh_eth_tsu_del_entry(struct net_device *ndev, const u8 *addr)
{
	struct sh_eth_private *mdp = netdev_priv(ndev);
	int i, ret;

	if (!mdp->cd->tsu)
		return 0;

	i = sh_eth_tsu_find_entry(ndev, addr);
	if (i) {
		/* Entry found */
		if (sh_eth_tsu_disable_cam_entry_post(ndev, i))
			goto done;

		/* Disable the entry if both ports was disabled */
		ret = sh_eth_tsu_disable_cam_entry_table(ndev, i);
		if (ret < 0)
			return ret;
	}
done:
	return 0;
}

static int sh_eth_tsu_purge_all(struct net_device *ndev)
{
	struct sh_eth_private *mdp = netdev_priv(ndev);
	int i, ret;

	if (unlikely(!mdp->cd->tsu))
		return 0;

	for (i = 0; i < SH_ETH_TSU_CAM_ENTRIES; i++) {
		if (sh_eth_tsu_disable_cam_entry_post(ndev, i))
			continue;

		/* Disable the entry if both ports was disabled */
		ret = sh_eth_tsu_disable_cam_entry_table(ndev, i);
		if (ret < 0)
			return ret;
	}

	return 0;
}

static void sh_eth_tsu_purge_mcast(struct net_device *ndev)
{
	struct sh_eth_private *mdp = netdev_priv(ndev);
	u8 addr[ETH_ALEN];
	void *reg_offset = sh_eth_tsu_get_offset(mdp, TSU_ADRH0);
	int i;

	if (unlikely(!mdp->cd->tsu))
		return;

	for (i = 0; i < SH_ETH_TSU_CAM_ENTRIES; i++, reg_offset += 8) {
		sh_eth_tsu_read_entry(reg_offset, addr);
		if (is_multicast_ether_addr(addr))
			sh_eth_tsu_del_entry(ndev, addr);
	}
}

/* Multicast reception directions set */
static void sh_eth_set_multicast_list(struct net_device *ndev)
{
	struct sh_eth_private *mdp = netdev_priv(ndev);
	u32 ecmr_bits;
	int mcast_all = 0;
	unsigned long flags;

	spin_lock_irqsave(&mdp->lock, flags);
	/*
	 * Initial condition is MCT = 1, PRM = 0.
	 * Depending on ndev->flags, set PRM or clear MCT
	 */
	ecmr_bits = (sh_eth_read(ndev, ECMR) & ~ECMR_PRM) | ECMR_MCT;

	if (!(ndev->flags & IFF_MULTICAST)) {
		sh_eth_tsu_purge_mcast(ndev);
		mcast_all = 1;
	}
	if (ndev->flags & IFF_ALLMULTI) {
		sh_eth_tsu_purge_mcast(ndev);
		ecmr_bits &= ~ECMR_MCT;
		mcast_all = 1;
	}

	if (ndev->flags & IFF_PROMISC) {
		sh_eth_tsu_purge_all(ndev);
		ecmr_bits = (ecmr_bits & ~ECMR_MCT) | ECMR_PRM;
	} else if (mdp->cd->tsu) {
		struct netdev_hw_addr *ha;
		netdev_for_each_mc_addr(ha, ndev) {
			if (mcast_all && is_multicast_ether_addr(ha->addr))
				continue;

			if (sh_eth_tsu_add_entry(ndev, ha->addr) < 0) {
				if (!mcast_all) {
					sh_eth_tsu_purge_mcast(ndev);
					ecmr_bits &= ~ECMR_MCT;
					mcast_all = 1;
				}
			}
		}
	} else {
		/* Normal, unicast/broadcast-only mode. */
		ecmr_bits = (ecmr_bits & ~ECMR_PRM) | ECMR_MCT;
	}

	/* update the ethernet mode */
	sh_eth_write(ndev, ecmr_bits, ECMR);

	spin_unlock_irqrestore(&mdp->lock, flags);
}

static int sh_eth_get_vtag_index(struct sh_eth_private *mdp)
{
	if (!mdp->port)
		return TSU_VTAG0;
	else
		return TSU_VTAG1;
}

static int sh_eth_vlan_rx_add_vid(struct net_device *ndev,
				  __be16 proto, u16 vid)
{
	struct sh_eth_private *mdp = netdev_priv(ndev);
	int vtag_reg_index = sh_eth_get_vtag_index(mdp);

	if (unlikely(!mdp->cd->tsu))
		return -EPERM;

	/* No filtering if vid = 0 */
	if (!vid)
		return 0;

	mdp->vlan_num_ids++;

	/*
	 * The controller has one VLAN tag HW filter. So, if the filter is
	 * already enabled, the driver disables it and the filte
	 */
	if (mdp->vlan_num_ids > 1) {
		/* disable VLAN filter */
		sh_eth_tsu_write(mdp, 0, vtag_reg_index);
		return 0;
	}

	sh_eth_tsu_write(mdp, TSU_VTAG_ENABLE | (vid & TSU_VTAG_VID_MASK),
			 vtag_reg_index);

	return 0;
}

static int sh_eth_vlan_rx_kill_vid(struct net_device *ndev,
				   __be16 proto, u16 vid)
{
	struct sh_eth_private *mdp = netdev_priv(ndev);
	int vtag_reg_index = sh_eth_get_vtag_index(mdp);

	if (unlikely(!mdp->cd->tsu))
		return -EPERM;

	/* No filtering if vid = 0 */
	if (!vid)
		return 0;

	mdp->vlan_num_ids--;
	sh_eth_tsu_write(mdp, 0, vtag_reg_index);

	return 0;
}

/* SuperH's TSU register init function */
static void sh_eth_tsu_init(struct sh_eth_private *mdp)
{
	sh_eth_tsu_write(mdp, 0, TSU_FWEN0);	/* Disable forward(0->1) */
	sh_eth_tsu_write(mdp, 0, TSU_FWEN1);	/* Disable forward(1->0) */
	sh_eth_tsu_write(mdp, 0, TSU_FCM);	/* forward fifo 3k-3k */
	sh_eth_tsu_write(mdp, 0xc, TSU_BSYSL0);
	sh_eth_tsu_write(mdp, 0xc, TSU_BSYSL1);
	sh_eth_tsu_write(mdp, 0, TSU_PRISL0);
	sh_eth_tsu_write(mdp, 0, TSU_PRISL1);
	sh_eth_tsu_write(mdp, 0, TSU_FWSL0);
	sh_eth_tsu_write(mdp, 0, TSU_FWSL1);
	sh_eth_tsu_write(mdp, TSU_FWSLC_POSTENU | TSU_FWSLC_POSTENL, TSU_FWSLC);
	if (sh_eth_is_gether(mdp)) {
		sh_eth_tsu_write(mdp, 0, TSU_QTAG0);	/* Disable QTAG(0->1) */
		sh_eth_tsu_write(mdp, 0, TSU_QTAG1);	/* Disable QTAG(1->0) */
	} else {
		sh_eth_tsu_write(mdp, 0, TSU_QTAGM0);	/* Disable QTAG(0->1) */
		sh_eth_tsu_write(mdp, 0, TSU_QTAGM1);	/* Disable QTAG(1->0) */
	}
	sh_eth_tsu_write(mdp, 0, TSU_FWSR);	/* all interrupt status clear */
	sh_eth_tsu_write(mdp, 0, TSU_FWINMK);	/* Disable all interrupt */
	sh_eth_tsu_write(mdp, 0, TSU_TEN);	/* Disable all CAM entry */
	sh_eth_tsu_write(mdp, 0, TSU_POST1);	/* Disable CAM entry [ 0- 7] */
	sh_eth_tsu_write(mdp, 0, TSU_POST2);	/* Disable CAM entry [ 8-15] */
	sh_eth_tsu_write(mdp, 0, TSU_POST3);	/* Disable CAM entry [16-23] */
	sh_eth_tsu_write(mdp, 0, TSU_POST4);	/* Disable CAM entry [24-31] */
}

/* MDIO bus release function */
static int sh_mdio_release(struct net_device *ndev)
{
	struct mii_bus *bus = dev_get_drvdata(&ndev->dev);

	/* unregister mdio bus */
	mdiobus_unregister(bus);

	/* remove mdio bus info from net_device */
	dev_set_drvdata(&ndev->dev, NULL);

	/* free bitbang info */
	free_mdio_bitbang(bus);

	return 0;
}

/* MDIO bus init function */
static int sh_mdio_init(struct net_device *ndev, int id,
			struct sh_eth_plat_data *pd)
{
	int ret, i;
	struct bb_info *bitbang;
	struct sh_eth_private *mdp = netdev_priv(ndev);

	/* create bit control struct for PHY */
	bitbang = devm_kzalloc(&ndev->dev, sizeof(struct bb_info),
			       GFP_KERNEL);
	if (!bitbang) {
		ret = -ENOMEM;
		goto out;
	}

	/* bitbang init */
	bitbang->addr = mdp->addr + mdp->reg_offset[PIR];
	bitbang->set_gate = pd->set_mdio_gate;
	bitbang->mdi_msk = PIR_MDI;
	bitbang->mdo_msk = PIR_MDO;
	bitbang->mmd_msk = PIR_MMD;
	bitbang->mdc_msk = PIR_MDC;
	bitbang->ctrl.ops = &bb_ops;

	/* MII controller setting */
	mdp->mii_bus = alloc_mdio_bitbang(&bitbang->ctrl);
	if (!mdp->mii_bus) {
		ret = -ENOMEM;
		goto out;
	}

	/* Hook up MII support for ethtool */
	mdp->mii_bus->name = "sh_mii";
	mdp->mii_bus->parent = &ndev->dev;
	snprintf(mdp->mii_bus->id, MII_BUS_ID_SIZE, "%s-%x",
		mdp->pdev->name, id);

	/* PHY IRQ */
	mdp->mii_bus->irq = devm_kzalloc(&ndev->dev,
					 sizeof(int) * PHY_MAX_ADDR,
					 GFP_KERNEL);
	if (!mdp->mii_bus->irq) {
		ret = -ENOMEM;
		goto out_free_bus;
	}

	for (i = 0; i < PHY_MAX_ADDR; i++)
		mdp->mii_bus->irq[i] = PHY_POLL;

	/* register mdio bus */
	ret = mdiobus_register(mdp->mii_bus);
	if (ret)
		goto out_free_bus;

	dev_set_drvdata(&ndev->dev, mdp->mii_bus);

	return 0;

out_free_bus:
	free_mdio_bitbang(mdp->mii_bus);

out:
	return ret;
}

static const u16 *sh_eth_get_register_offset(int register_type)
{
	const u16 *reg_offset = NULL;

	switch (register_type) {
	case SH_ETH_REG_GIGABIT:
		reg_offset = sh_eth_offset_gigabit;
		break;
	case SH_ETH_REG_FAST_RCAR:
		reg_offset = sh_eth_offset_fast_rcar;
		break;
	case SH_ETH_REG_FAST_SH4:
		reg_offset = sh_eth_offset_fast_sh4;
		break;
	case SH_ETH_REG_FAST_SH3_SH2:
		reg_offset = sh_eth_offset_fast_sh3_sh2;
		break;
	default:
		pr_err("Unknown register type (%d)\n", register_type);
		break;
	}

	return reg_offset;
}

static const struct net_device_ops sh_eth_netdev_ops = {
	.ndo_open		= sh_eth_open,
	.ndo_stop		= sh_eth_close,
	.ndo_start_xmit		= sh_eth_start_xmit,
	.ndo_get_stats		= sh_eth_get_stats,
	.ndo_tx_timeout		= sh_eth_tx_timeout,
	.ndo_do_ioctl		= sh_eth_do_ioctl,
	.ndo_validate_addr	= eth_validate_addr,
	.ndo_set_mac_address	= eth_mac_addr,
	.ndo_change_mtu		= eth_change_mtu,
};

static const struct net_device_ops sh_eth_netdev_ops_tsu = {
	.ndo_open		= sh_eth_open,
	.ndo_stop		= sh_eth_close,
	.ndo_start_xmit		= sh_eth_start_xmit,
	.ndo_get_stats		= sh_eth_get_stats,
	.ndo_set_rx_mode	= sh_eth_set_multicast_list,
	.ndo_vlan_rx_add_vid	= sh_eth_vlan_rx_add_vid,
	.ndo_vlan_rx_kill_vid	= sh_eth_vlan_rx_kill_vid,
	.ndo_tx_timeout		= sh_eth_tx_timeout,
	.ndo_do_ioctl		= sh_eth_do_ioctl,
	.ndo_validate_addr	= eth_validate_addr,
	.ndo_set_mac_address	= eth_mac_addr,
	.ndo_change_mtu		= eth_change_mtu,
};

static int sh_eth_drv_probe(struct platform_device *pdev)
{
	int ret, devno = 0;
	struct resource *res;
	struct net_device *ndev = NULL;
	struct sh_eth_private *mdp = NULL;
	struct sh_eth_plat_data *pd = dev_get_platdata(&pdev->dev);
	const struct platform_device_id *id = platform_get_device_id(pdev);

	/* get base addr */
	res = platform_get_resource(pdev, IORESOURCE_MEM, 0);
	if (unlikely(res == NULL)) {
		dev_err(&pdev->dev, "invalid resource\n");
		ret = -EINVAL;
		goto out;
	}

	ndev = alloc_etherdev(sizeof(struct sh_eth_private));
	if (!ndev) {
		ret = -ENOMEM;
		goto out;
	}

	/* The sh Ether-specific entries in the device structure. */
	ndev->base_addr = res->start;
	devno = pdev->id;
	if (devno < 0)
		devno = 0;

	ndev->dma = -1;
	ret = platform_get_irq(pdev, 0);
	if (ret < 0) {
		ret = -ENODEV;
		goto out_release;
	}
	ndev->irq = ret;

	SET_NETDEV_DEV(ndev, &pdev->dev);

	mdp = netdev_priv(ndev);
	mdp->num_tx_ring = TX_RING_SIZE;
	mdp->num_rx_ring = RX_RING_SIZE;
	mdp->addr = devm_ioremap_resource(&pdev->dev, res);
	if (IS_ERR(mdp->addr)) {
		ret = PTR_ERR(mdp->addr);
		goto out_release;
	}

	spin_lock_init(&mdp->lock);
	mdp->pdev = pdev;
	pm_runtime_enable(&pdev->dev);
	pm_runtime_resume(&pdev->dev);

	if (!pd) {
		dev_err(&pdev->dev, "no platform data\n");
		ret = -EINVAL;
		goto out_release;
	}

	/* get PHY ID */
	mdp->phy_id = pd->phy;
	mdp->phy_interface = pd->phy_interface;
	/* EDMAC endian */
	mdp->edmac_endian = pd->edmac_endian;
	mdp->no_ether_link = pd->no_ether_link;
	mdp->ether_link_active_low = pd->ether_link_active_low;

	/* set cpu data */
	mdp->cd = (struct sh_eth_cpu_data *)id->driver_data;
	mdp->reg_offset = sh_eth_get_register_offset(mdp->cd->register_type);
	sh_eth_set_default_cpu_data(mdp->cd);

	/* set function */
	if (mdp->cd->tsu)
		ndev->netdev_ops = &sh_eth_netdev_ops_tsu;
	else
		ndev->netdev_ops = &sh_eth_netdev_ops;
	SET_ETHTOOL_OPS(ndev, &sh_eth_ethtool_ops);
	ndev->watchdog_timeo = TX_TIMEOUT;

	/* debug message level */
	mdp->msg_enable = SH_ETH_DEF_MSG_ENABLE;

	/* read and set MAC address */
	read_mac_address(ndev, pd->mac_addr);
	if (!is_valid_ether_addr(ndev->dev_addr)) {
		dev_warn(&pdev->dev,
			 "no valid MAC address supplied, using a random one.\n");
		eth_hw_addr_random(ndev);
	}

	/* ioremap the TSU registers */
	if (mdp->cd->tsu) {
		struct resource *rtsu;
		rtsu = platform_get_resource(pdev, IORESOURCE_MEM, 1);
		mdp->tsu_addr = devm_ioremap_resource(&pdev->dev, rtsu);
		if (IS_ERR(mdp->tsu_addr)) {
			ret = PTR_ERR(mdp->tsu_addr);
			goto out_release;
		}
		mdp->port = devno % 2;
		ndev->features = NETIF_F_HW_VLAN_CTAG_FILTER;
	}

	/* initialize first or needed device */
	if (!devno || pd->needs_init) {
		if (mdp->cd->chip_reset)
			mdp->cd->chip_reset(ndev);

		if (mdp->cd->tsu) {
			/* TSU init (Init only)*/
			sh_eth_tsu_init(mdp);
		}
	}

	netif_napi_add(ndev, &mdp->napi, sh_eth_poll, 64);

	/* network device register */
	ret = register_netdev(ndev);
	if (ret)
		goto out_napi_del;

	/* mdio bus init */
	ret = sh_mdio_init(ndev, pdev->id, pd);
	if (ret)
		goto out_unregister;

	/* print device information */
	pr_info("Base address at 0x%x, %pM, IRQ %d.\n",
	       (u32)ndev->base_addr, ndev->dev_addr, ndev->irq);

	platform_set_drvdata(pdev, ndev);

	return ret;

out_unregister:
	unregister_netdev(ndev);

out_napi_del:
	netif_napi_del(&mdp->napi);

out_release:
	/* net_dev free */
	if (ndev)
		free_netdev(ndev);

out:
	return ret;
}

static int sh_eth_drv_remove(struct platform_device *pdev)
{
	struct net_device *ndev = platform_get_drvdata(pdev);
	struct sh_eth_private *mdp = netdev_priv(ndev);

	sh_mdio_release(ndev);
	unregister_netdev(ndev);
	netif_napi_del(&mdp->napi);
	pm_runtime_disable(&pdev->dev);
	free_netdev(ndev);

	return 0;
}

#ifdef CONFIG_PM
static int sh_eth_runtime_nop(struct device *dev)
{
	/*
	 * Runtime PM callback shared between ->runtime_suspend()
	 * and ->runtime_resume(). Simply returns success.
	 *
	 * This driver re-initializes all registers after
	 * pm_runtime_get_sync() anyway so there is no need
	 * to save and restore registers here.
	 */
	return 0;
}

static const struct dev_pm_ops sh_eth_dev_pm_ops = {
	.runtime_suspend = sh_eth_runtime_nop,
	.runtime_resume = sh_eth_runtime_nop,
};
#define SH_ETH_PM_OPS (&sh_eth_dev_pm_ops)
#else
#define SH_ETH_PM_OPS NULL
#endif

static struct platform_device_id sh_eth_id_table[] = {
	{ "sh7619-ether", (kernel_ulong_t)&sh7619_data },
	{ "sh771x-ether", (kernel_ulong_t)&sh771x_data },
	{ "sh7724-ether", (kernel_ulong_t)&sh7724_data },
	{ "sh7734-gether", (kernel_ulong_t)&sh7734_data },
	{ "sh7757-ether", (kernel_ulong_t)&sh7757_data },
	{ "sh7757-gether", (kernel_ulong_t)&sh7757_data_giga },
	{ "sh7763-gether", (kernel_ulong_t)&sh7763_data },
	{ "r8a7740-gether", (kernel_ulong_t)&r8a7740_data },
	{ "r8a777x-ether", (kernel_ulong_t)&r8a777x_data },
	{ "r8a7790-ether", (kernel_ulong_t)&r8a7790_data },
	{ }
};
MODULE_DEVICE_TABLE(platform, sh_eth_id_table);

static struct platform_driver sh_eth_driver = {
	.probe = sh_eth_drv_probe,
	.remove = sh_eth_drv_remove,
	.id_table = sh_eth_id_table,
	.driver = {
		   .name = CARDNAME,
		   .pm = SH_ETH_PM_OPS,
	},
};

module_platform_driver(sh_eth_driver);

MODULE_AUTHOR("Nobuhiro Iwamatsu, Yoshihiro Shimoda");
MODULE_DESCRIPTION("Renesas SuperH Ethernet driver");
MODULE_LICENSE("GPL v2");<|MERGE_RESOLUTION|>--- conflicted
+++ resolved
@@ -689,11 +689,7 @@
 			  EESR_RFE | EESR_RDE | EESR_RFRMER | EESR_TFE |
 			  EESR_TDE | EESR_ECI,
 	.fdr_value	= 0x0000070f,
-<<<<<<< HEAD
-	.rmcr_value	= 0x00000001,
-=======
 	.rmcr_value	= RMCR_RNC,
->>>>>>> d8ec26d7
 
 	.apr		= 1,
 	.mpr		= 1,
