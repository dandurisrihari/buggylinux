--- conflicted
+++ resolved
@@ -2725,17 +2725,12 @@
 			"kernel version string will be truncated, status = %zd\n", ret);
 
 	host_info->os_dist = 0;
-<<<<<<< HEAD
-	strscpy(host_info->os_dist_str, utsname()->release,
-		sizeof(host_info->os_dist_str));
-=======
 	ret = strscpy(host_info->os_dist_str, utsname()->release,
 		      sizeof(host_info->os_dist_str));
 	if (ret < 0)
 		dev_dbg(dev,
 			"OS distribution string will be truncated, status = %zd\n", ret);
 
->>>>>>> 0c383648
 	host_info->driver_version =
 		(DRV_MODULE_GEN_MAJOR) |
 		(DRV_MODULE_GEN_MINOR << ENA_ADMIN_HOST_INFO_MINOR_SHIFT) |
