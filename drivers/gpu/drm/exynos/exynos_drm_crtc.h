--- conflicted
+++ resolved
@@ -20,11 +20,7 @@
 
 struct exynos_drm_crtc *exynos_drm_crtc_create(struct drm_device *drm_dev,
 					struct drm_plane *plane,
-<<<<<<< HEAD
-					enum exynos_drm_output_type type,
-=======
 					enum exynos_drm_output_type out_type,
->>>>>>> bb176f67
 					const struct exynos_drm_crtc_ops *ops,
 					void *context);
 void exynos_drm_crtc_wait_pending_update(struct exynos_drm_crtc *exynos_crtc);
