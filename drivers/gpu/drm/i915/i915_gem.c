/*
 * Copyright © 2008-2015 Intel Corporation
 *
 * Permission is hereby granted, free of charge, to any person obtaining a
 * copy of this software and associated documentation files (the "Software"),
 * to deal in the Software without restriction, including without limitation
 * the rights to use, copy, modify, merge, publish, distribute, sublicense,
 * and/or sell copies of the Software, and to permit persons to whom the
 * Software is furnished to do so, subject to the following conditions:
 *
 * The above copyright notice and this permission notice (including the next
 * paragraph) shall be included in all copies or substantial portions of the
 * Software.
 *
 * THE SOFTWARE IS PROVIDED "AS IS", WITHOUT WARRANTY OF ANY KIND, EXPRESS OR
 * IMPLIED, INCLUDING BUT NOT LIMITED TO THE WARRANTIES OF MERCHANTABILITY,
 * FITNESS FOR A PARTICULAR PURPOSE AND NONINFRINGEMENT.  IN NO EVENT SHALL
 * THE AUTHORS OR COPYRIGHT HOLDERS BE LIABLE FOR ANY CLAIM, DAMAGES OR OTHER
 * LIABILITY, WHETHER IN AN ACTION OF CONTRACT, TORT OR OTHERWISE, ARISING
 * FROM, OUT OF OR IN CONNECTION WITH THE SOFTWARE OR THE USE OR OTHER DEALINGS
 * IN THE SOFTWARE.
 *
 * Authors:
 *    Eric Anholt <eric@anholt.net>
 *
 */

#include <drm/drmP.h>
#include <drm/drm_vma_manager.h>
#include <drm/i915_drm.h>
#include "i915_drv.h"
#include "i915_gem_clflush.h"
#include "i915_vgpu.h"
#include "i915_trace.h"
#include "intel_drv.h"
#include "intel_frontbuffer.h"
#include "intel_mocs.h"
#include "i915_gemfs.h"
#include <linux/dma-fence-array.h>
#include <linux/kthread.h>
#include <linux/reservation.h>
#include <linux/shmem_fs.h>
#include <linux/slab.h>
#include <linux/stop_machine.h>
#include <linux/swap.h>
#include <linux/pci.h>
#include <linux/dma-buf.h>

static void i915_gem_flush_free_objects(struct drm_i915_private *i915);

static bool cpu_write_needs_clflush(struct drm_i915_gem_object *obj)
{
	if (obj->cache_dirty)
		return false;

	if (!(obj->cache_coherent & I915_BO_CACHE_COHERENT_FOR_WRITE))
		return true;

	return obj->pin_global; /* currently in use by HW, keep flushed */
}

static int
insert_mappable_node(struct i915_ggtt *ggtt,
                     struct drm_mm_node *node, u32 size)
{
	memset(node, 0, sizeof(*node));
	return drm_mm_insert_node_in_range(&ggtt->base.mm, node,
					   size, 0, I915_COLOR_UNEVICTABLE,
					   0, ggtt->mappable_end,
					   DRM_MM_INSERT_LOW);
}

static void
remove_mappable_node(struct drm_mm_node *node)
{
	drm_mm_remove_node(node);
}

/* some bookkeeping */
static void i915_gem_info_add_obj(struct drm_i915_private *dev_priv,
				  u64 size)
{
	spin_lock(&dev_priv->mm.object_stat_lock);
	dev_priv->mm.object_count++;
	dev_priv->mm.object_memory += size;
	spin_unlock(&dev_priv->mm.object_stat_lock);
}

static void i915_gem_info_remove_obj(struct drm_i915_private *dev_priv,
				     u64 size)
{
	spin_lock(&dev_priv->mm.object_stat_lock);
	dev_priv->mm.object_count--;
	dev_priv->mm.object_memory -= size;
	spin_unlock(&dev_priv->mm.object_stat_lock);
}

static int
i915_gem_wait_for_error(struct i915_gpu_error *error)
{
	int ret;

	might_sleep();

	/*
	 * Only wait 10 seconds for the gpu reset to complete to avoid hanging
	 * userspace. If it takes that long something really bad is going on and
	 * we should simply try to bail out and fail as gracefully as possible.
	 */
	ret = wait_event_interruptible_timeout(error->reset_queue,
					       !i915_reset_backoff(error),
					       I915_RESET_TIMEOUT);
	if (ret == 0) {
		DRM_ERROR("Timed out waiting for the gpu reset to complete\n");
		return -EIO;
	} else if (ret < 0) {
		return ret;
	} else {
		return 0;
	}
}

int i915_mutex_lock_interruptible(struct drm_device *dev)
{
	struct drm_i915_private *dev_priv = to_i915(dev);
	int ret;

	ret = i915_gem_wait_for_error(&dev_priv->gpu_error);
	if (ret)
		return ret;

	ret = mutex_lock_interruptible(&dev->struct_mutex);
	if (ret)
		return ret;

	return 0;
}

int
i915_gem_get_aperture_ioctl(struct drm_device *dev, void *data,
			    struct drm_file *file)
{
	struct drm_i915_private *dev_priv = to_i915(dev);
	struct i915_ggtt *ggtt = &dev_priv->ggtt;
	struct drm_i915_gem_get_aperture *args = data;
	struct i915_vma *vma;
	u64 pinned;

	pinned = ggtt->base.reserved;
	mutex_lock(&dev->struct_mutex);
	list_for_each_entry(vma, &ggtt->base.active_list, vm_link)
		if (i915_vma_is_pinned(vma))
			pinned += vma->node.size;
	list_for_each_entry(vma, &ggtt->base.inactive_list, vm_link)
		if (i915_vma_is_pinned(vma))
			pinned += vma->node.size;
	mutex_unlock(&dev->struct_mutex);

	args->aper_size = ggtt->base.total;
	args->aper_available_size = args->aper_size - pinned;

	return 0;
}

static int i915_gem_object_get_pages_phys(struct drm_i915_gem_object *obj)
{
	struct address_space *mapping = obj->base.filp->f_mapping;
	drm_dma_handle_t *phys;
	struct sg_table *st;
	struct scatterlist *sg;
	char *vaddr;
	int i;
	int err;

	if (WARN_ON(i915_gem_object_needs_bit17_swizzle(obj)))
		return -EINVAL;

	/* Always aligning to the object size, allows a single allocation
	 * to handle all possible callers, and given typical object sizes,
	 * the alignment of the buddy allocation will naturally match.
	 */
	phys = drm_pci_alloc(obj->base.dev,
			     roundup_pow_of_two(obj->base.size),
			     roundup_pow_of_two(obj->base.size));
	if (!phys)
		return -ENOMEM;

	vaddr = phys->vaddr;
	for (i = 0; i < obj->base.size / PAGE_SIZE; i++) {
		struct page *page;
		char *src;

		page = shmem_read_mapping_page(mapping, i);
		if (IS_ERR(page)) {
			err = PTR_ERR(page);
			goto err_phys;
		}

		src = kmap_atomic(page);
		memcpy(vaddr, src, PAGE_SIZE);
		drm_clflush_virt_range(vaddr, PAGE_SIZE);
		kunmap_atomic(src);

		put_page(page);
		vaddr += PAGE_SIZE;
	}

	i915_gem_chipset_flush(to_i915(obj->base.dev));

	st = kmalloc(sizeof(*st), GFP_KERNEL);
	if (!st) {
		err = -ENOMEM;
		goto err_phys;
	}

	if (sg_alloc_table(st, 1, GFP_KERNEL)) {
		kfree(st);
		err = -ENOMEM;
		goto err_phys;
	}

	sg = st->sgl;
	sg->offset = 0;
	sg->length = obj->base.size;

	sg_dma_address(sg) = phys->busaddr;
	sg_dma_len(sg) = obj->base.size;

	obj->phys_handle = phys;

	__i915_gem_object_set_pages(obj, st, sg->length);

	return 0;

err_phys:
	drm_pci_free(obj->base.dev, phys);

	return err;
}

static void __start_cpu_write(struct drm_i915_gem_object *obj)
{
	obj->base.read_domains = I915_GEM_DOMAIN_CPU;
	obj->base.write_domain = I915_GEM_DOMAIN_CPU;
	if (cpu_write_needs_clflush(obj))
		obj->cache_dirty = true;
}

static void
__i915_gem_object_release_shmem(struct drm_i915_gem_object *obj,
				struct sg_table *pages,
				bool needs_clflush)
{
	GEM_BUG_ON(obj->mm.madv == __I915_MADV_PURGED);

	if (obj->mm.madv == I915_MADV_DONTNEED)
		obj->mm.dirty = false;

	if (needs_clflush &&
	    (obj->base.read_domains & I915_GEM_DOMAIN_CPU) == 0 &&
	    !(obj->cache_coherent & I915_BO_CACHE_COHERENT_FOR_READ))
		drm_clflush_sg(pages);

	__start_cpu_write(obj);
}

static void
i915_gem_object_put_pages_phys(struct drm_i915_gem_object *obj,
			       struct sg_table *pages)
{
	__i915_gem_object_release_shmem(obj, pages, false);

	if (obj->mm.dirty) {
		struct address_space *mapping = obj->base.filp->f_mapping;
		char *vaddr = obj->phys_handle->vaddr;
		int i;

		for (i = 0; i < obj->base.size / PAGE_SIZE; i++) {
			struct page *page;
			char *dst;

			page = shmem_read_mapping_page(mapping, i);
			if (IS_ERR(page))
				continue;

			dst = kmap_atomic(page);
			drm_clflush_virt_range(vaddr, PAGE_SIZE);
			memcpy(dst, vaddr, PAGE_SIZE);
			kunmap_atomic(dst);

			set_page_dirty(page);
			if (obj->mm.madv == I915_MADV_WILLNEED)
				mark_page_accessed(page);
			put_page(page);
			vaddr += PAGE_SIZE;
		}
		obj->mm.dirty = false;
	}

	sg_free_table(pages);
	kfree(pages);

	drm_pci_free(obj->base.dev, obj->phys_handle);
}

static void
i915_gem_object_release_phys(struct drm_i915_gem_object *obj)
{
	i915_gem_object_unpin_pages(obj);
}

static const struct drm_i915_gem_object_ops i915_gem_phys_ops = {
	.get_pages = i915_gem_object_get_pages_phys,
	.put_pages = i915_gem_object_put_pages_phys,
	.release = i915_gem_object_release_phys,
};

static const struct drm_i915_gem_object_ops i915_gem_object_ops;

int i915_gem_object_unbind(struct drm_i915_gem_object *obj)
{
	struct i915_vma *vma;
	LIST_HEAD(still_in_list);
	int ret;

	lockdep_assert_held(&obj->base.dev->struct_mutex);

	/* Closed vma are removed from the obj->vma_list - but they may
	 * still have an active binding on the object. To remove those we
	 * must wait for all rendering to complete to the object (as unbinding
	 * must anyway), and retire the requests.
	 */
	ret = i915_gem_object_set_to_cpu_domain(obj, false);
	if (ret)
		return ret;

	while ((vma = list_first_entry_or_null(&obj->vma_list,
					       struct i915_vma,
					       obj_link))) {
		list_move_tail(&vma->obj_link, &still_in_list);
		ret = i915_vma_unbind(vma);
		if (ret)
			break;
	}
	list_splice(&still_in_list, &obj->vma_list);

	return ret;
}

static long
i915_gem_object_wait_fence(struct dma_fence *fence,
			   unsigned int flags,
			   long timeout,
			   struct intel_rps_client *rps_client)
{
	struct drm_i915_gem_request *rq;

	BUILD_BUG_ON(I915_WAIT_INTERRUPTIBLE != 0x1);

	if (test_bit(DMA_FENCE_FLAG_SIGNALED_BIT, &fence->flags))
		return timeout;

	if (!dma_fence_is_i915(fence))
		return dma_fence_wait_timeout(fence,
					      flags & I915_WAIT_INTERRUPTIBLE,
					      timeout);

	rq = to_request(fence);
	if (i915_gem_request_completed(rq))
		goto out;

	/* This client is about to stall waiting for the GPU. In many cases
	 * this is undesirable and limits the throughput of the system, as
	 * many clients cannot continue processing user input/output whilst
	 * blocked. RPS autotuning may take tens of milliseconds to respond
	 * to the GPU load and thus incurs additional latency for the client.
	 * We can circumvent that by promoting the GPU frequency to maximum
	 * before we wait. This makes the GPU throttle up much more quickly
	 * (good for benchmarks and user experience, e.g. window animations),
	 * but at a cost of spending more power processing the workload
	 * (bad for battery). Not all clients even want their results
	 * immediately and for them we should just let the GPU select its own
	 * frequency to maximise efficiency. To prevent a single client from
	 * forcing the clocks too high for the whole system, we only allow
	 * each client to waitboost once in a busy period.
	 */
	if (rps_client) {
		if (INTEL_GEN(rq->i915) >= 6)
			gen6_rps_boost(rq, rps_client);
		else
			rps_client = NULL;
	}

	timeout = i915_wait_request(rq, flags, timeout);

out:
	if (flags & I915_WAIT_LOCKED && i915_gem_request_completed(rq))
		i915_gem_request_retire_upto(rq);

	return timeout;
}

static long
i915_gem_object_wait_reservation(struct reservation_object *resv,
				 unsigned int flags,
				 long timeout,
				 struct intel_rps_client *rps_client)
{
	unsigned int seq = __read_seqcount_begin(&resv->seq);
	struct dma_fence *excl;
	bool prune_fences = false;

	if (flags & I915_WAIT_ALL) {
		struct dma_fence **shared;
		unsigned int count, i;
		int ret;

		ret = reservation_object_get_fences_rcu(resv,
							&excl, &count, &shared);
		if (ret)
			return ret;

		for (i = 0; i < count; i++) {
			timeout = i915_gem_object_wait_fence(shared[i],
							     flags, timeout,
							     rps_client);
			if (timeout < 0)
				break;

			dma_fence_put(shared[i]);
		}

		for (; i < count; i++)
			dma_fence_put(shared[i]);
		kfree(shared);

		prune_fences = count && timeout >= 0;
	} else {
		excl = reservation_object_get_excl_rcu(resv);
	}

	if (excl && timeout >= 0) {
		timeout = i915_gem_object_wait_fence(excl, flags, timeout,
						     rps_client);
		prune_fences = timeout >= 0;
	}

	dma_fence_put(excl);

	/* Oportunistically prune the fences iff we know they have *all* been
	 * signaled and that the reservation object has not been changed (i.e.
	 * no new fences have been added).
	 */
	if (prune_fences && !__read_seqcount_retry(&resv->seq, seq)) {
		if (reservation_object_trylock(resv)) {
			if (!__read_seqcount_retry(&resv->seq, seq))
				reservation_object_add_excl_fence(resv, NULL);
			reservation_object_unlock(resv);
		}
	}

	return timeout;
}

static void __fence_set_priority(struct dma_fence *fence, int prio)
{
	struct drm_i915_gem_request *rq;
	struct intel_engine_cs *engine;

	if (dma_fence_is_signaled(fence) || !dma_fence_is_i915(fence))
		return;

	rq = to_request(fence);
	engine = rq->engine;
	if (!engine->schedule)
		return;

	engine->schedule(rq, prio);
}

static void fence_set_priority(struct dma_fence *fence, int prio)
{
	/* Recurse once into a fence-array */
	if (dma_fence_is_array(fence)) {
		struct dma_fence_array *array = to_dma_fence_array(fence);
		int i;

		for (i = 0; i < array->num_fences; i++)
			__fence_set_priority(array->fences[i], prio);
	} else {
		__fence_set_priority(fence, prio);
	}
}

int
i915_gem_object_wait_priority(struct drm_i915_gem_object *obj,
			      unsigned int flags,
			      int prio)
{
	struct dma_fence *excl;

	if (flags & I915_WAIT_ALL) {
		struct dma_fence **shared;
		unsigned int count, i;
		int ret;

		ret = reservation_object_get_fences_rcu(obj->resv,
							&excl, &count, &shared);
		if (ret)
			return ret;

		for (i = 0; i < count; i++) {
			fence_set_priority(shared[i], prio);
			dma_fence_put(shared[i]);
		}

		kfree(shared);
	} else {
		excl = reservation_object_get_excl_rcu(obj->resv);
	}

	if (excl) {
		fence_set_priority(excl, prio);
		dma_fence_put(excl);
	}
	return 0;
}

/**
 * Waits for rendering to the object to be completed
 * @obj: i915 gem object
 * @flags: how to wait (under a lock, for all rendering or just for writes etc)
 * @timeout: how long to wait
 * @rps: client (user process) to charge for any waitboosting
 */
int
i915_gem_object_wait(struct drm_i915_gem_object *obj,
		     unsigned int flags,
		     long timeout,
		     struct intel_rps_client *rps_client)
{
	might_sleep();
#if IS_ENABLED(CONFIG_LOCKDEP)
	GEM_BUG_ON(debug_locks &&
		   !!lockdep_is_held(&obj->base.dev->struct_mutex) !=
		   !!(flags & I915_WAIT_LOCKED));
#endif
	GEM_BUG_ON(timeout < 0);

	timeout = i915_gem_object_wait_reservation(obj->resv,
						   flags, timeout,
						   rps_client);
	return timeout < 0 ? timeout : 0;
}

static struct intel_rps_client *to_rps_client(struct drm_file *file)
{
	struct drm_i915_file_private *fpriv = file->driver_priv;

	return &fpriv->rps_client;
}

static int
i915_gem_phys_pwrite(struct drm_i915_gem_object *obj,
		     struct drm_i915_gem_pwrite *args,
		     struct drm_file *file)
{
	void *vaddr = obj->phys_handle->vaddr + args->offset;
	char __user *user_data = u64_to_user_ptr(args->data_ptr);

	/* We manually control the domain here and pretend that it
	 * remains coherent i.e. in the GTT domain, like shmem_pwrite.
	 */
	intel_fb_obj_invalidate(obj, ORIGIN_CPU);
	if (copy_from_user(vaddr, user_data, args->size))
		return -EFAULT;

	drm_clflush_virt_range(vaddr, args->size);
	i915_gem_chipset_flush(to_i915(obj->base.dev));

	intel_fb_obj_flush(obj, ORIGIN_CPU);
	return 0;
}

void *i915_gem_object_alloc(struct drm_i915_private *dev_priv)
{
	return kmem_cache_zalloc(dev_priv->objects, GFP_KERNEL);
}

void i915_gem_object_free(struct drm_i915_gem_object *obj)
{
	struct drm_i915_private *dev_priv = to_i915(obj->base.dev);
	kmem_cache_free(dev_priv->objects, obj);
}

static int
i915_gem_create(struct drm_file *file,
		struct drm_i915_private *dev_priv,
		uint64_t size,
		uint32_t *handle_p)
{
	struct drm_i915_gem_object *obj;
	int ret;
	u32 handle;

	size = roundup(size, PAGE_SIZE);
	if (size == 0)
		return -EINVAL;

	/* Allocate the new object */
	obj = i915_gem_object_create(dev_priv, size);
	if (IS_ERR(obj))
		return PTR_ERR(obj);

	ret = drm_gem_handle_create(file, &obj->base, &handle);
	/* drop reference from allocate - handle holds it now */
	i915_gem_object_put(obj);
	if (ret)
		return ret;

	*handle_p = handle;
	return 0;
}

int
i915_gem_dumb_create(struct drm_file *file,
		     struct drm_device *dev,
		     struct drm_mode_create_dumb *args)
{
	/* have to work out size/pitch and return them */
	args->pitch = ALIGN(args->width * DIV_ROUND_UP(args->bpp, 8), 64);
	args->size = args->pitch * args->height;
	return i915_gem_create(file, to_i915(dev),
			       args->size, &args->handle);
}

static bool gpu_write_needs_clflush(struct drm_i915_gem_object *obj)
{
	return !(obj->cache_level == I915_CACHE_NONE ||
		 obj->cache_level == I915_CACHE_WT);
}

/**
 * Creates a new mm object and returns a handle to it.
 * @dev: drm device pointer
 * @data: ioctl data blob
 * @file: drm file pointer
 */
int
i915_gem_create_ioctl(struct drm_device *dev, void *data,
		      struct drm_file *file)
{
	struct drm_i915_private *dev_priv = to_i915(dev);
	struct drm_i915_gem_create *args = data;

	i915_gem_flush_free_objects(dev_priv);

	return i915_gem_create(file, dev_priv,
			       args->size, &args->handle);
}

static inline enum fb_op_origin
fb_write_origin(struct drm_i915_gem_object *obj, unsigned int domain)
{
	return (domain == I915_GEM_DOMAIN_GTT ?
		obj->frontbuffer_ggtt_origin : ORIGIN_CPU);
}

static void
flush_write_domain(struct drm_i915_gem_object *obj, unsigned int flush_domains)
{
	struct drm_i915_private *dev_priv = to_i915(obj->base.dev);

	if (!(obj->base.write_domain & flush_domains))
		return;

	/* No actual flushing is required for the GTT write domain.  Writes
	 * to it "immediately" go to main memory as far as we know, so there's
	 * no chipset flush.  It also doesn't land in render cache.
	 *
	 * However, we do have to enforce the order so that all writes through
	 * the GTT land before any writes to the device, such as updates to
	 * the GATT itself.
	 *
	 * We also have to wait a bit for the writes to land from the GTT.
	 * An uncached read (i.e. mmio) seems to be ideal for the round-trip
	 * timing. This issue has only been observed when switching quickly
	 * between GTT writes and CPU reads from inside the kernel on recent hw,
	 * and it appears to only affect discrete GTT blocks (i.e. on LLC
	 * system agents we cannot reproduce this behaviour).
	 */
	wmb();

	switch (obj->base.write_domain) {
	case I915_GEM_DOMAIN_GTT:
		if (!HAS_LLC(dev_priv)) {
			intel_runtime_pm_get(dev_priv);
			spin_lock_irq(&dev_priv->uncore.lock);
			POSTING_READ_FW(RING_HEAD(dev_priv->engine[RCS]->mmio_base));
			spin_unlock_irq(&dev_priv->uncore.lock);
			intel_runtime_pm_put(dev_priv);
		}

		intel_fb_obj_flush(obj,
				   fb_write_origin(obj, I915_GEM_DOMAIN_GTT));
		break;

	case I915_GEM_DOMAIN_CPU:
		i915_gem_clflush_object(obj, I915_CLFLUSH_SYNC);
		break;

	case I915_GEM_DOMAIN_RENDER:
		if (gpu_write_needs_clflush(obj))
			obj->cache_dirty = true;
		break;
	}

	obj->base.write_domain = 0;
}

static inline int
__copy_to_user_swizzled(char __user *cpu_vaddr,
			const char *gpu_vaddr, int gpu_offset,
			int length)
{
	int ret, cpu_offset = 0;

	while (length > 0) {
		int cacheline_end = ALIGN(gpu_offset + 1, 64);
		int this_length = min(cacheline_end - gpu_offset, length);
		int swizzled_gpu_offset = gpu_offset ^ 64;

		ret = __copy_to_user(cpu_vaddr + cpu_offset,
				     gpu_vaddr + swizzled_gpu_offset,
				     this_length);
		if (ret)
			return ret + length;

		cpu_offset += this_length;
		gpu_offset += this_length;
		length -= this_length;
	}

	return 0;
}

static inline int
__copy_from_user_swizzled(char *gpu_vaddr, int gpu_offset,
			  const char __user *cpu_vaddr,
			  int length)
{
	int ret, cpu_offset = 0;

	while (length > 0) {
		int cacheline_end = ALIGN(gpu_offset + 1, 64);
		int this_length = min(cacheline_end - gpu_offset, length);
		int swizzled_gpu_offset = gpu_offset ^ 64;

		ret = __copy_from_user(gpu_vaddr + swizzled_gpu_offset,
				       cpu_vaddr + cpu_offset,
				       this_length);
		if (ret)
			return ret + length;

		cpu_offset += this_length;
		gpu_offset += this_length;
		length -= this_length;
	}

	return 0;
}

/*
 * Pins the specified object's pages and synchronizes the object with
 * GPU accesses. Sets needs_clflush to non-zero if the caller should
 * flush the object from the CPU cache.
 */
int i915_gem_obj_prepare_shmem_read(struct drm_i915_gem_object *obj,
				    unsigned int *needs_clflush)
{
	int ret;

	lockdep_assert_held(&obj->base.dev->struct_mutex);

	*needs_clflush = 0;
	if (!i915_gem_object_has_struct_page(obj))
		return -ENODEV;

	ret = i915_gem_object_wait(obj,
				   I915_WAIT_INTERRUPTIBLE |
				   I915_WAIT_LOCKED,
				   MAX_SCHEDULE_TIMEOUT,
				   NULL);
	if (ret)
		return ret;

	ret = i915_gem_object_pin_pages(obj);
	if (ret)
		return ret;

	if (obj->cache_coherent & I915_BO_CACHE_COHERENT_FOR_READ ||
	    !static_cpu_has(X86_FEATURE_CLFLUSH)) {
		ret = i915_gem_object_set_to_cpu_domain(obj, false);
		if (ret)
			goto err_unpin;
		else
			goto out;
	}

	flush_write_domain(obj, ~I915_GEM_DOMAIN_CPU);

	/* If we're not in the cpu read domain, set ourself into the gtt
	 * read domain and manually flush cachelines (if required). This
	 * optimizes for the case when the gpu will dirty the data
	 * anyway again before the next pread happens.
	 */
	if (!obj->cache_dirty &&
	    !(obj->base.read_domains & I915_GEM_DOMAIN_CPU))
		*needs_clflush = CLFLUSH_BEFORE;

out:
	/* return with the pages pinned */
	return 0;

err_unpin:
	i915_gem_object_unpin_pages(obj);
	return ret;
}

int i915_gem_obj_prepare_shmem_write(struct drm_i915_gem_object *obj,
				     unsigned int *needs_clflush)
{
	int ret;

	lockdep_assert_held(&obj->base.dev->struct_mutex);

	*needs_clflush = 0;
	if (!i915_gem_object_has_struct_page(obj))
		return -ENODEV;

	ret = i915_gem_object_wait(obj,
				   I915_WAIT_INTERRUPTIBLE |
				   I915_WAIT_LOCKED |
				   I915_WAIT_ALL,
				   MAX_SCHEDULE_TIMEOUT,
				   NULL);
	if (ret)
		return ret;

	ret = i915_gem_object_pin_pages(obj);
	if (ret)
		return ret;

	if (obj->cache_coherent & I915_BO_CACHE_COHERENT_FOR_WRITE ||
	    !static_cpu_has(X86_FEATURE_CLFLUSH)) {
		ret = i915_gem_object_set_to_cpu_domain(obj, true);
		if (ret)
			goto err_unpin;
		else
			goto out;
	}

	flush_write_domain(obj, ~I915_GEM_DOMAIN_CPU);

	/* If we're not in the cpu write domain, set ourself into the
	 * gtt write domain and manually flush cachelines (as required).
	 * This optimizes for the case when the gpu will use the data
	 * right away and we therefore have to clflush anyway.
	 */
	if (!obj->cache_dirty) {
		*needs_clflush |= CLFLUSH_AFTER;

		/*
		 * Same trick applies to invalidate partially written
		 * cachelines read before writing.
		 */
		if (!(obj->base.read_domains & I915_GEM_DOMAIN_CPU))
			*needs_clflush |= CLFLUSH_BEFORE;
	}

out:
	intel_fb_obj_invalidate(obj, ORIGIN_CPU);
	obj->mm.dirty = true;
	/* return with the pages pinned */
	return 0;

err_unpin:
	i915_gem_object_unpin_pages(obj);
	return ret;
}

static void
shmem_clflush_swizzled_range(char *addr, unsigned long length,
			     bool swizzled)
{
	if (unlikely(swizzled)) {
		unsigned long start = (unsigned long) addr;
		unsigned long end = (unsigned long) addr + length;

		/* For swizzling simply ensure that we always flush both
		 * channels. Lame, but simple and it works. Swizzled
		 * pwrite/pread is far from a hotpath - current userspace
		 * doesn't use it at all. */
		start = round_down(start, 128);
		end = round_up(end, 128);

		drm_clflush_virt_range((void *)start, end - start);
	} else {
		drm_clflush_virt_range(addr, length);
	}

}

/* Only difference to the fast-path function is that this can handle bit17
 * and uses non-atomic copy and kmap functions. */
static int
shmem_pread_slow(struct page *page, int offset, int length,
		 char __user *user_data,
		 bool page_do_bit17_swizzling, bool needs_clflush)
{
	char *vaddr;
	int ret;

	vaddr = kmap(page);
	if (needs_clflush)
		shmem_clflush_swizzled_range(vaddr + offset, length,
					     page_do_bit17_swizzling);

	if (page_do_bit17_swizzling)
		ret = __copy_to_user_swizzled(user_data, vaddr, offset, length);
	else
		ret = __copy_to_user(user_data, vaddr + offset, length);
	kunmap(page);

	return ret ? - EFAULT : 0;
}

static int
shmem_pread(struct page *page, int offset, int length, char __user *user_data,
	    bool page_do_bit17_swizzling, bool needs_clflush)
{
	int ret;

	ret = -ENODEV;
	if (!page_do_bit17_swizzling) {
		char *vaddr = kmap_atomic(page);

		if (needs_clflush)
			drm_clflush_virt_range(vaddr + offset, length);
		ret = __copy_to_user_inatomic(user_data, vaddr + offset, length);
		kunmap_atomic(vaddr);
	}
	if (ret == 0)
		return 0;

	return shmem_pread_slow(page, offset, length, user_data,
				page_do_bit17_swizzling, needs_clflush);
}

static int
i915_gem_shmem_pread(struct drm_i915_gem_object *obj,
		     struct drm_i915_gem_pread *args)
{
	char __user *user_data;
	u64 remain;
	unsigned int obj_do_bit17_swizzling;
	unsigned int needs_clflush;
	unsigned int idx, offset;
	int ret;

	obj_do_bit17_swizzling = 0;
	if (i915_gem_object_needs_bit17_swizzle(obj))
		obj_do_bit17_swizzling = BIT(17);

	ret = mutex_lock_interruptible(&obj->base.dev->struct_mutex);
	if (ret)
		return ret;

	ret = i915_gem_obj_prepare_shmem_read(obj, &needs_clflush);
	mutex_unlock(&obj->base.dev->struct_mutex);
	if (ret)
		return ret;

	remain = args->size;
	user_data = u64_to_user_ptr(args->data_ptr);
	offset = offset_in_page(args->offset);
	for (idx = args->offset >> PAGE_SHIFT; remain; idx++) {
		struct page *page = i915_gem_object_get_page(obj, idx);
		int length;

		length = remain;
		if (offset + length > PAGE_SIZE)
			length = PAGE_SIZE - offset;

		ret = shmem_pread(page, offset, length, user_data,
				  page_to_phys(page) & obj_do_bit17_swizzling,
				  needs_clflush);
		if (ret)
			break;

		remain -= length;
		user_data += length;
		offset = 0;
	}

	i915_gem_obj_finish_shmem_access(obj);
	return ret;
}

static inline bool
gtt_user_read(struct io_mapping *mapping,
	      loff_t base, int offset,
	      char __user *user_data, int length)
{
	void __iomem *vaddr;
	unsigned long unwritten;

	/* We can use the cpu mem copy function because this is X86. */
	vaddr = io_mapping_map_atomic_wc(mapping, base);
	unwritten = __copy_to_user_inatomic(user_data,
					    (void __force *)vaddr + offset,
					    length);
	io_mapping_unmap_atomic(vaddr);
	if (unwritten) {
		vaddr = io_mapping_map_wc(mapping, base, PAGE_SIZE);
		unwritten = copy_to_user(user_data,
					 (void __force *)vaddr + offset,
					 length);
		io_mapping_unmap(vaddr);
	}
	return unwritten;
}

static int
i915_gem_gtt_pread(struct drm_i915_gem_object *obj,
		   const struct drm_i915_gem_pread *args)
{
	struct drm_i915_private *i915 = to_i915(obj->base.dev);
	struct i915_ggtt *ggtt = &i915->ggtt;
	struct drm_mm_node node;
	struct i915_vma *vma;
	void __user *user_data;
	u64 remain, offset;
	int ret;

	ret = mutex_lock_interruptible(&i915->drm.struct_mutex);
	if (ret)
		return ret;

	intel_runtime_pm_get(i915);
	vma = i915_gem_object_ggtt_pin(obj, NULL, 0, 0,
				       PIN_MAPPABLE |
				       PIN_NONFAULT |
				       PIN_NONBLOCK);
	if (!IS_ERR(vma)) {
		node.start = i915_ggtt_offset(vma);
		node.allocated = false;
		ret = i915_vma_put_fence(vma);
		if (ret) {
			i915_vma_unpin(vma);
			vma = ERR_PTR(ret);
		}
	}
	if (IS_ERR(vma)) {
		ret = insert_mappable_node(ggtt, &node, PAGE_SIZE);
		if (ret)
			goto out_unlock;
		GEM_BUG_ON(!node.allocated);
	}

	ret = i915_gem_object_set_to_gtt_domain(obj, false);
	if (ret)
		goto out_unpin;

	mutex_unlock(&i915->drm.struct_mutex);

	user_data = u64_to_user_ptr(args->data_ptr);
	remain = args->size;
	offset = args->offset;

	while (remain > 0) {
		/* Operation in this page
		 *
		 * page_base = page offset within aperture
		 * page_offset = offset within page
		 * page_length = bytes to copy for this page
		 */
		u32 page_base = node.start;
		unsigned page_offset = offset_in_page(offset);
		unsigned page_length = PAGE_SIZE - page_offset;
		page_length = remain < page_length ? remain : page_length;
		if (node.allocated) {
			wmb();
			ggtt->base.insert_page(&ggtt->base,
					       i915_gem_object_get_dma_address(obj, offset >> PAGE_SHIFT),
					       node.start, I915_CACHE_NONE, 0);
			wmb();
		} else {
			page_base += offset & PAGE_MASK;
		}

		if (gtt_user_read(&ggtt->mappable, page_base, page_offset,
				  user_data, page_length)) {
			ret = -EFAULT;
			break;
		}

		remain -= page_length;
		user_data += page_length;
		offset += page_length;
	}

	mutex_lock(&i915->drm.struct_mutex);
out_unpin:
	if (node.allocated) {
		wmb();
		ggtt->base.clear_range(&ggtt->base,
				       node.start, node.size);
		remove_mappable_node(&node);
	} else {
		i915_vma_unpin(vma);
	}
out_unlock:
	intel_runtime_pm_put(i915);
	mutex_unlock(&i915->drm.struct_mutex);

	return ret;
}

/**
 * Reads data from the object referenced by handle.
 * @dev: drm device pointer
 * @data: ioctl data blob
 * @file: drm file pointer
 *
 * On error, the contents of *data are undefined.
 */
int
i915_gem_pread_ioctl(struct drm_device *dev, void *data,
		     struct drm_file *file)
{
	struct drm_i915_gem_pread *args = data;
	struct drm_i915_gem_object *obj;
	int ret;

	if (args->size == 0)
		return 0;

	if (!access_ok(VERIFY_WRITE,
		       u64_to_user_ptr(args->data_ptr),
		       args->size))
		return -EFAULT;

	obj = i915_gem_object_lookup(file, args->handle);
	if (!obj)
		return -ENOENT;

	/* Bounds check source.  */
	if (range_overflows_t(u64, args->offset, args->size, obj->base.size)) {
		ret = -EINVAL;
		goto out;
	}

	trace_i915_gem_object_pread(obj, args->offset, args->size);

	ret = i915_gem_object_wait(obj,
				   I915_WAIT_INTERRUPTIBLE,
				   MAX_SCHEDULE_TIMEOUT,
				   to_rps_client(file));
	if (ret)
		goto out;

	ret = i915_gem_object_pin_pages(obj);
	if (ret)
		goto out;

	ret = i915_gem_shmem_pread(obj, args);
	if (ret == -EFAULT || ret == -ENODEV)
		ret = i915_gem_gtt_pread(obj, args);

	i915_gem_object_unpin_pages(obj);
out:
	i915_gem_object_put(obj);
	return ret;
}

/* This is the fast write path which cannot handle
 * page faults in the source data
 */

static inline bool
ggtt_write(struct io_mapping *mapping,
	   loff_t base, int offset,
	   char __user *user_data, int length)
{
	void __iomem *vaddr;
	unsigned long unwritten;

	/* We can use the cpu mem copy function because this is X86. */
	vaddr = io_mapping_map_atomic_wc(mapping, base);
	unwritten = __copy_from_user_inatomic_nocache((void __force *)vaddr + offset,
						      user_data, length);
	io_mapping_unmap_atomic(vaddr);
	if (unwritten) {
		vaddr = io_mapping_map_wc(mapping, base, PAGE_SIZE);
		unwritten = copy_from_user((void __force *)vaddr + offset,
					   user_data, length);
		io_mapping_unmap(vaddr);
	}

	return unwritten;
}

/**
 * This is the fast pwrite path, where we copy the data directly from the
 * user into the GTT, uncached.
 * @obj: i915 GEM object
 * @args: pwrite arguments structure
 */
static int
i915_gem_gtt_pwrite_fast(struct drm_i915_gem_object *obj,
			 const struct drm_i915_gem_pwrite *args)
{
	struct drm_i915_private *i915 = to_i915(obj->base.dev);
	struct i915_ggtt *ggtt = &i915->ggtt;
	struct drm_mm_node node;
	struct i915_vma *vma;
	u64 remain, offset;
	void __user *user_data;
	int ret;

	ret = mutex_lock_interruptible(&i915->drm.struct_mutex);
	if (ret)
		return ret;

	if (i915_gem_object_has_struct_page(obj)) {
		/*
		 * Avoid waking the device up if we can fallback, as
		 * waking/resuming is very slow (worst-case 10-100 ms
		 * depending on PCI sleeps and our own resume time).
		 * This easily dwarfs any performance advantage from
		 * using the cache bypass of indirect GGTT access.
		 */
		if (!intel_runtime_pm_get_if_in_use(i915)) {
			ret = -EFAULT;
			goto out_unlock;
		}
	} else {
		/* No backing pages, no fallback, we must force GGTT access */
		intel_runtime_pm_get(i915);
	}

	vma = i915_gem_object_ggtt_pin(obj, NULL, 0, 0,
				       PIN_MAPPABLE |
				       PIN_NONFAULT |
				       PIN_NONBLOCK);
	if (!IS_ERR(vma)) {
		node.start = i915_ggtt_offset(vma);
		node.allocated = false;
		ret = i915_vma_put_fence(vma);
		if (ret) {
			i915_vma_unpin(vma);
			vma = ERR_PTR(ret);
		}
	}
	if (IS_ERR(vma)) {
		ret = insert_mappable_node(ggtt, &node, PAGE_SIZE);
		if (ret)
			goto out_rpm;
		GEM_BUG_ON(!node.allocated);
	}

	ret = i915_gem_object_set_to_gtt_domain(obj, true);
	if (ret)
		goto out_unpin;

	mutex_unlock(&i915->drm.struct_mutex);

	intel_fb_obj_invalidate(obj, ORIGIN_CPU);

	user_data = u64_to_user_ptr(args->data_ptr);
	offset = args->offset;
	remain = args->size;
	while (remain) {
		/* Operation in this page
		 *
		 * page_base = page offset within aperture
		 * page_offset = offset within page
		 * page_length = bytes to copy for this page
		 */
		u32 page_base = node.start;
		unsigned int page_offset = offset_in_page(offset);
		unsigned int page_length = PAGE_SIZE - page_offset;
		page_length = remain < page_length ? remain : page_length;
		if (node.allocated) {
			wmb(); /* flush the write before we modify the GGTT */
			ggtt->base.insert_page(&ggtt->base,
					       i915_gem_object_get_dma_address(obj, offset >> PAGE_SHIFT),
					       node.start, I915_CACHE_NONE, 0);
			wmb(); /* flush modifications to the GGTT (insert_page) */
		} else {
			page_base += offset & PAGE_MASK;
		}
		/* If we get a fault while copying data, then (presumably) our
		 * source page isn't available.  Return the error and we'll
		 * retry in the slow path.
		 * If the object is non-shmem backed, we retry again with the
		 * path that handles page fault.
		 */
		if (ggtt_write(&ggtt->mappable, page_base, page_offset,
			       user_data, page_length)) {
			ret = -EFAULT;
			break;
		}

		remain -= page_length;
		user_data += page_length;
		offset += page_length;
	}
	intel_fb_obj_flush(obj, ORIGIN_CPU);

	mutex_lock(&i915->drm.struct_mutex);
out_unpin:
	if (node.allocated) {
		wmb();
		ggtt->base.clear_range(&ggtt->base,
				       node.start, node.size);
		remove_mappable_node(&node);
	} else {
		i915_vma_unpin(vma);
	}
out_rpm:
	intel_runtime_pm_put(i915);
out_unlock:
	mutex_unlock(&i915->drm.struct_mutex);
	return ret;
}

static int
shmem_pwrite_slow(struct page *page, int offset, int length,
		  char __user *user_data,
		  bool page_do_bit17_swizzling,
		  bool needs_clflush_before,
		  bool needs_clflush_after)
{
	char *vaddr;
	int ret;

	vaddr = kmap(page);
	if (unlikely(needs_clflush_before || page_do_bit17_swizzling))
		shmem_clflush_swizzled_range(vaddr + offset, length,
					     page_do_bit17_swizzling);
	if (page_do_bit17_swizzling)
		ret = __copy_from_user_swizzled(vaddr, offset, user_data,
						length);
	else
		ret = __copy_from_user(vaddr + offset, user_data, length);
	if (needs_clflush_after)
		shmem_clflush_swizzled_range(vaddr + offset, length,
					     page_do_bit17_swizzling);
	kunmap(page);

	return ret ? -EFAULT : 0;
}

/* Per-page copy function for the shmem pwrite fastpath.
 * Flushes invalid cachelines before writing to the target if
 * needs_clflush_before is set and flushes out any written cachelines after
 * writing if needs_clflush is set.
 */
static int
shmem_pwrite(struct page *page, int offset, int len, char __user *user_data,
	     bool page_do_bit17_swizzling,
	     bool needs_clflush_before,
	     bool needs_clflush_after)
{
	int ret;

	ret = -ENODEV;
	if (!page_do_bit17_swizzling) {
		char *vaddr = kmap_atomic(page);

		if (needs_clflush_before)
			drm_clflush_virt_range(vaddr + offset, len);
		ret = __copy_from_user_inatomic(vaddr + offset, user_data, len);
		if (needs_clflush_after)
			drm_clflush_virt_range(vaddr + offset, len);

		kunmap_atomic(vaddr);
	}
	if (ret == 0)
		return ret;

	return shmem_pwrite_slow(page, offset, len, user_data,
				 page_do_bit17_swizzling,
				 needs_clflush_before,
				 needs_clflush_after);
}

static int
i915_gem_shmem_pwrite(struct drm_i915_gem_object *obj,
		      const struct drm_i915_gem_pwrite *args)
{
	struct drm_i915_private *i915 = to_i915(obj->base.dev);
	void __user *user_data;
	u64 remain;
	unsigned int obj_do_bit17_swizzling;
	unsigned int partial_cacheline_write;
	unsigned int needs_clflush;
	unsigned int offset, idx;
	int ret;

	ret = mutex_lock_interruptible(&i915->drm.struct_mutex);
	if (ret)
		return ret;

	ret = i915_gem_obj_prepare_shmem_write(obj, &needs_clflush);
	mutex_unlock(&i915->drm.struct_mutex);
	if (ret)
		return ret;

	obj_do_bit17_swizzling = 0;
	if (i915_gem_object_needs_bit17_swizzle(obj))
		obj_do_bit17_swizzling = BIT(17);

	/* If we don't overwrite a cacheline completely we need to be
	 * careful to have up-to-date data by first clflushing. Don't
	 * overcomplicate things and flush the entire patch.
	 */
	partial_cacheline_write = 0;
	if (needs_clflush & CLFLUSH_BEFORE)
		partial_cacheline_write = boot_cpu_data.x86_clflush_size - 1;

	user_data = u64_to_user_ptr(args->data_ptr);
	remain = args->size;
	offset = offset_in_page(args->offset);
	for (idx = args->offset >> PAGE_SHIFT; remain; idx++) {
		struct page *page = i915_gem_object_get_page(obj, idx);
		int length;

		length = remain;
		if (offset + length > PAGE_SIZE)
			length = PAGE_SIZE - offset;

		ret = shmem_pwrite(page, offset, length, user_data,
				   page_to_phys(page) & obj_do_bit17_swizzling,
				   (offset | length) & partial_cacheline_write,
				   needs_clflush & CLFLUSH_AFTER);
		if (ret)
			break;

		remain -= length;
		user_data += length;
		offset = 0;
	}

	intel_fb_obj_flush(obj, ORIGIN_CPU);
	i915_gem_obj_finish_shmem_access(obj);
	return ret;
}

/**
 * Writes data to the object referenced by handle.
 * @dev: drm device
 * @data: ioctl data blob
 * @file: drm file
 *
 * On error, the contents of the buffer that were to be modified are undefined.
 */
int
i915_gem_pwrite_ioctl(struct drm_device *dev, void *data,
		      struct drm_file *file)
{
	struct drm_i915_gem_pwrite *args = data;
	struct drm_i915_gem_object *obj;
	int ret;

	if (args->size == 0)
		return 0;

	if (!access_ok(VERIFY_READ,
		       u64_to_user_ptr(args->data_ptr),
		       args->size))
		return -EFAULT;

	obj = i915_gem_object_lookup(file, args->handle);
	if (!obj)
		return -ENOENT;

	/* Bounds check destination. */
	if (range_overflows_t(u64, args->offset, args->size, obj->base.size)) {
		ret = -EINVAL;
		goto err;
	}

	trace_i915_gem_object_pwrite(obj, args->offset, args->size);

	ret = -ENODEV;
	if (obj->ops->pwrite)
		ret = obj->ops->pwrite(obj, args);
	if (ret != -ENODEV)
		goto err;

	ret = i915_gem_object_wait(obj,
				   I915_WAIT_INTERRUPTIBLE |
				   I915_WAIT_ALL,
				   MAX_SCHEDULE_TIMEOUT,
				   to_rps_client(file));
	if (ret)
		goto err;

	ret = i915_gem_object_pin_pages(obj);
	if (ret)
		goto err;

	ret = -EFAULT;
	/* We can only do the GTT pwrite on untiled buffers, as otherwise
	 * it would end up going through the fenced access, and we'll get
	 * different detiling behavior between reading and writing.
	 * pread/pwrite currently are reading and writing from the CPU
	 * perspective, requiring manual detiling by the client.
	 */
	if (!i915_gem_object_has_struct_page(obj) ||
	    cpu_write_needs_clflush(obj))
		/* Note that the gtt paths might fail with non-page-backed user
		 * pointers (e.g. gtt mappings when moving data between
		 * textures). Fallback to the shmem path in that case.
		 */
		ret = i915_gem_gtt_pwrite_fast(obj, args);

	if (ret == -EFAULT || ret == -ENOSPC) {
		if (obj->phys_handle)
			ret = i915_gem_phys_pwrite(obj, args, file);
		else
			ret = i915_gem_shmem_pwrite(obj, args);
	}

	i915_gem_object_unpin_pages(obj);
err:
	i915_gem_object_put(obj);
	return ret;
}

static void i915_gem_object_bump_inactive_ggtt(struct drm_i915_gem_object *obj)
{
	struct drm_i915_private *i915;
	struct list_head *list;
	struct i915_vma *vma;

	GEM_BUG_ON(!i915_gem_object_has_pinned_pages(obj));

	list_for_each_entry(vma, &obj->vma_list, obj_link) {
		if (!i915_vma_is_ggtt(vma))
			break;

		if (i915_vma_is_active(vma))
			continue;

		if (!drm_mm_node_allocated(&vma->node))
			continue;

		list_move_tail(&vma->vm_link, &vma->vm->inactive_list);
	}

	i915 = to_i915(obj->base.dev);
	spin_lock(&i915->mm.obj_lock);
	list = obj->bind_count ? &i915->mm.bound_list : &i915->mm.unbound_list;
	list_move_tail(&obj->mm.link, list);
	spin_unlock(&i915->mm.obj_lock);
}

/**
 * Called when user space prepares to use an object with the CPU, either
 * through the mmap ioctl's mapping or a GTT mapping.
 * @dev: drm device
 * @data: ioctl data blob
 * @file: drm file
 */
int
i915_gem_set_domain_ioctl(struct drm_device *dev, void *data,
			  struct drm_file *file)
{
	struct drm_i915_gem_set_domain *args = data;
	struct drm_i915_gem_object *obj;
	uint32_t read_domains = args->read_domains;
	uint32_t write_domain = args->write_domain;
	int err;

	/* Only handle setting domains to types used by the CPU. */
	if ((write_domain | read_domains) & I915_GEM_GPU_DOMAINS)
		return -EINVAL;

	/* Having something in the write domain implies it's in the read
	 * domain, and only that read domain.  Enforce that in the request.
	 */
	if (write_domain != 0 && read_domains != write_domain)
		return -EINVAL;

	obj = i915_gem_object_lookup(file, args->handle);
	if (!obj)
		return -ENOENT;

	/* Try to flush the object off the GPU without holding the lock.
	 * We will repeat the flush holding the lock in the normal manner
	 * to catch cases where we are gazumped.
	 */
	err = i915_gem_object_wait(obj,
				   I915_WAIT_INTERRUPTIBLE |
				   (write_domain ? I915_WAIT_ALL : 0),
				   MAX_SCHEDULE_TIMEOUT,
				   to_rps_client(file));
	if (err)
		goto out;

	/* Flush and acquire obj->pages so that we are coherent through
	 * direct access in memory with previous cached writes through
	 * shmemfs and that our cache domain tracking remains valid.
	 * For example, if the obj->filp was moved to swap without us
	 * being notified and releasing the pages, we would mistakenly
	 * continue to assume that the obj remained out of the CPU cached
	 * domain.
	 */
	err = i915_gem_object_pin_pages(obj);
	if (err)
		goto out;

	err = i915_mutex_lock_interruptible(dev);
	if (err)
		goto out_unpin;

	if (read_domains & I915_GEM_DOMAIN_WC)
		err = i915_gem_object_set_to_wc_domain(obj, write_domain);
	else if (read_domains & I915_GEM_DOMAIN_GTT)
		err = i915_gem_object_set_to_gtt_domain(obj, write_domain);
	else
		err = i915_gem_object_set_to_cpu_domain(obj, write_domain);

	/* And bump the LRU for this access */
	i915_gem_object_bump_inactive_ggtt(obj);

	mutex_unlock(&dev->struct_mutex);

	if (write_domain != 0)
		intel_fb_obj_invalidate(obj,
					fb_write_origin(obj, write_domain));

out_unpin:
	i915_gem_object_unpin_pages(obj);
out:
	i915_gem_object_put(obj);
	return err;
}

/**
 * Called when user space has done writes to this buffer
 * @dev: drm device
 * @data: ioctl data blob
 * @file: drm file
 */
int
i915_gem_sw_finish_ioctl(struct drm_device *dev, void *data,
			 struct drm_file *file)
{
	struct drm_i915_gem_sw_finish *args = data;
	struct drm_i915_gem_object *obj;

	obj = i915_gem_object_lookup(file, args->handle);
	if (!obj)
		return -ENOENT;

	/* Pinned buffers may be scanout, so flush the cache */
	i915_gem_object_flush_if_display(obj);
	i915_gem_object_put(obj);

	return 0;
}

/**
 * i915_gem_mmap_ioctl - Maps the contents of an object, returning the address
 *			 it is mapped to.
 * @dev: drm device
 * @data: ioctl data blob
 * @file: drm file
 *
 * While the mapping holds a reference on the contents of the object, it doesn't
 * imply a ref on the object itself.
 *
 * IMPORTANT:
 *
 * DRM driver writers who look a this function as an example for how to do GEM
 * mmap support, please don't implement mmap support like here. The modern way
 * to implement DRM mmap support is with an mmap offset ioctl (like
 * i915_gem_mmap_gtt) and then using the mmap syscall on the DRM fd directly.
 * That way debug tooling like valgrind will understand what's going on, hiding
 * the mmap call in a driver private ioctl will break that. The i915 driver only
 * does cpu mmaps this way because we didn't know better.
 */
int
i915_gem_mmap_ioctl(struct drm_device *dev, void *data,
		    struct drm_file *file)
{
	struct drm_i915_gem_mmap *args = data;
	struct drm_i915_gem_object *obj;
	unsigned long addr;

	if (args->flags & ~(I915_MMAP_WC))
		return -EINVAL;

	if (args->flags & I915_MMAP_WC && !boot_cpu_has(X86_FEATURE_PAT))
		return -ENODEV;

	obj = i915_gem_object_lookup(file, args->handle);
	if (!obj)
		return -ENOENT;

	/* prime objects have no backing filp to GEM mmap
	 * pages from.
	 */
	if (!obj->base.filp) {
		i915_gem_object_put(obj);
		return -EINVAL;
	}

	addr = vm_mmap(obj->base.filp, 0, args->size,
		       PROT_READ | PROT_WRITE, MAP_SHARED,
		       args->offset);
	if (args->flags & I915_MMAP_WC) {
		struct mm_struct *mm = current->mm;
		struct vm_area_struct *vma;

		if (down_write_killable(&mm->mmap_sem)) {
			i915_gem_object_put(obj);
			return -EINTR;
		}
		vma = find_vma(mm, addr);
		if (vma)
			vma->vm_page_prot =
				pgprot_writecombine(vm_get_page_prot(vma->vm_flags));
		else
			addr = -ENOMEM;
		up_write(&mm->mmap_sem);

		/* This may race, but that's ok, it only gets set */
		WRITE_ONCE(obj->frontbuffer_ggtt_origin, ORIGIN_CPU);
	}
	i915_gem_object_put(obj);
	if (IS_ERR((void *)addr))
		return addr;

	args->addr_ptr = (uint64_t) addr;

	return 0;
}

static unsigned int tile_row_pages(struct drm_i915_gem_object *obj)
{
	return i915_gem_object_get_tile_row_size(obj) >> PAGE_SHIFT;
}

/**
 * i915_gem_mmap_gtt_version - report the current feature set for GTT mmaps
 *
 * A history of the GTT mmap interface:
 *
 * 0 - Everything had to fit into the GTT. Both parties of a memcpy had to
 *     aligned and suitable for fencing, and still fit into the available
 *     mappable space left by the pinned display objects. A classic problem
 *     we called the page-fault-of-doom where we would ping-pong between
 *     two objects that could not fit inside the GTT and so the memcpy
 *     would page one object in at the expense of the other between every
 *     single byte.
 *
 * 1 - Objects can be any size, and have any compatible fencing (X Y, or none
 *     as set via i915_gem_set_tiling() [DRM_I915_GEM_SET_TILING]). If the
 *     object is too large for the available space (or simply too large
 *     for the mappable aperture!), a view is created instead and faulted
 *     into userspace. (This view is aligned and sized appropriately for
 *     fenced access.)
 *
 * 2 - Recognise WC as a separate cache domain so that we can flush the
 *     delayed writes via GTT before performing direct access via WC.
 *
 * Restrictions:
 *
 *  * snoopable objects cannot be accessed via the GTT. It can cause machine
 *    hangs on some architectures, corruption on others. An attempt to service
 *    a GTT page fault from a snoopable object will generate a SIGBUS.
 *
 *  * the object must be able to fit into RAM (physical memory, though no
 *    limited to the mappable aperture).
 *
 *
 * Caveats:
 *
 *  * a new GTT page fault will synchronize rendering from the GPU and flush
 *    all data to system memory. Subsequent access will not be synchronized.
 *
 *  * all mappings are revoked on runtime device suspend.
 *
 *  * there are only 8, 16 or 32 fence registers to share between all users
 *    (older machines require fence register for display and blitter access
 *    as well). Contention of the fence registers will cause the previous users
 *    to be unmapped and any new access will generate new page faults.
 *
 *  * running out of memory while servicing a fault may generate a SIGBUS,
 *    rather than the expected SIGSEGV.
 */
int i915_gem_mmap_gtt_version(void)
{
	return 2;
}

static inline struct i915_ggtt_view
compute_partial_view(struct drm_i915_gem_object *obj,
		     pgoff_t page_offset,
		     unsigned int chunk)
{
	struct i915_ggtt_view view;

	if (i915_gem_object_is_tiled(obj))
		chunk = roundup(chunk, tile_row_pages(obj));

	view.type = I915_GGTT_VIEW_PARTIAL;
	view.partial.offset = rounddown(page_offset, chunk);
	view.partial.size =
		min_t(unsigned int, chunk,
		      (obj->base.size >> PAGE_SHIFT) - view.partial.offset);

	/* If the partial covers the entire object, just create a normal VMA. */
	if (chunk >= obj->base.size >> PAGE_SHIFT)
		view.type = I915_GGTT_VIEW_NORMAL;

	return view;
}

/**
 * i915_gem_fault - fault a page into the GTT
 * @vmf: fault info
 *
 * The fault handler is set up by drm_gem_mmap() when a object is GTT mapped
 * from userspace.  The fault handler takes care of binding the object to
 * the GTT (if needed), allocating and programming a fence register (again,
 * only if needed based on whether the old reg is still valid or the object
 * is tiled) and inserting a new PTE into the faulting process.
 *
 * Note that the faulting process may involve evicting existing objects
 * from the GTT and/or fence registers to make room.  So performance may
 * suffer if the GTT working set is large or there are few fence registers
 * left.
 *
 * The current feature set supported by i915_gem_fault() and thus GTT mmaps
 * is exposed via I915_PARAM_MMAP_GTT_VERSION (see i915_gem_mmap_gtt_version).
 */
int i915_gem_fault(struct vm_fault *vmf)
{
#define MIN_CHUNK_PAGES ((1 << 20) >> PAGE_SHIFT) /* 1 MiB */
	struct vm_area_struct *area = vmf->vma;
	struct drm_i915_gem_object *obj = to_intel_bo(area->vm_private_data);
	struct drm_device *dev = obj->base.dev;
	struct drm_i915_private *dev_priv = to_i915(dev);
	struct i915_ggtt *ggtt = &dev_priv->ggtt;
	bool write = !!(vmf->flags & FAULT_FLAG_WRITE);
	struct i915_vma *vma;
	pgoff_t page_offset;
	unsigned int flags;
	int ret;

	/* We don't use vmf->pgoff since that has the fake offset */
	page_offset = (vmf->address - area->vm_start) >> PAGE_SHIFT;

	trace_i915_gem_object_fault(obj, page_offset, true, write);

	/* Try to flush the object off the GPU first without holding the lock.
	 * Upon acquiring the lock, we will perform our sanity checks and then
	 * repeat the flush holding the lock in the normal manner to catch cases
	 * where we are gazumped.
	 */
	ret = i915_gem_object_wait(obj,
				   I915_WAIT_INTERRUPTIBLE,
				   MAX_SCHEDULE_TIMEOUT,
				   NULL);
	if (ret)
		goto err;

	ret = i915_gem_object_pin_pages(obj);
	if (ret)
		goto err;

	intel_runtime_pm_get(dev_priv);

	ret = i915_mutex_lock_interruptible(dev);
	if (ret)
		goto err_rpm;

	/* Access to snoopable pages through the GTT is incoherent. */
	if (obj->cache_level != I915_CACHE_NONE && !HAS_LLC(dev_priv)) {
		ret = -EFAULT;
		goto err_unlock;
	}

	/* If the object is smaller than a couple of partial vma, it is
	 * not worth only creating a single partial vma - we may as well
	 * clear enough space for the full object.
	 */
	flags = PIN_MAPPABLE;
	if (obj->base.size > 2 * MIN_CHUNK_PAGES << PAGE_SHIFT)
		flags |= PIN_NONBLOCK | PIN_NONFAULT;

	/* Now pin it into the GTT as needed */
	vma = i915_gem_object_ggtt_pin(obj, NULL, 0, 0, flags);
	if (IS_ERR(vma)) {
		/* Use a partial view if it is bigger than available space */
		struct i915_ggtt_view view =
			compute_partial_view(obj, page_offset, MIN_CHUNK_PAGES);

		/* Userspace is now writing through an untracked VMA, abandon
		 * all hope that the hardware is able to track future writes.
		 */
		obj->frontbuffer_ggtt_origin = ORIGIN_CPU;

		vma = i915_gem_object_ggtt_pin(obj, &view, 0, 0, PIN_MAPPABLE);
	}
	if (IS_ERR(vma)) {
		ret = PTR_ERR(vma);
		goto err_unlock;
	}

	ret = i915_gem_object_set_to_gtt_domain(obj, write);
	if (ret)
		goto err_unpin;

	ret = i915_vma_pin_fence(vma);
	if (ret)
		goto err_unpin;

	/* Finally, remap it using the new GTT offset */
	ret = remap_io_mapping(area,
			       area->vm_start + (vma->ggtt_view.partial.offset << PAGE_SHIFT),
			       (ggtt->mappable_base + vma->node.start) >> PAGE_SHIFT,
			       min_t(u64, vma->size, area->vm_end - area->vm_start),
			       &ggtt->mappable);
	if (ret)
		goto err_fence;
<<<<<<< HEAD

	/* Mark as being mmapped into userspace for later revocation */
	assert_rpm_wakelock_held(dev_priv);
	if (!i915_vma_set_userfault(vma) && !obj->userfault_count++)
		list_add(&obj->userfault_link, &dev_priv->mm.userfault_list);
	GEM_BUG_ON(!obj->userfault_count);

=======

	/* Mark as being mmapped into userspace for later revocation */
	assert_rpm_wakelock_held(dev_priv);
	if (!i915_vma_set_userfault(vma) && !obj->userfault_count++)
		list_add(&obj->userfault_link, &dev_priv->mm.userfault_list);
	GEM_BUG_ON(!obj->userfault_count);

>>>>>>> 8f05b9c6
err_fence:
	i915_vma_unpin_fence(vma);
err_unpin:
	__i915_vma_unpin(vma);
err_unlock:
	mutex_unlock(&dev->struct_mutex);
err_rpm:
	intel_runtime_pm_put(dev_priv);
	i915_gem_object_unpin_pages(obj);
err:
	switch (ret) {
	case -EIO:
		/*
		 * We eat errors when the gpu is terminally wedged to avoid
		 * userspace unduly crashing (gl has no provisions for mmaps to
		 * fail). But any other -EIO isn't ours (e.g. swap in failure)
		 * and so needs to be reported.
		 */
		if (!i915_terminally_wedged(&dev_priv->gpu_error)) {
			ret = VM_FAULT_SIGBUS;
			break;
		}
	case -EAGAIN:
		/*
		 * EAGAIN means the gpu is hung and we'll wait for the error
		 * handler to reset everything when re-faulting in
		 * i915_mutex_lock_interruptible.
		 */
	case 0:
	case -ERESTARTSYS:
	case -EINTR:
	case -EBUSY:
		/*
		 * EBUSY is ok: this just means that another thread
		 * already did the job.
		 */
		ret = VM_FAULT_NOPAGE;
		break;
	case -ENOMEM:
		ret = VM_FAULT_OOM;
		break;
	case -ENOSPC:
	case -EFAULT:
		ret = VM_FAULT_SIGBUS;
		break;
	default:
		WARN_ONCE(ret, "unhandled error in i915_gem_fault: %i\n", ret);
		ret = VM_FAULT_SIGBUS;
		break;
	}
	return ret;
}

static void __i915_gem_object_release_mmap(struct drm_i915_gem_object *obj)
{
	struct i915_vma *vma;

	GEM_BUG_ON(!obj->userfault_count);

	obj->userfault_count = 0;
	list_del(&obj->userfault_link);
	drm_vma_node_unmap(&obj->base.vma_node,
			   obj->base.dev->anon_inode->i_mapping);

	list_for_each_entry(vma, &obj->vma_list, obj_link) {
		if (!i915_vma_is_ggtt(vma))
			break;

		i915_vma_unset_userfault(vma);
	}
}

/**
 * i915_gem_release_mmap - remove physical page mappings
 * @obj: obj in question
 *
 * Preserve the reservation of the mmapping with the DRM core code, but
 * relinquish ownership of the pages back to the system.
 *
 * It is vital that we remove the page mapping if we have mapped a tiled
 * object through the GTT and then lose the fence register due to
 * resource pressure. Similarly if the object has been moved out of the
 * aperture, than pages mapped into userspace must be revoked. Removing the
 * mapping will then trigger a page fault on the next user access, allowing
 * fixup by i915_gem_fault().
 */
void
i915_gem_release_mmap(struct drm_i915_gem_object *obj)
{
	struct drm_i915_private *i915 = to_i915(obj->base.dev);

	/* Serialisation between user GTT access and our code depends upon
	 * revoking the CPU's PTE whilst the mutex is held. The next user
	 * pagefault then has to wait until we release the mutex.
	 *
	 * Note that RPM complicates somewhat by adding an additional
	 * requirement that operations to the GGTT be made holding the RPM
	 * wakeref.
	 */
	lockdep_assert_held(&i915->drm.struct_mutex);
	intel_runtime_pm_get(i915);

	if (!obj->userfault_count)
		goto out;

	__i915_gem_object_release_mmap(obj);

	/* Ensure that the CPU's PTE are revoked and there are not outstanding
	 * memory transactions from userspace before we return. The TLB
	 * flushing implied above by changing the PTE above *should* be
	 * sufficient, an extra barrier here just provides us with a bit
	 * of paranoid documentation about our requirement to serialise
	 * memory writes before touching registers / GSM.
	 */
	wmb();

out:
	intel_runtime_pm_put(i915);
}

void i915_gem_runtime_suspend(struct drm_i915_private *dev_priv)
{
	struct drm_i915_gem_object *obj, *on;
	int i;

	/*
	 * Only called during RPM suspend. All users of the userfault_list
	 * must be holding an RPM wakeref to ensure that this can not
	 * run concurrently with themselves (and use the struct_mutex for
	 * protection between themselves).
	 */

	list_for_each_entry_safe(obj, on,
				 &dev_priv->mm.userfault_list, userfault_link)
		__i915_gem_object_release_mmap(obj);

	/* The fence will be lost when the device powers down. If any were
	 * in use by hardware (i.e. they are pinned), we should not be powering
	 * down! All other fences will be reacquired by the user upon waking.
	 */
	for (i = 0; i < dev_priv->num_fence_regs; i++) {
		struct drm_i915_fence_reg *reg = &dev_priv->fence_regs[i];

		/* Ideally we want to assert that the fence register is not
		 * live at this point (i.e. that no piece of code will be
		 * trying to write through fence + GTT, as that both violates
		 * our tracking of activity and associated locking/barriers,
		 * but also is illegal given that the hw is powered down).
		 *
		 * Previously we used reg->pin_count as a "liveness" indicator.
		 * That is not sufficient, and we need a more fine-grained
		 * tool if we want to have a sanity check here.
		 */

		if (!reg->vma)
			continue;

		GEM_BUG_ON(i915_vma_has_userfault(reg->vma));
		reg->dirty = true;
	}
}

static int i915_gem_object_create_mmap_offset(struct drm_i915_gem_object *obj)
{
	struct drm_i915_private *dev_priv = to_i915(obj->base.dev);
	int err;

	err = drm_gem_create_mmap_offset(&obj->base);
	if (likely(!err))
		return 0;

	/* Attempt to reap some mmap space from dead objects */
	do {
		err = i915_gem_wait_for_idle(dev_priv, I915_WAIT_INTERRUPTIBLE);
		if (err)
			break;

		i915_gem_drain_freed_objects(dev_priv);
		err = drm_gem_create_mmap_offset(&obj->base);
		if (!err)
			break;

	} while (flush_delayed_work(&dev_priv->gt.retire_work));

	return err;
}

static void i915_gem_object_free_mmap_offset(struct drm_i915_gem_object *obj)
{
	drm_gem_free_mmap_offset(&obj->base);
}

int
i915_gem_mmap_gtt(struct drm_file *file,
		  struct drm_device *dev,
		  uint32_t handle,
		  uint64_t *offset)
{
	struct drm_i915_gem_object *obj;
	int ret;

	obj = i915_gem_object_lookup(file, handle);
	if (!obj)
		return -ENOENT;

	ret = i915_gem_object_create_mmap_offset(obj);
	if (ret == 0)
		*offset = drm_vma_node_offset_addr(&obj->base.vma_node);

	i915_gem_object_put(obj);
	return ret;
}

/**
 * i915_gem_mmap_gtt_ioctl - prepare an object for GTT mmap'ing
 * @dev: DRM device
 * @data: GTT mapping ioctl data
 * @file: GEM object info
 *
 * Simply returns the fake offset to userspace so it can mmap it.
 * The mmap call will end up in drm_gem_mmap(), which will set things
 * up so we can get faults in the handler above.
 *
 * The fault handler will take care of binding the object into the GTT
 * (since it may have been evicted to make room for something), allocating
 * a fence register, and mapping the appropriate aperture address into
 * userspace.
 */
int
i915_gem_mmap_gtt_ioctl(struct drm_device *dev, void *data,
			struct drm_file *file)
{
	struct drm_i915_gem_mmap_gtt *args = data;

	return i915_gem_mmap_gtt(file, dev, args->handle, &args->offset);
}

/* Immediately discard the backing storage */
static void
i915_gem_object_truncate(struct drm_i915_gem_object *obj)
{
	i915_gem_object_free_mmap_offset(obj);

	if (obj->base.filp == NULL)
		return;

	/* Our goal here is to return as much of the memory as
	 * is possible back to the system as we are called from OOM.
	 * To do this we must instruct the shmfs to drop all of its
	 * backing pages, *now*.
	 */
	shmem_truncate_range(file_inode(obj->base.filp), 0, (loff_t)-1);
	obj->mm.madv = __I915_MADV_PURGED;
	obj->mm.pages = ERR_PTR(-EFAULT);
}

/* Try to discard unwanted pages */
void __i915_gem_object_invalidate(struct drm_i915_gem_object *obj)
{
	struct address_space *mapping;

	lockdep_assert_held(&obj->mm.lock);
	GEM_BUG_ON(i915_gem_object_has_pages(obj));

	switch (obj->mm.madv) {
	case I915_MADV_DONTNEED:
		i915_gem_object_truncate(obj);
	case __I915_MADV_PURGED:
		return;
	}

	if (obj->base.filp == NULL)
		return;

	mapping = obj->base.filp->f_mapping,
	invalidate_mapping_pages(mapping, 0, (loff_t)-1);
}

static void
i915_gem_object_put_pages_gtt(struct drm_i915_gem_object *obj,
			      struct sg_table *pages)
{
	struct sgt_iter sgt_iter;
	struct page *page;

	__i915_gem_object_release_shmem(obj, pages, true);

	i915_gem_gtt_finish_pages(obj, pages);

	if (i915_gem_object_needs_bit17_swizzle(obj))
		i915_gem_object_save_bit_17_swizzle(obj, pages);

	for_each_sgt_page(page, sgt_iter, pages) {
		if (obj->mm.dirty)
			set_page_dirty(page);

		if (obj->mm.madv == I915_MADV_WILLNEED)
			mark_page_accessed(page);

		put_page(page);
	}
	obj->mm.dirty = false;

	sg_free_table(pages);
	kfree(pages);
}

static void __i915_gem_object_reset_page_iter(struct drm_i915_gem_object *obj)
{
	struct radix_tree_iter iter;
	void __rcu **slot;

	rcu_read_lock();
	radix_tree_for_each_slot(slot, &obj->mm.get_page.radix, &iter, 0)
		radix_tree_delete(&obj->mm.get_page.radix, iter.index);
	rcu_read_unlock();
}

void __i915_gem_object_put_pages(struct drm_i915_gem_object *obj,
				 enum i915_mm_subclass subclass)
{
	struct drm_i915_private *i915 = to_i915(obj->base.dev);
	struct sg_table *pages;

	if (i915_gem_object_has_pinned_pages(obj))
		return;

	GEM_BUG_ON(obj->bind_count);
	if (!i915_gem_object_has_pages(obj))
		return;

	/* May be called by shrinker from within get_pages() (on another bo) */
	mutex_lock_nested(&obj->mm.lock, subclass);
	if (unlikely(atomic_read(&obj->mm.pages_pin_count)))
		goto unlock;

	/* ->put_pages might need to allocate memory for the bit17 swizzle
	 * array, hence protect them from being reaped by removing them from gtt
	 * lists early. */
	pages = fetch_and_zero(&obj->mm.pages);
	GEM_BUG_ON(!pages);

	spin_lock(&i915->mm.obj_lock);
	list_del(&obj->mm.link);
	spin_unlock(&i915->mm.obj_lock);

	if (obj->mm.mapping) {
		void *ptr;

		ptr = page_mask_bits(obj->mm.mapping);
		if (is_vmalloc_addr(ptr))
			vunmap(ptr);
		else
			kunmap(kmap_to_page(ptr));

		obj->mm.mapping = NULL;
	}

	__i915_gem_object_reset_page_iter(obj);

	if (!IS_ERR(pages))
		obj->ops->put_pages(obj, pages);

	obj->mm.page_sizes.phys = obj->mm.page_sizes.sg = 0;

unlock:
	mutex_unlock(&obj->mm.lock);
}

static bool i915_sg_trim(struct sg_table *orig_st)
{
	struct sg_table new_st;
	struct scatterlist *sg, *new_sg;
	unsigned int i;

	if (orig_st->nents == orig_st->orig_nents)
		return false;

	if (sg_alloc_table(&new_st, orig_st->nents, GFP_KERNEL | __GFP_NOWARN))
		return false;

	new_sg = new_st.sgl;
	for_each_sg(orig_st->sgl, sg, orig_st->nents, i) {
		sg_set_page(new_sg, sg_page(sg), sg->length, 0);
		/* called before being DMA mapped, no need to copy sg->dma_* */
		new_sg = sg_next(new_sg);
	}
	GEM_BUG_ON(new_sg); /* Should walk exactly nents and hit the end */

	sg_free_table(orig_st);

	*orig_st = new_st;
	return true;
}

static int i915_gem_object_get_pages_gtt(struct drm_i915_gem_object *obj)
{
	struct drm_i915_private *dev_priv = to_i915(obj->base.dev);
	const unsigned long page_count = obj->base.size / PAGE_SIZE;
	unsigned long i;
	struct address_space *mapping;
	struct sg_table *st;
	struct scatterlist *sg;
	struct sgt_iter sgt_iter;
	struct page *page;
	unsigned long last_pfn = 0;	/* suppress gcc warning */
	unsigned int max_segment = i915_sg_segment_size();
	unsigned int sg_page_sizes;
	gfp_t noreclaim;
	int ret;

	/* Assert that the object is not currently in any GPU domain. As it
	 * wasn't in the GTT, there shouldn't be any way it could have been in
	 * a GPU cache
	 */
	GEM_BUG_ON(obj->base.read_domains & I915_GEM_GPU_DOMAINS);
	GEM_BUG_ON(obj->base.write_domain & I915_GEM_GPU_DOMAINS);

	st = kmalloc(sizeof(*st), GFP_KERNEL);
	if (st == NULL)
		return -ENOMEM;

rebuild_st:
	if (sg_alloc_table(st, page_count, GFP_KERNEL)) {
		kfree(st);
		return -ENOMEM;
	}

	/* Get the list of pages out of our struct file.  They'll be pinned
	 * at this point until we release them.
	 *
	 * Fail silently without starting the shrinker
	 */
	mapping = obj->base.filp->f_mapping;
	noreclaim = mapping_gfp_constraint(mapping, ~__GFP_RECLAIM);
	noreclaim |= __GFP_NORETRY | __GFP_NOWARN;

	sg = st->sgl;
	st->nents = 0;
	sg_page_sizes = 0;
	for (i = 0; i < page_count; i++) {
		const unsigned int shrink[] = {
			I915_SHRINK_BOUND | I915_SHRINK_UNBOUND | I915_SHRINK_PURGEABLE,
			0,
		}, *s = shrink;
		gfp_t gfp = noreclaim;

		do {
			page = shmem_read_mapping_page_gfp(mapping, i, gfp);
			if (likely(!IS_ERR(page)))
				break;

			if (!*s) {
				ret = PTR_ERR(page);
				goto err_sg;
			}

			i915_gem_shrink(dev_priv, 2 * page_count, NULL, *s++);
			cond_resched();

			/* We've tried hard to allocate the memory by reaping
			 * our own buffer, now let the real VM do its job and
			 * go down in flames if truly OOM.
			 *
			 * However, since graphics tend to be disposable,
			 * defer the oom here by reporting the ENOMEM back
			 * to userspace.
			 */
			if (!*s) {
				/* reclaim and warn, but no oom */
				gfp = mapping_gfp_mask(mapping);

				/* Our bo are always dirty and so we require
				 * kswapd to reclaim our pages (direct reclaim
				 * does not effectively begin pageout of our
				 * buffers on its own). However, direct reclaim
				 * only waits for kswapd when under allocation
				 * congestion. So as a result __GFP_RECLAIM is
				 * unreliable and fails to actually reclaim our
				 * dirty pages -- unless you try over and over
				 * again with !__GFP_NORETRY. However, we still
				 * want to fail this allocation rather than
				 * trigger the out-of-memory killer and for
				 * this we want __GFP_RETRY_MAYFAIL.
				 */
				gfp |= __GFP_RETRY_MAYFAIL;
			}
		} while (1);

		if (!i ||
		    sg->length >= max_segment ||
		    page_to_pfn(page) != last_pfn + 1) {
			if (i) {
				sg_page_sizes |= sg->length;
				sg = sg_next(sg);
			}
			st->nents++;
			sg_set_page(sg, page, PAGE_SIZE, 0);
		} else {
			sg->length += PAGE_SIZE;
		}
		last_pfn = page_to_pfn(page);

		/* Check that the i965g/gm workaround works. */
		WARN_ON((gfp & __GFP_DMA32) && (last_pfn >= 0x00100000UL));
	}
	if (sg) { /* loop terminated early; short sg table */
		sg_page_sizes |= sg->length;
		sg_mark_end(sg);
	}

	/* Trim unused sg entries to avoid wasting memory. */
	i915_sg_trim(st);

	ret = i915_gem_gtt_prepare_pages(obj, st);
	if (ret) {
		/* DMA remapping failed? One possible cause is that
		 * it could not reserve enough large entries, asking
		 * for PAGE_SIZE chunks instead may be helpful.
		 */
		if (max_segment > PAGE_SIZE) {
			for_each_sgt_page(page, sgt_iter, st)
				put_page(page);
			sg_free_table(st);

			max_segment = PAGE_SIZE;
			goto rebuild_st;
		} else {
			dev_warn(&dev_priv->drm.pdev->dev,
				 "Failed to DMA remap %lu pages\n",
				 page_count);
			goto err_pages;
		}
	}

	if (i915_gem_object_needs_bit17_swizzle(obj))
		i915_gem_object_do_bit_17_swizzle(obj, st);

	__i915_gem_object_set_pages(obj, st, sg_page_sizes);

	return 0;

err_sg:
	sg_mark_end(sg);
err_pages:
	for_each_sgt_page(page, sgt_iter, st)
		put_page(page);
	sg_free_table(st);
	kfree(st);

	/* shmemfs first checks if there is enough memory to allocate the page
	 * and reports ENOSPC should there be insufficient, along with the usual
	 * ENOMEM for a genuine allocation failure.
	 *
	 * We use ENOSPC in our driver to mean that we have run out of aperture
	 * space and so want to translate the error from shmemfs back to our
	 * usual understanding of ENOMEM.
	 */
	if (ret == -ENOSPC)
		ret = -ENOMEM;

	return ret;
}

void __i915_gem_object_set_pages(struct drm_i915_gem_object *obj,
				 struct sg_table *pages,
				 unsigned int sg_page_sizes)
{
	struct drm_i915_private *i915 = to_i915(obj->base.dev);
	unsigned long supported = INTEL_INFO(i915)->page_sizes;
	int i;

	lockdep_assert_held(&obj->mm.lock);

	obj->mm.get_page.sg_pos = pages->sgl;
	obj->mm.get_page.sg_idx = 0;

	obj->mm.pages = pages;

	if (i915_gem_object_is_tiled(obj) &&
	    i915->quirks & QUIRK_PIN_SWIZZLED_PAGES) {
		GEM_BUG_ON(obj->mm.quirked);
		__i915_gem_object_pin_pages(obj);
		obj->mm.quirked = true;
	}

	GEM_BUG_ON(!sg_page_sizes);
	obj->mm.page_sizes.phys = sg_page_sizes;

	/*
	 * Calculate the supported page-sizes which fit into the given
	 * sg_page_sizes. This will give us the page-sizes which we may be able
	 * to use opportunistically when later inserting into the GTT. For
	 * example if phys=2G, then in theory we should be able to use 1G, 2M,
	 * 64K or 4K pages, although in practice this will depend on a number of
	 * other factors.
	 */
	obj->mm.page_sizes.sg = 0;
	for_each_set_bit(i, &supported, ilog2(I915_GTT_MAX_PAGE_SIZE) + 1) {
		if (obj->mm.page_sizes.phys & ~0u << i)
			obj->mm.page_sizes.sg |= BIT(i);
	}
	GEM_BUG_ON(!HAS_PAGE_SIZES(i915, obj->mm.page_sizes.sg));

	spin_lock(&i915->mm.obj_lock);
	list_add(&obj->mm.link, &i915->mm.unbound_list);
	spin_unlock(&i915->mm.obj_lock);
}

static int ____i915_gem_object_get_pages(struct drm_i915_gem_object *obj)
{
	int err;

	if (unlikely(obj->mm.madv != I915_MADV_WILLNEED)) {
		DRM_DEBUG("Attempting to obtain a purgeable object\n");
		return -EFAULT;
	}

	err = obj->ops->get_pages(obj);
	GEM_BUG_ON(!err && IS_ERR_OR_NULL(obj->mm.pages));

	return err;
}

/* Ensure that the associated pages are gathered from the backing storage
 * and pinned into our object. i915_gem_object_pin_pages() may be called
 * multiple times before they are released by a single call to
 * i915_gem_object_unpin_pages() - once the pages are no longer referenced
 * either as a result of memory pressure (reaping pages under the shrinker)
 * or as the object is itself released.
 */
int __i915_gem_object_get_pages(struct drm_i915_gem_object *obj)
{
	int err;

	err = mutex_lock_interruptible(&obj->mm.lock);
	if (err)
		return err;

	if (unlikely(!i915_gem_object_has_pages(obj))) {
		GEM_BUG_ON(i915_gem_object_has_pinned_pages(obj));

		err = ____i915_gem_object_get_pages(obj);
		if (err)
			goto unlock;

		smp_mb__before_atomic();
	}
	atomic_inc(&obj->mm.pages_pin_count);

unlock:
	mutex_unlock(&obj->mm.lock);
	return err;
}

/* The 'mapping' part of i915_gem_object_pin_map() below */
static void *i915_gem_object_map(const struct drm_i915_gem_object *obj,
				 enum i915_map_type type)
{
	unsigned long n_pages = obj->base.size >> PAGE_SHIFT;
	struct sg_table *sgt = obj->mm.pages;
	struct sgt_iter sgt_iter;
	struct page *page;
	struct page *stack_pages[32];
	struct page **pages = stack_pages;
	unsigned long i = 0;
	pgprot_t pgprot;
	void *addr;

	/* A single page can always be kmapped */
	if (n_pages == 1 && type == I915_MAP_WB)
		return kmap(sg_page(sgt->sgl));

	if (n_pages > ARRAY_SIZE(stack_pages)) {
		/* Too big for stack -- allocate temporary array instead */
		pages = kvmalloc_array(n_pages, sizeof(*pages), GFP_KERNEL);
		if (!pages)
			return NULL;
	}

	for_each_sgt_page(page, sgt_iter, sgt)
		pages[i++] = page;

	/* Check that we have the expected number of pages */
	GEM_BUG_ON(i != n_pages);

	switch (type) {
	default:
		MISSING_CASE(type);
		/* fallthrough to use PAGE_KERNEL anyway */
	case I915_MAP_WB:
		pgprot = PAGE_KERNEL;
		break;
	case I915_MAP_WC:
		pgprot = pgprot_writecombine(PAGE_KERNEL_IO);
		break;
	}
	addr = vmap(pages, n_pages, 0, pgprot);

	if (pages != stack_pages)
		kvfree(pages);

	return addr;
}

/* get, pin, and map the pages of the object into kernel space */
void *i915_gem_object_pin_map(struct drm_i915_gem_object *obj,
			      enum i915_map_type type)
{
	enum i915_map_type has_type;
	bool pinned;
	void *ptr;
	int ret;

	GEM_BUG_ON(!i915_gem_object_has_struct_page(obj));

	ret = mutex_lock_interruptible(&obj->mm.lock);
	if (ret)
		return ERR_PTR(ret);

	pinned = !(type & I915_MAP_OVERRIDE);
	type &= ~I915_MAP_OVERRIDE;

	if (!atomic_inc_not_zero(&obj->mm.pages_pin_count)) {
		if (unlikely(!i915_gem_object_has_pages(obj))) {
			GEM_BUG_ON(i915_gem_object_has_pinned_pages(obj));

			ret = ____i915_gem_object_get_pages(obj);
			if (ret)
				goto err_unlock;

			smp_mb__before_atomic();
		}
		atomic_inc(&obj->mm.pages_pin_count);
		pinned = false;
	}
	GEM_BUG_ON(!i915_gem_object_has_pages(obj));

	ptr = page_unpack_bits(obj->mm.mapping, &has_type);
	if (ptr && has_type != type) {
		if (pinned) {
			ret = -EBUSY;
			goto err_unpin;
		}

		if (is_vmalloc_addr(ptr))
			vunmap(ptr);
		else
			kunmap(kmap_to_page(ptr));

		ptr = obj->mm.mapping = NULL;
	}

	if (!ptr) {
		ptr = i915_gem_object_map(obj, type);
		if (!ptr) {
			ret = -ENOMEM;
			goto err_unpin;
		}

		obj->mm.mapping = page_pack_bits(ptr, type);
	}

out_unlock:
	mutex_unlock(&obj->mm.lock);
	return ptr;

err_unpin:
	atomic_dec(&obj->mm.pages_pin_count);
err_unlock:
	ptr = ERR_PTR(ret);
	goto out_unlock;
}

static int
i915_gem_object_pwrite_gtt(struct drm_i915_gem_object *obj,
			   const struct drm_i915_gem_pwrite *arg)
{
	struct address_space *mapping = obj->base.filp->f_mapping;
	char __user *user_data = u64_to_user_ptr(arg->data_ptr);
	u64 remain, offset;
	unsigned int pg;

	/* Before we instantiate/pin the backing store for our use, we
	 * can prepopulate the shmemfs filp efficiently using a write into
	 * the pagecache. We avoid the penalty of instantiating all the
	 * pages, important if the user is just writing to a few and never
	 * uses the object on the GPU, and using a direct write into shmemfs
	 * allows it to avoid the cost of retrieving a page (either swapin
	 * or clearing-before-use) before it is overwritten.
	 */
	if (i915_gem_object_has_pages(obj))
		return -ENODEV;

	if (obj->mm.madv != I915_MADV_WILLNEED)
		return -EFAULT;

	/* Before the pages are instantiated the object is treated as being
	 * in the CPU domain. The pages will be clflushed as required before
	 * use, and we can freely write into the pages directly. If userspace
	 * races pwrite with any other operation; corruption will ensue -
	 * that is userspace's prerogative!
	 */

	remain = arg->size;
	offset = arg->offset;
	pg = offset_in_page(offset);

	do {
		unsigned int len, unwritten;
		struct page *page;
		void *data, *vaddr;
		int err;

		len = PAGE_SIZE - pg;
		if (len > remain)
			len = remain;

		err = pagecache_write_begin(obj->base.filp, mapping,
					    offset, len, 0,
					    &page, &data);
		if (err < 0)
			return err;

		vaddr = kmap(page);
		unwritten = copy_from_user(vaddr + pg, user_data, len);
		kunmap(page);

		err = pagecache_write_end(obj->base.filp, mapping,
					  offset, len, len - unwritten,
					  page, data);
		if (err < 0)
			return err;

		if (unwritten)
			return -EFAULT;

		remain -= len;
		user_data += len;
		offset += len;
		pg = 0;
	} while (remain);

	return 0;
}

static bool ban_context(const struct i915_gem_context *ctx,
			unsigned int score)
{
	return (i915_gem_context_is_bannable(ctx) &&
		score >= CONTEXT_SCORE_BAN_THRESHOLD);
}

static void i915_gem_context_mark_guilty(struct i915_gem_context *ctx)
{
	unsigned int score;
	bool banned;

	atomic_inc(&ctx->guilty_count);

	score = atomic_add_return(CONTEXT_SCORE_GUILTY, &ctx->ban_score);
	banned = ban_context(ctx, score);
	DRM_DEBUG_DRIVER("context %s marked guilty (score %d) banned? %s\n",
			 ctx->name, score, yesno(banned));
	if (!banned)
		return;

	i915_gem_context_set_banned(ctx);
	if (!IS_ERR_OR_NULL(ctx->file_priv)) {
		atomic_inc(&ctx->file_priv->context_bans);
		DRM_DEBUG_DRIVER("client %s has had %d context banned\n",
				 ctx->name, atomic_read(&ctx->file_priv->context_bans));
	}
}

static void i915_gem_context_mark_innocent(struct i915_gem_context *ctx)
{
	atomic_inc(&ctx->active_count);
}

struct drm_i915_gem_request *
i915_gem_find_active_request(struct intel_engine_cs *engine)
{
	struct drm_i915_gem_request *request, *active = NULL;
	unsigned long flags;

	/* We are called by the error capture and reset at a random
	 * point in time. In particular, note that neither is crucially
	 * ordered with an interrupt. After a hang, the GPU is dead and we
	 * assume that no more writes can happen (we waited long enough for
	 * all writes that were in transaction to be flushed) - adding an
	 * extra delay for a recent interrupt is pointless. Hence, we do
	 * not need an engine->irq_seqno_barrier() before the seqno reads.
	 */
	spin_lock_irqsave(&engine->timeline->lock, flags);
	list_for_each_entry(request, &engine->timeline->requests, link) {
		if (__i915_gem_request_completed(request,
						 request->global_seqno))
			continue;

		GEM_BUG_ON(request->engine != engine);
		GEM_BUG_ON(test_bit(DMA_FENCE_FLAG_SIGNALED_BIT,
				    &request->fence.flags));

		active = request;
		break;
	}
	spin_unlock_irqrestore(&engine->timeline->lock, flags);

	return active;
}

static bool engine_stalled(struct intel_engine_cs *engine)
{
	if (!engine->hangcheck.stalled)
		return false;

	/* Check for possible seqno movement after hang declaration */
	if (engine->hangcheck.seqno != intel_engine_get_seqno(engine)) {
		DRM_DEBUG_DRIVER("%s pardoned\n", engine->name);
		return false;
	}

	return true;
}

/*
 * Ensure irq handler finishes, and not run again.
 * Also return the active request so that we only search for it once.
 */
struct drm_i915_gem_request *
i915_gem_reset_prepare_engine(struct intel_engine_cs *engine)
{
	struct drm_i915_gem_request *request = NULL;

	/*
	 * During the reset sequence, we must prevent the engine from
	 * entering RC6. As the context state is undefined until we restart
	 * the engine, if it does enter RC6 during the reset, the state
	 * written to the powercontext is undefined and so we may lose
	 * GPU state upon resume, i.e. fail to restart after a reset.
	 */
	intel_uncore_forcewake_get(engine->i915, FORCEWAKE_ALL);

	/*
	 * Prevent the signaler thread from updating the request
	 * state (by calling dma_fence_signal) as we are processing
	 * the reset. The write from the GPU of the seqno is
	 * asynchronous and the signaler thread may see a different
	 * value to us and declare the request complete, even though
	 * the reset routine have picked that request as the active
	 * (incomplete) request. This conflict is not handled
	 * gracefully!
	 */
	kthread_park(engine->breadcrumbs.signaler);

	/*
	 * Prevent request submission to the hardware until we have
	 * completed the reset in i915_gem_reset_finish(). If a request
	 * is completed by one engine, it may then queue a request
	 * to a second via its engine->irq_tasklet *just* as we are
	 * calling engine->init_hw() and also writing the ELSP.
	 * Turning off the engine->irq_tasklet until the reset is over
	 * prevents the race.
	 */
	tasklet_kill(&engine->execlists.irq_tasklet);
	tasklet_disable(&engine->execlists.irq_tasklet);

	if (engine->irq_seqno_barrier)
		engine->irq_seqno_barrier(engine);

	request = i915_gem_find_active_request(engine);
	if (request && request->fence.error == -EIO)
		request = ERR_PTR(-EIO); /* Previous reset failed! */

	return request;
}

int i915_gem_reset_prepare(struct drm_i915_private *dev_priv)
{
	struct intel_engine_cs *engine;
	struct drm_i915_gem_request *request;
	enum intel_engine_id id;
	int err = 0;

	for_each_engine(engine, dev_priv, id) {
		request = i915_gem_reset_prepare_engine(engine);
		if (IS_ERR(request)) {
			err = PTR_ERR(request);
			continue;
		}

		engine->hangcheck.active_request = request;
	}

	i915_gem_revoke_fences(dev_priv);

	return err;
}

static void skip_request(struct drm_i915_gem_request *request)
{
	void *vaddr = request->ring->vaddr;
	u32 head;

	/* As this request likely depends on state from the lost
	 * context, clear out all the user operations leaving the
	 * breadcrumb at the end (so we get the fence notifications).
	 */
	head = request->head;
	if (request->postfix < head) {
		memset(vaddr + head, 0, request->ring->size - head);
		head = 0;
	}
	memset(vaddr + head, 0, request->postfix - head);

	dma_fence_set_error(&request->fence, -EIO);
}

static void engine_skip_context(struct drm_i915_gem_request *request)
{
	struct intel_engine_cs *engine = request->engine;
	struct i915_gem_context *hung_ctx = request->ctx;
	struct intel_timeline *timeline;
	unsigned long flags;

	timeline = i915_gem_context_lookup_timeline(hung_ctx, engine);

	spin_lock_irqsave(&engine->timeline->lock, flags);
	spin_lock(&timeline->lock);

	list_for_each_entry_continue(request, &engine->timeline->requests, link)
		if (request->ctx == hung_ctx)
			skip_request(request);

	list_for_each_entry(request, &timeline->requests, link)
		skip_request(request);

	spin_unlock(&timeline->lock);
	spin_unlock_irqrestore(&engine->timeline->lock, flags);
}

/* Returns the request if it was guilty of the hang */
static struct drm_i915_gem_request *
i915_gem_reset_request(struct intel_engine_cs *engine,
		       struct drm_i915_gem_request *request)
{
	/* The guilty request will get skipped on a hung engine.
	 *
	 * Users of client default contexts do not rely on logical
	 * state preserved between batches so it is safe to execute
	 * queued requests following the hang. Non default contexts
	 * rely on preserved state, so skipping a batch loses the
	 * evolution of the state and it needs to be considered corrupted.
	 * Executing more queued batches on top of corrupted state is
	 * risky. But we take the risk by trying to advance through
	 * the queued requests in order to make the client behaviour
	 * more predictable around resets, by not throwing away random
	 * amount of batches it has prepared for execution. Sophisticated
	 * clients can use gem_reset_stats_ioctl and dma fence status
	 * (exported via sync_file info ioctl on explicit fences) to observe
	 * when it loses the context state and should rebuild accordingly.
	 *
	 * The context ban, and ultimately the client ban, mechanism are safety
	 * valves if client submission ends up resulting in nothing more than
	 * subsequent hangs.
	 */

	if (engine_stalled(engine)) {
		i915_gem_context_mark_guilty(request->ctx);
		skip_request(request);

		/* If this context is now banned, skip all pending requests. */
		if (i915_gem_context_is_banned(request->ctx))
			engine_skip_context(request);
	} else {
		/*
		 * Since this is not the hung engine, it may have advanced
		 * since the hang declaration. Double check by refinding
		 * the active request at the time of the reset.
		 */
		request = i915_gem_find_active_request(engine);
		if (request) {
			i915_gem_context_mark_innocent(request->ctx);
			dma_fence_set_error(&request->fence, -EAGAIN);

			/* Rewind the engine to replay the incomplete rq */
			spin_lock_irq(&engine->timeline->lock);
			request = list_prev_entry(request, link);
			if (&request->link == &engine->timeline->requests)
				request = NULL;
			spin_unlock_irq(&engine->timeline->lock);
		}
	}

	return request;
}

void i915_gem_reset_engine(struct intel_engine_cs *engine,
			   struct drm_i915_gem_request *request)
{
	engine->irq_posted = 0;

	if (request)
		request = i915_gem_reset_request(engine, request);

	if (request) {
		DRM_DEBUG_DRIVER("resetting %s to restart from tail of request 0x%x\n",
				 engine->name, request->global_seqno);
	}

	/* Setup the CS to resume from the breadcrumb of the hung request */
	engine->reset_hw(engine, request);
}

void i915_gem_reset(struct drm_i915_private *dev_priv)
{
	struct intel_engine_cs *engine;
	enum intel_engine_id id;

	lockdep_assert_held(&dev_priv->drm.struct_mutex);

	i915_gem_retire_requests(dev_priv);

	for_each_engine(engine, dev_priv, id) {
		struct i915_gem_context *ctx;

		i915_gem_reset_engine(engine, engine->hangcheck.active_request);
		ctx = fetch_and_zero(&engine->last_retired_context);
		if (ctx)
			engine->context_unpin(engine, ctx);
	}

	i915_gem_restore_fences(dev_priv);

	if (dev_priv->gt.awake) {
		intel_sanitize_gt_powersave(dev_priv);
		intel_enable_gt_powersave(dev_priv);
		if (INTEL_GEN(dev_priv) >= 6)
			gen6_rps_busy(dev_priv);
	}
}

void i915_gem_reset_finish_engine(struct intel_engine_cs *engine)
{
	tasklet_enable(&engine->execlists.irq_tasklet);
	kthread_unpark(engine->breadcrumbs.signaler);

	intel_uncore_forcewake_put(engine->i915, FORCEWAKE_ALL);
}

void i915_gem_reset_finish(struct drm_i915_private *dev_priv)
{
	struct intel_engine_cs *engine;
	enum intel_engine_id id;

	lockdep_assert_held(&dev_priv->drm.struct_mutex);

	for_each_engine(engine, dev_priv, id) {
		engine->hangcheck.active_request = NULL;
		i915_gem_reset_finish_engine(engine);
	}
}

static void nop_submit_request(struct drm_i915_gem_request *request)
{
	dma_fence_set_error(&request->fence, -EIO);

	i915_gem_request_submit(request);
}

static void nop_complete_submit_request(struct drm_i915_gem_request *request)
{
	unsigned long flags;

	dma_fence_set_error(&request->fence, -EIO);

	spin_lock_irqsave(&request->engine->timeline->lock, flags);
	__i915_gem_request_submit(request);
	intel_engine_init_global_seqno(request->engine, request->global_seqno);
	spin_unlock_irqrestore(&request->engine->timeline->lock, flags);
}

void i915_gem_set_wedged(struct drm_i915_private *i915)
{
	struct intel_engine_cs *engine;
	enum intel_engine_id id;

	/*
	 * First, stop submission to hw, but do not yet complete requests by
	 * rolling the global seqno forward (since this would complete requests
	 * for which we haven't set the fence error to EIO yet).
	 */
	for_each_engine(engine, i915, id)
		engine->submit_request = nop_submit_request;

	/*
	 * Make sure no one is running the old callback before we proceed with
	 * cancelling requests and resetting the completion tracking. Otherwise
	 * we might submit a request to the hardware which never completes.
	 */
	synchronize_rcu();

	for_each_engine(engine, i915, id) {
		/* Mark all executing requests as skipped */
		engine->cancel_requests(engine);

		/*
		 * Only once we've force-cancelled all in-flight requests can we
		 * start to complete all requests.
		 */
		engine->submit_request = nop_complete_submit_request;
	}

	/*
	 * Make sure no request can slip through without getting completed by
	 * either this call here to intel_engine_init_global_seqno, or the one
	 * in nop_complete_submit_request.
	 */
	synchronize_rcu();

	for_each_engine(engine, i915, id) {
		unsigned long flags;

		/* Mark all pending requests as complete so that any concurrent
		 * (lockless) lookup doesn't try and wait upon the request as we
		 * reset it.
		 */
		spin_lock_irqsave(&engine->timeline->lock, flags);
		intel_engine_init_global_seqno(engine,
					       intel_engine_last_submit(engine));
		spin_unlock_irqrestore(&engine->timeline->lock, flags);
	}

	set_bit(I915_WEDGED, &i915->gpu_error.flags);
	wake_up_all(&i915->gpu_error.reset_queue);
}

bool i915_gem_unset_wedged(struct drm_i915_private *i915)
{
	struct i915_gem_timeline *tl;
	int i;

	lockdep_assert_held(&i915->drm.struct_mutex);
	if (!test_bit(I915_WEDGED, &i915->gpu_error.flags))
		return true;

	/* Before unwedging, make sure that all pending operations
	 * are flushed and errored out - we may have requests waiting upon
	 * third party fences. We marked all inflight requests as EIO, and
	 * every execbuf since returned EIO, for consistency we want all
	 * the currently pending requests to also be marked as EIO, which
	 * is done inside our nop_submit_request - and so we must wait.
	 *
	 * No more can be submitted until we reset the wedged bit.
	 */
	list_for_each_entry(tl, &i915->gt.timelines, link) {
		for (i = 0; i < ARRAY_SIZE(tl->engine); i++) {
			struct drm_i915_gem_request *rq;

			rq = i915_gem_active_peek(&tl->engine[i].last_request,
						  &i915->drm.struct_mutex);
			if (!rq)
				continue;

			/* We can't use our normal waiter as we want to
			 * avoid recursively trying to handle the current
			 * reset. The basic dma_fence_default_wait() installs
			 * a callback for dma_fence_signal(), which is
			 * triggered by our nop handler (indirectly, the
			 * callback enables the signaler thread which is
			 * woken by the nop_submit_request() advancing the seqno
			 * and when the seqno passes the fence, the signaler
			 * then signals the fence waking us up).
			 */
			if (dma_fence_default_wait(&rq->fence, true,
						   MAX_SCHEDULE_TIMEOUT) < 0)
				return false;
		}
	}

	/* Undo nop_submit_request. We prevent all new i915 requests from
	 * being queued (by disallowing execbuf whilst wedged) so having
	 * waited for all active requests above, we know the system is idle
	 * and do not have to worry about a thread being inside
	 * engine->submit_request() as we swap over. So unlike installing
	 * the nop_submit_request on reset, we can do this from normal
	 * context and do not require stop_machine().
	 */
	intel_engines_reset_default_submission(i915);
	i915_gem_contexts_lost(i915);

	smp_mb__before_atomic(); /* complete takeover before enabling execbuf */
	clear_bit(I915_WEDGED, &i915->gpu_error.flags);

	return true;
}

static void
i915_gem_retire_work_handler(struct work_struct *work)
{
	struct drm_i915_private *dev_priv =
		container_of(work, typeof(*dev_priv), gt.retire_work.work);
	struct drm_device *dev = &dev_priv->drm;

	/* Come back later if the device is busy... */
	if (mutex_trylock(&dev->struct_mutex)) {
		i915_gem_retire_requests(dev_priv);
		mutex_unlock(&dev->struct_mutex);
	}

	/* Keep the retire handler running until we are finally idle.
	 * We do not need to do this test under locking as in the worst-case
	 * we queue the retire worker once too often.
	 */
	if (READ_ONCE(dev_priv->gt.awake)) {
		i915_queue_hangcheck(dev_priv);
		queue_delayed_work(dev_priv->wq,
				   &dev_priv->gt.retire_work,
				   round_jiffies_up_relative(HZ));
	}
}

static void
i915_gem_idle_work_handler(struct work_struct *work)
{
	struct drm_i915_private *dev_priv =
		container_of(work, typeof(*dev_priv), gt.idle_work.work);
	struct drm_device *dev = &dev_priv->drm;
	bool rearm_hangcheck;

	if (!READ_ONCE(dev_priv->gt.awake))
		return;

	/*
	 * Wait for last execlists context complete, but bail out in case a
	 * new request is submitted.
	 */
	wait_for(intel_engines_are_idle(dev_priv), 10);
	if (READ_ONCE(dev_priv->gt.active_requests))
		return;

	rearm_hangcheck =
		cancel_delayed_work_sync(&dev_priv->gpu_error.hangcheck_work);

	if (!mutex_trylock(&dev->struct_mutex)) {
		/* Currently busy, come back later */
		mod_delayed_work(dev_priv->wq,
				 &dev_priv->gt.idle_work,
				 msecs_to_jiffies(50));
		goto out_rearm;
	}

	/*
	 * New request retired after this work handler started, extend active
	 * period until next instance of the work.
	 */
	if (work_pending(work))
		goto out_unlock;

	if (dev_priv->gt.active_requests)
		goto out_unlock;

	if (wait_for(intel_engines_are_idle(dev_priv), 10))
		DRM_ERROR("Timeout waiting for engines to idle\n");

	intel_engines_mark_idle(dev_priv);
	i915_gem_timelines_mark_idle(dev_priv);

	GEM_BUG_ON(!dev_priv->gt.awake);
	dev_priv->gt.awake = false;
	rearm_hangcheck = false;

	if (INTEL_GEN(dev_priv) >= 6)
		gen6_rps_idle(dev_priv);
	intel_runtime_pm_put(dev_priv);
out_unlock:
	mutex_unlock(&dev->struct_mutex);

out_rearm:
	if (rearm_hangcheck) {
		GEM_BUG_ON(!dev_priv->gt.awake);
		i915_queue_hangcheck(dev_priv);
	}
}

void i915_gem_close_object(struct drm_gem_object *gem, struct drm_file *file)
{
	struct drm_i915_private *i915 = to_i915(gem->dev);
	struct drm_i915_gem_object *obj = to_intel_bo(gem);
	struct drm_i915_file_private *fpriv = file->driver_priv;
	struct i915_lut_handle *lut, *ln;

	mutex_lock(&i915->drm.struct_mutex);

	list_for_each_entry_safe(lut, ln, &obj->lut_list, obj_link) {
		struct i915_gem_context *ctx = lut->ctx;
		struct i915_vma *vma;

		GEM_BUG_ON(ctx->file_priv == ERR_PTR(-EBADF));
		if (ctx->file_priv != fpriv)
			continue;

		vma = radix_tree_delete(&ctx->handles_vma, lut->handle);
		GEM_BUG_ON(vma->obj != obj);

		/* We allow the process to have multiple handles to the same
		 * vma, in the same fd namespace, by virtue of flink/open.
		 */
		GEM_BUG_ON(!vma->open_count);
		if (!--vma->open_count && !i915_vma_is_ggtt(vma))
			i915_vma_close(vma);

		list_del(&lut->obj_link);
		list_del(&lut->ctx_link);

		kmem_cache_free(i915->luts, lut);
		__i915_gem_object_release_unless_active(obj);
	}

	mutex_unlock(&i915->drm.struct_mutex);
}

static unsigned long to_wait_timeout(s64 timeout_ns)
{
	if (timeout_ns < 0)
		return MAX_SCHEDULE_TIMEOUT;

	if (timeout_ns == 0)
		return 0;

	return nsecs_to_jiffies_timeout(timeout_ns);
}

/**
 * i915_gem_wait_ioctl - implements DRM_IOCTL_I915_GEM_WAIT
 * @dev: drm device pointer
 * @data: ioctl data blob
 * @file: drm file pointer
 *
 * Returns 0 if successful, else an error is returned with the remaining time in
 * the timeout parameter.
 *  -ETIME: object is still busy after timeout
 *  -ERESTARTSYS: signal interrupted the wait
 *  -ENONENT: object doesn't exist
 * Also possible, but rare:
 *  -EAGAIN: incomplete, restart syscall
 *  -ENOMEM: damn
 *  -ENODEV: Internal IRQ fail
 *  -E?: The add request failed
 *
 * The wait ioctl with a timeout of 0 reimplements the busy ioctl. With any
 * non-zero timeout parameter the wait ioctl will wait for the given number of
 * nanoseconds on an object becoming unbusy. Since the wait itself does so
 * without holding struct_mutex the object may become re-busied before this
 * function completes. A similar but shorter * race condition exists in the busy
 * ioctl
 */
int
i915_gem_wait_ioctl(struct drm_device *dev, void *data, struct drm_file *file)
{
	struct drm_i915_gem_wait *args = data;
	struct drm_i915_gem_object *obj;
	ktime_t start;
	long ret;

	if (args->flags != 0)
		return -EINVAL;

	obj = i915_gem_object_lookup(file, args->bo_handle);
	if (!obj)
		return -ENOENT;

	start = ktime_get();

	ret = i915_gem_object_wait(obj,
				   I915_WAIT_INTERRUPTIBLE | I915_WAIT_ALL,
				   to_wait_timeout(args->timeout_ns),
				   to_rps_client(file));

	if (args->timeout_ns > 0) {
		args->timeout_ns -= ktime_to_ns(ktime_sub(ktime_get(), start));
		if (args->timeout_ns < 0)
			args->timeout_ns = 0;

		/*
		 * Apparently ktime isn't accurate enough and occasionally has a
		 * bit of mismatch in the jiffies<->nsecs<->ktime loop. So patch
		 * things up to make the test happy. We allow up to 1 jiffy.
		 *
		 * This is a regression from the timespec->ktime conversion.
		 */
		if (ret == -ETIME && !nsecs_to_jiffies(args->timeout_ns))
			args->timeout_ns = 0;

		/* Asked to wait beyond the jiffie/scheduler precision? */
		if (ret == -ETIME && args->timeout_ns)
			ret = -EAGAIN;
	}

	i915_gem_object_put(obj);
	return ret;
}

static int wait_for_timeline(struct i915_gem_timeline *tl, unsigned int flags)
{
	int ret, i;

	for (i = 0; i < ARRAY_SIZE(tl->engine); i++) {
		ret = i915_gem_active_wait(&tl->engine[i].last_request, flags);
		if (ret)
			return ret;
	}

	return 0;
}

static int wait_for_engines(struct drm_i915_private *i915)
{
	if (wait_for(intel_engines_are_idle(i915), 50)) {
		DRM_ERROR("Failed to idle engines, declaring wedged!\n");
		i915_gem_set_wedged(i915);
		return -EIO;
	}

	return 0;
}

int i915_gem_wait_for_idle(struct drm_i915_private *i915, unsigned int flags)
{
	int ret;

	/* If the device is asleep, we have no requests outstanding */
	if (!READ_ONCE(i915->gt.awake))
		return 0;

	if (flags & I915_WAIT_LOCKED) {
		struct i915_gem_timeline *tl;

		lockdep_assert_held(&i915->drm.struct_mutex);

		list_for_each_entry(tl, &i915->gt.timelines, link) {
			ret = wait_for_timeline(tl, flags);
			if (ret)
				return ret;
		}

		i915_gem_retire_requests(i915);
		GEM_BUG_ON(i915->gt.active_requests);

		ret = wait_for_engines(i915);
	} else {
		ret = wait_for_timeline(&i915->gt.global_timeline, flags);
	}

	return ret;
}

static void __i915_gem_object_flush_for_display(struct drm_i915_gem_object *obj)
{
	/*
	 * We manually flush the CPU domain so that we can override and
	 * force the flush for the display, and perform it asyncrhonously.
	 */
	flush_write_domain(obj, ~I915_GEM_DOMAIN_CPU);
	if (obj->cache_dirty)
		i915_gem_clflush_object(obj, I915_CLFLUSH_FORCE);
	obj->base.write_domain = 0;
}

void i915_gem_object_flush_if_display(struct drm_i915_gem_object *obj)
{
	if (!READ_ONCE(obj->pin_global))
		return;

	mutex_lock(&obj->base.dev->struct_mutex);
	__i915_gem_object_flush_for_display(obj);
	mutex_unlock(&obj->base.dev->struct_mutex);
}

/**
 * Moves a single object to the WC read, and possibly write domain.
 * @obj: object to act on
 * @write: ask for write access or read only
 *
 * This function returns when the move is complete, including waiting on
 * flushes to occur.
 */
int
i915_gem_object_set_to_wc_domain(struct drm_i915_gem_object *obj, bool write)
{
	int ret;

	lockdep_assert_held(&obj->base.dev->struct_mutex);

	ret = i915_gem_object_wait(obj,
				   I915_WAIT_INTERRUPTIBLE |
				   I915_WAIT_LOCKED |
				   (write ? I915_WAIT_ALL : 0),
				   MAX_SCHEDULE_TIMEOUT,
				   NULL);
	if (ret)
		return ret;

	if (obj->base.write_domain == I915_GEM_DOMAIN_WC)
		return 0;

	/* Flush and acquire obj->pages so that we are coherent through
	 * direct access in memory with previous cached writes through
	 * shmemfs and that our cache domain tracking remains valid.
	 * For example, if the obj->filp was moved to swap without us
	 * being notified and releasing the pages, we would mistakenly
	 * continue to assume that the obj remained out of the CPU cached
	 * domain.
	 */
	ret = i915_gem_object_pin_pages(obj);
	if (ret)
		return ret;

	flush_write_domain(obj, ~I915_GEM_DOMAIN_WC);

	/* Serialise direct access to this object with the barriers for
	 * coherent writes from the GPU, by effectively invalidating the
	 * WC domain upon first access.
	 */
	if ((obj->base.read_domains & I915_GEM_DOMAIN_WC) == 0)
		mb();

	/* It should now be out of any other write domains, and we can update
	 * the domain values for our changes.
	 */
	GEM_BUG_ON((obj->base.write_domain & ~I915_GEM_DOMAIN_WC) != 0);
	obj->base.read_domains |= I915_GEM_DOMAIN_WC;
	if (write) {
		obj->base.read_domains = I915_GEM_DOMAIN_WC;
		obj->base.write_domain = I915_GEM_DOMAIN_WC;
		obj->mm.dirty = true;
	}

	i915_gem_object_unpin_pages(obj);
	return 0;
}

/**
 * Moves a single object to the GTT read, and possibly write domain.
 * @obj: object to act on
 * @write: ask for write access or read only
 *
 * This function returns when the move is complete, including waiting on
 * flushes to occur.
 */
int
i915_gem_object_set_to_gtt_domain(struct drm_i915_gem_object *obj, bool write)
{
	int ret;

	lockdep_assert_held(&obj->base.dev->struct_mutex);

	ret = i915_gem_object_wait(obj,
				   I915_WAIT_INTERRUPTIBLE |
				   I915_WAIT_LOCKED |
				   (write ? I915_WAIT_ALL : 0),
				   MAX_SCHEDULE_TIMEOUT,
				   NULL);
	if (ret)
		return ret;

	if (obj->base.write_domain == I915_GEM_DOMAIN_GTT)
		return 0;

	/* Flush and acquire obj->pages so that we are coherent through
	 * direct access in memory with previous cached writes through
	 * shmemfs and that our cache domain tracking remains valid.
	 * For example, if the obj->filp was moved to swap without us
	 * being notified and releasing the pages, we would mistakenly
	 * continue to assume that the obj remained out of the CPU cached
	 * domain.
	 */
	ret = i915_gem_object_pin_pages(obj);
	if (ret)
		return ret;

	flush_write_domain(obj, ~I915_GEM_DOMAIN_GTT);

	/* Serialise direct access to this object with the barriers for
	 * coherent writes from the GPU, by effectively invalidating the
	 * GTT domain upon first access.
	 */
	if ((obj->base.read_domains & I915_GEM_DOMAIN_GTT) == 0)
		mb();

	/* It should now be out of any other write domains, and we can update
	 * the domain values for our changes.
	 */
	GEM_BUG_ON((obj->base.write_domain & ~I915_GEM_DOMAIN_GTT) != 0);
	obj->base.read_domains |= I915_GEM_DOMAIN_GTT;
	if (write) {
		obj->base.read_domains = I915_GEM_DOMAIN_GTT;
		obj->base.write_domain = I915_GEM_DOMAIN_GTT;
		obj->mm.dirty = true;
	}

	i915_gem_object_unpin_pages(obj);
	return 0;
}

/**
 * Changes the cache-level of an object across all VMA.
 * @obj: object to act on
 * @cache_level: new cache level to set for the object
 *
 * After this function returns, the object will be in the new cache-level
 * across all GTT and the contents of the backing storage will be coherent,
 * with respect to the new cache-level. In order to keep the backing storage
 * coherent for all users, we only allow a single cache level to be set
 * globally on the object and prevent it from being changed whilst the
 * hardware is reading from the object. That is if the object is currently
 * on the scanout it will be set to uncached (or equivalent display
 * cache coherency) and all non-MOCS GPU access will also be uncached so
 * that all direct access to the scanout remains coherent.
 */
int i915_gem_object_set_cache_level(struct drm_i915_gem_object *obj,
				    enum i915_cache_level cache_level)
{
	struct i915_vma *vma;
	int ret;

	lockdep_assert_held(&obj->base.dev->struct_mutex);

	if (obj->cache_level == cache_level)
		return 0;

	/* Inspect the list of currently bound VMA and unbind any that would
	 * be invalid given the new cache-level. This is principally to
	 * catch the issue of the CS prefetch crossing page boundaries and
	 * reading an invalid PTE on older architectures.
	 */
restart:
	list_for_each_entry(vma, &obj->vma_list, obj_link) {
		if (!drm_mm_node_allocated(&vma->node))
			continue;

		if (i915_vma_is_pinned(vma)) {
			DRM_DEBUG("can not change the cache level of pinned objects\n");
			return -EBUSY;
		}

		if (i915_gem_valid_gtt_space(vma, cache_level))
			continue;

		ret = i915_vma_unbind(vma);
		if (ret)
			return ret;

		/* As unbinding may affect other elements in the
		 * obj->vma_list (due to side-effects from retiring
		 * an active vma), play safe and restart the iterator.
		 */
		goto restart;
	}

	/* We can reuse the existing drm_mm nodes but need to change the
	 * cache-level on the PTE. We could simply unbind them all and
	 * rebind with the correct cache-level on next use. However since
	 * we already have a valid slot, dma mapping, pages etc, we may as
	 * rewrite the PTE in the belief that doing so tramples upon less
	 * state and so involves less work.
	 */
	if (obj->bind_count) {
		/* Before we change the PTE, the GPU must not be accessing it.
		 * If we wait upon the object, we know that all the bound
		 * VMA are no longer active.
		 */
		ret = i915_gem_object_wait(obj,
					   I915_WAIT_INTERRUPTIBLE |
					   I915_WAIT_LOCKED |
					   I915_WAIT_ALL,
					   MAX_SCHEDULE_TIMEOUT,
					   NULL);
		if (ret)
			return ret;

		if (!HAS_LLC(to_i915(obj->base.dev)) &&
		    cache_level != I915_CACHE_NONE) {
			/* Access to snoopable pages through the GTT is
			 * incoherent and on some machines causes a hard
			 * lockup. Relinquish the CPU mmaping to force
			 * userspace to refault in the pages and we can
			 * then double check if the GTT mapping is still
			 * valid for that pointer access.
			 */
			i915_gem_release_mmap(obj);

			/* As we no longer need a fence for GTT access,
			 * we can relinquish it now (and so prevent having
			 * to steal a fence from someone else on the next
			 * fence request). Note GPU activity would have
			 * dropped the fence as all snoopable access is
			 * supposed to be linear.
			 */
			list_for_each_entry(vma, &obj->vma_list, obj_link) {
				ret = i915_vma_put_fence(vma);
				if (ret)
					return ret;
			}
		} else {
			/* We either have incoherent backing store and
			 * so no GTT access or the architecture is fully
			 * coherent. In such cases, existing GTT mmaps
			 * ignore the cache bit in the PTE and we can
			 * rewrite it without confusing the GPU or having
			 * to force userspace to fault back in its mmaps.
			 */
		}

		list_for_each_entry(vma, &obj->vma_list, obj_link) {
			if (!drm_mm_node_allocated(&vma->node))
				continue;

			ret = i915_vma_bind(vma, cache_level, PIN_UPDATE);
			if (ret)
				return ret;
		}
	}

	list_for_each_entry(vma, &obj->vma_list, obj_link)
		vma->node.color = cache_level;
	i915_gem_object_set_cache_coherency(obj, cache_level);
	obj->cache_dirty = true; /* Always invalidate stale cachelines */

	return 0;
}

int i915_gem_get_caching_ioctl(struct drm_device *dev, void *data,
			       struct drm_file *file)
{
	struct drm_i915_gem_caching *args = data;
	struct drm_i915_gem_object *obj;
	int err = 0;

	rcu_read_lock();
	obj = i915_gem_object_lookup_rcu(file, args->handle);
	if (!obj) {
		err = -ENOENT;
		goto out;
	}

	switch (obj->cache_level) {
	case I915_CACHE_LLC:
	case I915_CACHE_L3_LLC:
		args->caching = I915_CACHING_CACHED;
		break;

	case I915_CACHE_WT:
		args->caching = I915_CACHING_DISPLAY;
		break;

	default:
		args->caching = I915_CACHING_NONE;
		break;
	}
out:
	rcu_read_unlock();
	return err;
}

int i915_gem_set_caching_ioctl(struct drm_device *dev, void *data,
			       struct drm_file *file)
{
	struct drm_i915_private *i915 = to_i915(dev);
	struct drm_i915_gem_caching *args = data;
	struct drm_i915_gem_object *obj;
	enum i915_cache_level level;
	int ret = 0;

	switch (args->caching) {
	case I915_CACHING_NONE:
		level = I915_CACHE_NONE;
		break;
	case I915_CACHING_CACHED:
		/*
		 * Due to a HW issue on BXT A stepping, GPU stores via a
		 * snooped mapping may leave stale data in a corresponding CPU
		 * cacheline, whereas normally such cachelines would get
		 * invalidated.
		 */
		if (!HAS_LLC(i915) && !HAS_SNOOP(i915))
			return -ENODEV;

		level = I915_CACHE_LLC;
		break;
	case I915_CACHING_DISPLAY:
		level = HAS_WT(i915) ? I915_CACHE_WT : I915_CACHE_NONE;
		break;
	default:
		return -EINVAL;
	}

	obj = i915_gem_object_lookup(file, args->handle);
	if (!obj)
		return -ENOENT;

	if (obj->cache_level == level)
		goto out;

	ret = i915_gem_object_wait(obj,
				   I915_WAIT_INTERRUPTIBLE,
				   MAX_SCHEDULE_TIMEOUT,
				   to_rps_client(file));
	if (ret)
		goto out;

	ret = i915_mutex_lock_interruptible(dev);
	if (ret)
		goto out;

	ret = i915_gem_object_set_cache_level(obj, level);
	mutex_unlock(&dev->struct_mutex);

out:
	i915_gem_object_put(obj);
	return ret;
}

/*
 * Prepare buffer for display plane (scanout, cursors, etc).
 * Can be called from an uninterruptible phase (modesetting) and allows
 * any flushes to be pipelined (for pageflips).
 */
struct i915_vma *
i915_gem_object_pin_to_display_plane(struct drm_i915_gem_object *obj,
				     u32 alignment,
				     const struct i915_ggtt_view *view)
{
	struct i915_vma *vma;
	int ret;

	lockdep_assert_held(&obj->base.dev->struct_mutex);

	/* Mark the global pin early so that we account for the
	 * display coherency whilst setting up the cache domains.
	 */
	obj->pin_global++;

	/* The display engine is not coherent with the LLC cache on gen6.  As
	 * a result, we make sure that the pinning that is about to occur is
	 * done with uncached PTEs. This is lowest common denominator for all
	 * chipsets.
	 *
	 * However for gen6+, we could do better by using the GFDT bit instead
	 * of uncaching, which would allow us to flush all the LLC-cached data
	 * with that bit in the PTE to main memory with just one PIPE_CONTROL.
	 */
	ret = i915_gem_object_set_cache_level(obj,
					      HAS_WT(to_i915(obj->base.dev)) ?
					      I915_CACHE_WT : I915_CACHE_NONE);
	if (ret) {
		vma = ERR_PTR(ret);
		goto err_unpin_global;
	}

	/* As the user may map the buffer once pinned in the display plane
	 * (e.g. libkms for the bootup splash), we have to ensure that we
	 * always use map_and_fenceable for all scanout buffers. However,
	 * it may simply be too big to fit into mappable, in which case
	 * put it anyway and hope that userspace can cope (but always first
	 * try to preserve the existing ABI).
	 */
	vma = ERR_PTR(-ENOSPC);
	if (!view || view->type == I915_GGTT_VIEW_NORMAL)
		vma = i915_gem_object_ggtt_pin(obj, view, 0, alignment,
					       PIN_MAPPABLE | PIN_NONBLOCK);
	if (IS_ERR(vma)) {
		struct drm_i915_private *i915 = to_i915(obj->base.dev);
		unsigned int flags;

		/* Valleyview is definitely limited to scanning out the first
		 * 512MiB. Lets presume this behaviour was inherited from the
		 * g4x display engine and that all earlier gen are similarly
		 * limited. Testing suggests that it is a little more
		 * complicated than this. For example, Cherryview appears quite
		 * happy to scanout from anywhere within its global aperture.
		 */
		flags = 0;
		if (HAS_GMCH_DISPLAY(i915))
			flags = PIN_MAPPABLE;
		vma = i915_gem_object_ggtt_pin(obj, view, 0, alignment, flags);
	}
	if (IS_ERR(vma))
		goto err_unpin_global;

	vma->display_alignment = max_t(u64, vma->display_alignment, alignment);

	/* Treat this as an end-of-frame, like intel_user_framebuffer_dirty() */
	__i915_gem_object_flush_for_display(obj);
	intel_fb_obj_flush(obj, ORIGIN_DIRTYFB);

	/* It should now be out of any other write domains, and we can update
	 * the domain values for our changes.
	 */
	obj->base.read_domains |= I915_GEM_DOMAIN_GTT;

	return vma;

err_unpin_global:
	obj->pin_global--;
	return vma;
}

void
i915_gem_object_unpin_from_display_plane(struct i915_vma *vma)
{
	lockdep_assert_held(&vma->vm->i915->drm.struct_mutex);

	if (WARN_ON(vma->obj->pin_global == 0))
		return;

	if (--vma->obj->pin_global == 0)
		vma->display_alignment = I915_GTT_MIN_ALIGNMENT;

	/* Bump the LRU to try and avoid premature eviction whilst flipping  */
	i915_gem_object_bump_inactive_ggtt(vma->obj);

	i915_vma_unpin(vma);
}

/**
 * Moves a single object to the CPU read, and possibly write domain.
 * @obj: object to act on
 * @write: requesting write or read-only access
 *
 * This function returns when the move is complete, including waiting on
 * flushes to occur.
 */
int
i915_gem_object_set_to_cpu_domain(struct drm_i915_gem_object *obj, bool write)
{
	int ret;

	lockdep_assert_held(&obj->base.dev->struct_mutex);

	ret = i915_gem_object_wait(obj,
				   I915_WAIT_INTERRUPTIBLE |
				   I915_WAIT_LOCKED |
				   (write ? I915_WAIT_ALL : 0),
				   MAX_SCHEDULE_TIMEOUT,
				   NULL);
	if (ret)
		return ret;

	flush_write_domain(obj, ~I915_GEM_DOMAIN_CPU);

	/* Flush the CPU cache if it's still invalid. */
	if ((obj->base.read_domains & I915_GEM_DOMAIN_CPU) == 0) {
		i915_gem_clflush_object(obj, I915_CLFLUSH_SYNC);
		obj->base.read_domains |= I915_GEM_DOMAIN_CPU;
	}

	/* It should now be out of any other write domains, and we can update
	 * the domain values for our changes.
	 */
	GEM_BUG_ON(obj->base.write_domain & ~I915_GEM_DOMAIN_CPU);

	/* If we're writing through the CPU, then the GPU read domains will
	 * need to be invalidated at next use.
	 */
	if (write)
		__start_cpu_write(obj);

	return 0;
}

/* Throttle our rendering by waiting until the ring has completed our requests
 * emitted over 20 msec ago.
 *
 * Note that if we were to use the current jiffies each time around the loop,
 * we wouldn't escape the function with any frames outstanding if the time to
 * render a frame was over 20ms.
 *
 * This should get us reasonable parallelism between CPU and GPU but also
 * relatively low latency when blocking on a particular request to finish.
 */
static int
i915_gem_ring_throttle(struct drm_device *dev, struct drm_file *file)
{
	struct drm_i915_private *dev_priv = to_i915(dev);
	struct drm_i915_file_private *file_priv = file->driver_priv;
	unsigned long recent_enough = jiffies - DRM_I915_THROTTLE_JIFFIES;
	struct drm_i915_gem_request *request, *target = NULL;
	long ret;

	/* ABI: return -EIO if already wedged */
	if (i915_terminally_wedged(&dev_priv->gpu_error))
		return -EIO;

	spin_lock(&file_priv->mm.lock);
	list_for_each_entry(request, &file_priv->mm.request_list, client_link) {
		if (time_after_eq(request->emitted_jiffies, recent_enough))
			break;

		if (target) {
			list_del(&target->client_link);
			target->file_priv = NULL;
		}

		target = request;
	}
	if (target)
		i915_gem_request_get(target);
	spin_unlock(&file_priv->mm.lock);

	if (target == NULL)
		return 0;

	ret = i915_wait_request(target,
				I915_WAIT_INTERRUPTIBLE,
				MAX_SCHEDULE_TIMEOUT);
	i915_gem_request_put(target);

	return ret < 0 ? ret : 0;
}

struct i915_vma *
i915_gem_object_ggtt_pin(struct drm_i915_gem_object *obj,
			 const struct i915_ggtt_view *view,
			 u64 size,
			 u64 alignment,
			 u64 flags)
{
	struct drm_i915_private *dev_priv = to_i915(obj->base.dev);
	struct i915_address_space *vm = &dev_priv->ggtt.base;
	struct i915_vma *vma;
	int ret;

	lockdep_assert_held(&obj->base.dev->struct_mutex);

	if (!view && flags & PIN_MAPPABLE) {
		/* If the required space is larger than the available
		 * aperture, we will not able to find a slot for the
		 * object and unbinding the object now will be in
		 * vain. Worse, doing so may cause us to ping-pong
		 * the object in and out of the Global GTT and
		 * waste a lot of cycles under the mutex.
		 */
		if (obj->base.size > dev_priv->ggtt.mappable_end)
			return ERR_PTR(-E2BIG);

		/* If NONBLOCK is set the caller is optimistically
		 * trying to cache the full object within the mappable
		 * aperture, and *must* have a fallback in place for
		 * situations where we cannot bind the object. We
		 * can be a little more lax here and use the fallback
		 * more often to avoid costly migrations of ourselves
		 * and other objects within the aperture.
		 *
		 * Half-the-aperture is used as a simple heuristic.
		 * More interesting would to do search for a free
		 * block prior to making the commitment to unbind.
		 * That caters for the self-harm case, and with a
		 * little more heuristics (e.g. NOFAULT, NOEVICT)
		 * we could try to minimise harm to others.
		 */
		if (flags & PIN_NONBLOCK &&
		    obj->base.size > dev_priv->ggtt.mappable_end / 2)
			return ERR_PTR(-ENOSPC);
	}

	vma = i915_vma_instance(obj, vm, view);
	if (unlikely(IS_ERR(vma)))
		return vma;

	if (i915_vma_misplaced(vma, size, alignment, flags)) {
		if (flags & PIN_NONBLOCK) {
			if (i915_vma_is_pinned(vma) || i915_vma_is_active(vma))
				return ERR_PTR(-ENOSPC);

			if (flags & PIN_MAPPABLE &&
			    vma->fence_size > dev_priv->ggtt.mappable_end / 2)
				return ERR_PTR(-ENOSPC);
		}

		WARN(i915_vma_is_pinned(vma),
		     "bo is already pinned in ggtt with incorrect alignment:"
		     " offset=%08x, req.alignment=%llx,"
		     " req.map_and_fenceable=%d, vma->map_and_fenceable=%d\n",
		     i915_ggtt_offset(vma), alignment,
		     !!(flags & PIN_MAPPABLE),
		     i915_vma_is_map_and_fenceable(vma));
		ret = i915_vma_unbind(vma);
		if (ret)
			return ERR_PTR(ret);
	}

	ret = i915_vma_pin(vma, size, alignment, flags | PIN_GLOBAL);
	if (ret)
		return ERR_PTR(ret);

	return vma;
}

static __always_inline unsigned int __busy_read_flag(unsigned int id)
{
	/* Note that we could alias engines in the execbuf API, but
	 * that would be very unwise as it prevents userspace from
	 * fine control over engine selection. Ahem.
	 *
	 * This should be something like EXEC_MAX_ENGINE instead of
	 * I915_NUM_ENGINES.
	 */
	BUILD_BUG_ON(I915_NUM_ENGINES > 16);
	return 0x10000 << id;
}

static __always_inline unsigned int __busy_write_id(unsigned int id)
{
	/* The uABI guarantees an active writer is also amongst the read
	 * engines. This would be true if we accessed the activity tracking
	 * under the lock, but as we perform the lookup of the object and
	 * its activity locklessly we can not guarantee that the last_write
	 * being active implies that we have set the same engine flag from
	 * last_read - hence we always set both read and write busy for
	 * last_write.
	 */
	return id | __busy_read_flag(id);
}

static __always_inline unsigned int
__busy_set_if_active(const struct dma_fence *fence,
		     unsigned int (*flag)(unsigned int id))
{
	struct drm_i915_gem_request *rq;

	/* We have to check the current hw status of the fence as the uABI
	 * guarantees forward progress. We could rely on the idle worker
	 * to eventually flush us, but to minimise latency just ask the
	 * hardware.
	 *
	 * Note we only report on the status of native fences.
	 */
	if (!dma_fence_is_i915(fence))
		return 0;

	/* opencode to_request() in order to avoid const warnings */
	rq = container_of(fence, struct drm_i915_gem_request, fence);
	if (i915_gem_request_completed(rq))
		return 0;

	return flag(rq->engine->uabi_id);
}

static __always_inline unsigned int
busy_check_reader(const struct dma_fence *fence)
{
	return __busy_set_if_active(fence, __busy_read_flag);
}

static __always_inline unsigned int
busy_check_writer(const struct dma_fence *fence)
{
	if (!fence)
		return 0;

	return __busy_set_if_active(fence, __busy_write_id);
}

int
i915_gem_busy_ioctl(struct drm_device *dev, void *data,
		    struct drm_file *file)
{
	struct drm_i915_gem_busy *args = data;
	struct drm_i915_gem_object *obj;
	struct reservation_object_list *list;
	unsigned int seq;
	int err;

	err = -ENOENT;
	rcu_read_lock();
	obj = i915_gem_object_lookup_rcu(file, args->handle);
	if (!obj)
		goto out;

	/* A discrepancy here is that we do not report the status of
	 * non-i915 fences, i.e. even though we may report the object as idle,
	 * a call to set-domain may still stall waiting for foreign rendering.
	 * This also means that wait-ioctl may report an object as busy,
	 * where busy-ioctl considers it idle.
	 *
	 * We trade the ability to warn of foreign fences to report on which
	 * i915 engines are active for the object.
	 *
	 * Alternatively, we can trade that extra information on read/write
	 * activity with
	 *	args->busy =
	 *		!reservation_object_test_signaled_rcu(obj->resv, true);
	 * to report the overall busyness. This is what the wait-ioctl does.
	 *
	 */
retry:
	seq = raw_read_seqcount(&obj->resv->seq);

	/* Translate the exclusive fence to the READ *and* WRITE engine */
	args->busy = busy_check_writer(rcu_dereference(obj->resv->fence_excl));

	/* Translate shared fences to READ set of engines */
	list = rcu_dereference(obj->resv->fence);
	if (list) {
		unsigned int shared_count = list->shared_count, i;

		for (i = 0; i < shared_count; ++i) {
			struct dma_fence *fence =
				rcu_dereference(list->shared[i]);

			args->busy |= busy_check_reader(fence);
		}
	}

	if (args->busy && read_seqcount_retry(&obj->resv->seq, seq))
		goto retry;

	err = 0;
out:
	rcu_read_unlock();
	return err;
}

int
i915_gem_throttle_ioctl(struct drm_device *dev, void *data,
			struct drm_file *file_priv)
{
	return i915_gem_ring_throttle(dev, file_priv);
}

int
i915_gem_madvise_ioctl(struct drm_device *dev, void *data,
		       struct drm_file *file_priv)
{
	struct drm_i915_private *dev_priv = to_i915(dev);
	struct drm_i915_gem_madvise *args = data;
	struct drm_i915_gem_object *obj;
	int err;

	switch (args->madv) {
	case I915_MADV_DONTNEED:
	case I915_MADV_WILLNEED:
	    break;
	default:
	    return -EINVAL;
	}

	obj = i915_gem_object_lookup(file_priv, args->handle);
	if (!obj)
		return -ENOENT;

	err = mutex_lock_interruptible(&obj->mm.lock);
	if (err)
		goto out;

	if (i915_gem_object_has_pages(obj) &&
	    i915_gem_object_is_tiled(obj) &&
	    dev_priv->quirks & QUIRK_PIN_SWIZZLED_PAGES) {
		if (obj->mm.madv == I915_MADV_WILLNEED) {
			GEM_BUG_ON(!obj->mm.quirked);
			__i915_gem_object_unpin_pages(obj);
			obj->mm.quirked = false;
		}
		if (args->madv == I915_MADV_WILLNEED) {
			GEM_BUG_ON(obj->mm.quirked);
			__i915_gem_object_pin_pages(obj);
			obj->mm.quirked = true;
		}
	}

	if (obj->mm.madv != __I915_MADV_PURGED)
		obj->mm.madv = args->madv;

	/* if the object is no longer attached, discard its backing storage */
	if (obj->mm.madv == I915_MADV_DONTNEED &&
	    !i915_gem_object_has_pages(obj))
		i915_gem_object_truncate(obj);

	args->retained = obj->mm.madv != __I915_MADV_PURGED;
	mutex_unlock(&obj->mm.lock);

out:
	i915_gem_object_put(obj);
	return err;
}

static void
frontbuffer_retire(struct i915_gem_active *active,
		   struct drm_i915_gem_request *request)
{
	struct drm_i915_gem_object *obj =
		container_of(active, typeof(*obj), frontbuffer_write);

	intel_fb_obj_flush(obj, ORIGIN_CS);
}

void i915_gem_object_init(struct drm_i915_gem_object *obj,
			  const struct drm_i915_gem_object_ops *ops)
{
	mutex_init(&obj->mm.lock);

	INIT_LIST_HEAD(&obj->vma_list);
	INIT_LIST_HEAD(&obj->lut_list);
	INIT_LIST_HEAD(&obj->batch_pool_link);

	obj->ops = ops;

	reservation_object_init(&obj->__builtin_resv);
	obj->resv = &obj->__builtin_resv;

	obj->frontbuffer_ggtt_origin = ORIGIN_GTT;
	init_request_active(&obj->frontbuffer_write, frontbuffer_retire);

	obj->mm.madv = I915_MADV_WILLNEED;
	INIT_RADIX_TREE(&obj->mm.get_page.radix, GFP_KERNEL | __GFP_NOWARN);
	mutex_init(&obj->mm.get_page.lock);

	i915_gem_info_add_obj(to_i915(obj->base.dev), obj->base.size);
}

static const struct drm_i915_gem_object_ops i915_gem_object_ops = {
	.flags = I915_GEM_OBJECT_HAS_STRUCT_PAGE |
		 I915_GEM_OBJECT_IS_SHRINKABLE,

	.get_pages = i915_gem_object_get_pages_gtt,
	.put_pages = i915_gem_object_put_pages_gtt,

	.pwrite = i915_gem_object_pwrite_gtt,
};

static int i915_gem_object_create_shmem(struct drm_device *dev,
					struct drm_gem_object *obj,
					size_t size)
{
	struct drm_i915_private *i915 = to_i915(dev);
	unsigned long flags = VM_NORESERVE;
	struct file *filp;

	drm_gem_private_object_init(dev, obj, size);

	if (i915->mm.gemfs)
		filp = shmem_file_setup_with_mnt(i915->mm.gemfs, "i915", size,
						 flags);
	else
		filp = shmem_file_setup("i915", size, flags);

	if (IS_ERR(filp))
		return PTR_ERR(filp);

	obj->filp = filp;

	return 0;
}

struct drm_i915_gem_object *
i915_gem_object_create(struct drm_i915_private *dev_priv, u64 size)
{
	struct drm_i915_gem_object *obj;
	struct address_space *mapping;
	unsigned int cache_level;
	gfp_t mask;
	int ret;

	/* There is a prevalence of the assumption that we fit the object's
	 * page count inside a 32bit _signed_ variable. Let's document this and
	 * catch if we ever need to fix it. In the meantime, if you do spot
	 * such a local variable, please consider fixing!
	 */
	if (size >> PAGE_SHIFT > INT_MAX)
		return ERR_PTR(-E2BIG);

	if (overflows_type(size, obj->base.size))
		return ERR_PTR(-E2BIG);

	obj = i915_gem_object_alloc(dev_priv);
	if (obj == NULL)
		return ERR_PTR(-ENOMEM);

	ret = i915_gem_object_create_shmem(&dev_priv->drm, &obj->base, size);
	if (ret)
		goto fail;

	mask = GFP_HIGHUSER | __GFP_RECLAIMABLE;
	if (IS_I965GM(dev_priv) || IS_I965G(dev_priv)) {
		/* 965gm cannot relocate objects above 4GiB. */
		mask &= ~__GFP_HIGHMEM;
		mask |= __GFP_DMA32;
	}

	mapping = obj->base.filp->f_mapping;
	mapping_set_gfp_mask(mapping, mask);
	GEM_BUG_ON(!(mapping_gfp_mask(mapping) & __GFP_RECLAIM));

	i915_gem_object_init(obj, &i915_gem_object_ops);

	obj->base.write_domain = I915_GEM_DOMAIN_CPU;
	obj->base.read_domains = I915_GEM_DOMAIN_CPU;

	if (HAS_LLC(dev_priv))
		/* On some devices, we can have the GPU use the LLC (the CPU
		 * cache) for about a 10% performance improvement
		 * compared to uncached.  Graphics requests other than
		 * display scanout are coherent with the CPU in
		 * accessing this cache.  This means in this mode we
		 * don't need to clflush on the CPU side, and on the
		 * GPU side we only need to flush internal caches to
		 * get data visible to the CPU.
		 *
		 * However, we maintain the display planes as UC, and so
		 * need to rebind when first used as such.
		 */
		cache_level = I915_CACHE_LLC;
	else
		cache_level = I915_CACHE_NONE;

	i915_gem_object_set_cache_coherency(obj, cache_level);

	trace_i915_gem_object_create(obj);

	return obj;

fail:
	i915_gem_object_free(obj);
	return ERR_PTR(ret);
}

static bool discard_backing_storage(struct drm_i915_gem_object *obj)
{
	/* If we are the last user of the backing storage (be it shmemfs
	 * pages or stolen etc), we know that the pages are going to be
	 * immediately released. In this case, we can then skip copying
	 * back the contents from the GPU.
	 */

	if (obj->mm.madv != I915_MADV_WILLNEED)
		return false;

	if (obj->base.filp == NULL)
		return true;

	/* At first glance, this looks racy, but then again so would be
	 * userspace racing mmap against close. However, the first external
	 * reference to the filp can only be obtained through the
	 * i915_gem_mmap_ioctl() which safeguards us against the user
	 * acquiring such a reference whilst we are in the middle of
	 * freeing the object.
	 */
	return atomic_long_read(&obj->base.filp->f_count) == 1;
}

static void __i915_gem_free_objects(struct drm_i915_private *i915,
				    struct llist_node *freed)
{
	struct drm_i915_gem_object *obj, *on;

	intel_runtime_pm_get(i915);
	llist_for_each_entry_safe(obj, on, freed, freed) {
		struct i915_vma *vma, *vn;

		trace_i915_gem_object_destroy(obj);

		mutex_lock(&i915->drm.struct_mutex);

		GEM_BUG_ON(i915_gem_object_is_active(obj));
		list_for_each_entry_safe(vma, vn,
					 &obj->vma_list, obj_link) {
			GEM_BUG_ON(i915_vma_is_active(vma));
			vma->flags &= ~I915_VMA_PIN_MASK;
			i915_vma_close(vma);
		}
		GEM_BUG_ON(!list_empty(&obj->vma_list));
		GEM_BUG_ON(!RB_EMPTY_ROOT(&obj->vma_tree));

		/* This serializes freeing with the shrinker. Since the free
		 * is delayed, first by RCU then by the workqueue, we want the
		 * shrinker to be able to free pages of unreferenced objects,
		 * or else we may oom whilst there are plenty of deferred
		 * freed objects.
		 */
		if (i915_gem_object_has_pages(obj)) {
			spin_lock(&i915->mm.obj_lock);
			list_del_init(&obj->mm.link);
			spin_unlock(&i915->mm.obj_lock);
		}

		mutex_unlock(&i915->drm.struct_mutex);

		GEM_BUG_ON(obj->bind_count);
		GEM_BUG_ON(obj->userfault_count);
		GEM_BUG_ON(atomic_read(&obj->frontbuffer_bits));
		GEM_BUG_ON(!list_empty(&obj->lut_list));

		if (obj->ops->release)
			obj->ops->release(obj);

		if (WARN_ON(i915_gem_object_has_pinned_pages(obj)))
			atomic_set(&obj->mm.pages_pin_count, 0);
		__i915_gem_object_put_pages(obj, I915_MM_NORMAL);
		GEM_BUG_ON(i915_gem_object_has_pages(obj));

		if (obj->base.import_attach)
			drm_prime_gem_destroy(&obj->base, NULL);

		reservation_object_fini(&obj->__builtin_resv);
		drm_gem_object_release(&obj->base);
		i915_gem_info_remove_obj(i915, obj->base.size);

		kfree(obj->bit_17);
		i915_gem_object_free(obj);

		if (on)
			cond_resched();
	}
	intel_runtime_pm_put(i915);
}

static void i915_gem_flush_free_objects(struct drm_i915_private *i915)
{
	struct llist_node *freed;

	/* Free the oldest, most stale object to keep the free_list short */
	freed = NULL;
	if (!llist_empty(&i915->mm.free_list)) { /* quick test for hotpath */
		/* Only one consumer of llist_del_first() allowed */
		spin_lock(&i915->mm.free_lock);
		freed = llist_del_first(&i915->mm.free_list);
		spin_unlock(&i915->mm.free_lock);
	}
	if (unlikely(freed)) {
		freed->next = NULL;
		__i915_gem_free_objects(i915, freed);
	}
}

static void __i915_gem_free_work(struct work_struct *work)
{
	struct drm_i915_private *i915 =
		container_of(work, struct drm_i915_private, mm.free_work);
	struct llist_node *freed;

	/* All file-owned VMA should have been released by this point through
	 * i915_gem_close_object(), or earlier by i915_gem_context_close().
	 * However, the object may also be bound into the global GTT (e.g.
	 * older GPUs without per-process support, or for direct access through
	 * the GTT either for the user or for scanout). Those VMA still need to
	 * unbound now.
	 */

	spin_lock(&i915->mm.free_lock);
	while ((freed = llist_del_all(&i915->mm.free_list))) {
		spin_unlock(&i915->mm.free_lock);

		__i915_gem_free_objects(i915, freed);
		if (need_resched())
			return;

		spin_lock(&i915->mm.free_lock);
	}
	spin_unlock(&i915->mm.free_lock);
}

static void __i915_gem_free_object_rcu(struct rcu_head *head)
{
	struct drm_i915_gem_object *obj =
		container_of(head, typeof(*obj), rcu);
	struct drm_i915_private *i915 = to_i915(obj->base.dev);

	/* We can't simply use call_rcu() from i915_gem_free_object()
	 * as we need to block whilst unbinding, and the call_rcu
	 * task may be called from softirq context. So we take a
	 * detour through a worker.
	 */
	if (llist_add(&obj->freed, &i915->mm.free_list))
		schedule_work(&i915->mm.free_work);
}

void i915_gem_free_object(struct drm_gem_object *gem_obj)
{
	struct drm_i915_gem_object *obj = to_intel_bo(gem_obj);

	if (obj->mm.quirked)
		__i915_gem_object_unpin_pages(obj);

	if (discard_backing_storage(obj))
		obj->mm.madv = I915_MADV_DONTNEED;

	/* Before we free the object, make sure any pure RCU-only
	 * read-side critical sections are complete, e.g.
	 * i915_gem_busy_ioctl(). For the corresponding synchronized
	 * lookup see i915_gem_object_lookup_rcu().
	 */
	call_rcu(&obj->rcu, __i915_gem_free_object_rcu);
}

void __i915_gem_object_release_unless_active(struct drm_i915_gem_object *obj)
{
	lockdep_assert_held(&obj->base.dev->struct_mutex);

	if (!i915_gem_object_has_active_reference(obj) &&
	    i915_gem_object_is_active(obj))
		i915_gem_object_set_active_reference(obj);
	else
		i915_gem_object_put(obj);
}

static void assert_kernel_context_is_current(struct drm_i915_private *dev_priv)
{
	struct intel_engine_cs *engine;
	enum intel_engine_id id;

	for_each_engine(engine, dev_priv, id)
		GEM_BUG_ON(engine->last_retired_context &&
			   !i915_gem_context_is_kernel(engine->last_retired_context));
}

void i915_gem_sanitize(struct drm_i915_private *i915)
{
	if (i915_terminally_wedged(&i915->gpu_error)) {
		mutex_lock(&i915->drm.struct_mutex);
		i915_gem_unset_wedged(i915);
		mutex_unlock(&i915->drm.struct_mutex);
	}

	/*
	 * If we inherit context state from the BIOS or earlier occupants
	 * of the GPU, the GPU may be in an inconsistent state when we
	 * try to take over. The only way to remove the earlier state
	 * is by resetting. However, resetting on earlier gen is tricky as
	 * it may impact the display and we are uncertain about the stability
	 * of the reset, so this could be applied to even earlier gen.
	 */
	if (INTEL_GEN(i915) >= 5) {
		int reset = intel_gpu_reset(i915, ALL_ENGINES);
		WARN_ON(reset && reset != -ENODEV);
	}
}

int i915_gem_suspend(struct drm_i915_private *dev_priv)
{
	struct drm_device *dev = &dev_priv->drm;
	int ret;

	intel_runtime_pm_get(dev_priv);
	intel_suspend_gt_powersave(dev_priv);

	mutex_lock(&dev->struct_mutex);

	/* We have to flush all the executing contexts to main memory so
	 * that they can saved in the hibernation image. To ensure the last
	 * context image is coherent, we have to switch away from it. That
	 * leaves the dev_priv->kernel_context still active when
	 * we actually suspend, and its image in memory may not match the GPU
	 * state. Fortunately, the kernel_context is disposable and we do
	 * not rely on its state.
	 */
	if (!i915_terminally_wedged(&dev_priv->gpu_error)) {
		ret = i915_gem_switch_to_kernel_context(dev_priv);
		if (ret)
			goto err_unlock;

		ret = i915_gem_wait_for_idle(dev_priv,
					     I915_WAIT_INTERRUPTIBLE |
					     I915_WAIT_LOCKED);
		if (ret && ret != -EIO)
			goto err_unlock;

		assert_kernel_context_is_current(dev_priv);
	}
	i915_gem_contexts_lost(dev_priv);
	mutex_unlock(&dev->struct_mutex);

	intel_guc_suspend(dev_priv);

	cancel_delayed_work_sync(&dev_priv->gpu_error.hangcheck_work);
	cancel_delayed_work_sync(&dev_priv->gt.retire_work);

	/* As the idle_work is rearming if it detects a race, play safe and
	 * repeat the flush until it is definitely idle.
	 */
	drain_delayed_work(&dev_priv->gt.idle_work);

	/* Assert that we sucessfully flushed all the work and
	 * reset the GPU back to its idle, low power state.
	 */
	WARN_ON(dev_priv->gt.awake);
	if (WARN_ON(!intel_engines_are_idle(dev_priv)))
		i915_gem_set_wedged(dev_priv); /* no hope, discard everything */

	/*
	 * Neither the BIOS, ourselves or any other kernel
	 * expects the system to be in execlists mode on startup,
	 * so we need to reset the GPU back to legacy mode. And the only
	 * known way to disable logical contexts is through a GPU reset.
	 *
	 * So in order to leave the system in a known default configuration,
	 * always reset the GPU upon unload and suspend. Afterwards we then
	 * clean up the GEM state tracking, flushing off the requests and
	 * leaving the system in a known idle state.
	 *
	 * Note that is of the upmost importance that the GPU is idle and
	 * all stray writes are flushed *before* we dismantle the backing
	 * storage for the pinned objects.
	 *
	 * However, since we are uncertain that resetting the GPU on older
	 * machines is a good idea, we don't - just in case it leaves the
	 * machine in an unusable condition.
	 */
	i915_gem_sanitize(dev_priv);

	intel_runtime_pm_put(dev_priv);
	return 0;

err_unlock:
	mutex_unlock(&dev->struct_mutex);
	intel_runtime_pm_put(dev_priv);
	return ret;
}

void i915_gem_resume(struct drm_i915_private *dev_priv)
{
	struct drm_device *dev = &dev_priv->drm;

	WARN_ON(dev_priv->gt.awake);

	mutex_lock(&dev->struct_mutex);
	i915_gem_restore_gtt_mappings(dev_priv);
	i915_gem_restore_fences(dev_priv);

	/* As we didn't flush the kernel context before suspend, we cannot
	 * guarantee that the context image is complete. So let's just reset
	 * it and start again.
	 */
	dev_priv->gt.resume(dev_priv);

	mutex_unlock(&dev->struct_mutex);
}

void i915_gem_init_swizzling(struct drm_i915_private *dev_priv)
{
	if (INTEL_GEN(dev_priv) < 5 ||
	    dev_priv->mm.bit_6_swizzle_x == I915_BIT_6_SWIZZLE_NONE)
		return;

	I915_WRITE(DISP_ARB_CTL, I915_READ(DISP_ARB_CTL) |
				 DISP_TILE_SURFACE_SWIZZLING);

	if (IS_GEN5(dev_priv))
		return;

	I915_WRITE(TILECTL, I915_READ(TILECTL) | TILECTL_SWZCTL);
	if (IS_GEN6(dev_priv))
		I915_WRITE(ARB_MODE, _MASKED_BIT_ENABLE(ARB_MODE_SWIZZLE_SNB));
	else if (IS_GEN7(dev_priv))
		I915_WRITE(ARB_MODE, _MASKED_BIT_ENABLE(ARB_MODE_SWIZZLE_IVB));
	else if (IS_GEN8(dev_priv))
		I915_WRITE(GAMTARBMODE, _MASKED_BIT_ENABLE(ARB_MODE_SWIZZLE_BDW));
	else
		BUG();
}

static void init_unused_ring(struct drm_i915_private *dev_priv, u32 base)
{
	I915_WRITE(RING_CTL(base), 0);
	I915_WRITE(RING_HEAD(base), 0);
	I915_WRITE(RING_TAIL(base), 0);
	I915_WRITE(RING_START(base), 0);
}

static void init_unused_rings(struct drm_i915_private *dev_priv)
{
	if (IS_I830(dev_priv)) {
		init_unused_ring(dev_priv, PRB1_BASE);
		init_unused_ring(dev_priv, SRB0_BASE);
		init_unused_ring(dev_priv, SRB1_BASE);
		init_unused_ring(dev_priv, SRB2_BASE);
		init_unused_ring(dev_priv, SRB3_BASE);
	} else if (IS_GEN2(dev_priv)) {
		init_unused_ring(dev_priv, SRB0_BASE);
		init_unused_ring(dev_priv, SRB1_BASE);
	} else if (IS_GEN3(dev_priv)) {
		init_unused_ring(dev_priv, PRB1_BASE);
		init_unused_ring(dev_priv, PRB2_BASE);
	}
}

static int __i915_gem_restart_engines(void *data)
{
	struct drm_i915_private *i915 = data;
	struct intel_engine_cs *engine;
	enum intel_engine_id id;
	int err;

	for_each_engine(engine, i915, id) {
		err = engine->init_hw(engine);
		if (err)
			return err;
	}

	return 0;
}

int i915_gem_init_hw(struct drm_i915_private *dev_priv)
{
	int ret;

	dev_priv->gt.last_init_time = ktime_get();

	/* Double layer security blanket, see i915_gem_init() */
	intel_uncore_forcewake_get(dev_priv, FORCEWAKE_ALL);

	if (HAS_EDRAM(dev_priv) && INTEL_GEN(dev_priv) < 9)
		I915_WRITE(HSW_IDICR, I915_READ(HSW_IDICR) | IDIHASHMSK(0xf));

	if (IS_HASWELL(dev_priv))
		I915_WRITE(MI_PREDICATE_RESULT_2, IS_HSW_GT3(dev_priv) ?
			   LOWER_SLICE_ENABLED : LOWER_SLICE_DISABLED);

	if (HAS_PCH_NOP(dev_priv)) {
		if (IS_IVYBRIDGE(dev_priv)) {
			u32 temp = I915_READ(GEN7_MSG_CTL);
			temp &= ~(WAIT_FOR_PCH_FLR_ACK | WAIT_FOR_PCH_RESET_ACK);
			I915_WRITE(GEN7_MSG_CTL, temp);
		} else if (INTEL_GEN(dev_priv) >= 7) {
			u32 temp = I915_READ(HSW_NDE_RSTWRN_OPT);
			temp &= ~RESET_PCH_HANDSHAKE_ENABLE;
			I915_WRITE(HSW_NDE_RSTWRN_OPT, temp);
		}
	}

	i915_gem_init_swizzling(dev_priv);

	/*
	 * At least 830 can leave some of the unused rings
	 * "active" (ie. head != tail) after resume which
	 * will prevent c3 entry. Makes sure all unused rings
	 * are totally idle.
	 */
	init_unused_rings(dev_priv);

	BUG_ON(!dev_priv->kernel_context);
	if (i915_terminally_wedged(&dev_priv->gpu_error)) {
		ret = -EIO;
		goto out;
	}

	ret = i915_ppgtt_init_hw(dev_priv);
	if (ret) {
		DRM_ERROR("PPGTT enable HW failed %d\n", ret);
		goto out;
	}

	/* Need to do basic initialisation of all rings first: */
	ret = __i915_gem_restart_engines(dev_priv);
	if (ret)
		goto out;

	intel_mocs_init_l3cc_table(dev_priv);

	/* We can't enable contexts until all firmware is loaded */
	ret = intel_uc_init_hw(dev_priv);
	if (ret)
		goto out;

out:
	intel_uncore_forcewake_put(dev_priv, FORCEWAKE_ALL);
	return ret;
}

bool intel_sanitize_semaphores(struct drm_i915_private *dev_priv, int value)
{
	if (INTEL_INFO(dev_priv)->gen < 6)
		return false;

	/* TODO: make semaphores and Execlists play nicely together */
	if (i915_modparams.enable_execlists)
		return false;

	if (value >= 0)
		return value;

	/* Enable semaphores on SNB when IO remapping is off */
	if (IS_GEN6(dev_priv) && intel_vtd_active())
		return false;

	return true;
}

int i915_gem_init(struct drm_i915_private *dev_priv)
{
	int ret;

	/*
	 * We need to fallback to 4K pages since gvt gtt handling doesn't
	 * support huge page entries - we will need to check either hypervisor
	 * mm can support huge guest page or just do emulation in gvt.
	 */
	if (intel_vgpu_active(dev_priv))
		mkwrite_device_info(dev_priv)->page_sizes =
			I915_GTT_PAGE_SIZE_4K;

	dev_priv->mm.unordered_timeline = dma_fence_context_alloc(1);

	if (!i915_modparams.enable_execlists) {
		dev_priv->gt.resume = intel_legacy_submission_resume;
		dev_priv->gt.cleanup_engine = intel_engine_cleanup;
	} else {
		dev_priv->gt.resume = intel_lr_context_resume;
		dev_priv->gt.cleanup_engine = intel_logical_ring_cleanup;
	}

	ret = i915_gem_init_userptr(dev_priv);
	if (ret)
		return ret;

	/* This is just a security blanket to placate dragons.
	 * On some systems, we very sporadically observe that the first TLBs
	 * used by the CS may be stale, despite us poking the TLB reset. If
	 * we hold the forcewake during initialisation these problems
	 * just magically go away.
	 */
	mutex_lock(&dev_priv->drm.struct_mutex);
	intel_uncore_forcewake_get(dev_priv, FORCEWAKE_ALL);

	ret = i915_gem_init_ggtt(dev_priv);
	if (ret)
		goto out_unlock;

	ret = i915_gem_contexts_init(dev_priv);
	if (ret)
		goto out_unlock;

	ret = intel_engines_init(dev_priv);
	if (ret)
		goto out_unlock;

	ret = i915_gem_init_hw(dev_priv);
	if (ret == -EIO) {
		/* Allow engine initialisation to fail by marking the GPU as
		 * wedged. But we only want to do this where the GPU is angry,
		 * for all other failure, such as an allocation failure, bail.
		 */
		if (!i915_terminally_wedged(&dev_priv->gpu_error)) {
			DRM_ERROR("Failed to initialize GPU, declaring it wedged\n");
			i915_gem_set_wedged(dev_priv);
		}
		ret = 0;
	}

out_unlock:
	intel_uncore_forcewake_put(dev_priv, FORCEWAKE_ALL);
	mutex_unlock(&dev_priv->drm.struct_mutex);

	return ret;
}

void i915_gem_init_mmio(struct drm_i915_private *i915)
{
	i915_gem_sanitize(i915);
}

void
i915_gem_cleanup_engines(struct drm_i915_private *dev_priv)
{
	struct intel_engine_cs *engine;
	enum intel_engine_id id;

	for_each_engine(engine, dev_priv, id)
		dev_priv->gt.cleanup_engine(engine);
}

void
i915_gem_load_init_fences(struct drm_i915_private *dev_priv)
{
	int i;

	if (INTEL_INFO(dev_priv)->gen >= 7 && !IS_VALLEYVIEW(dev_priv) &&
	    !IS_CHERRYVIEW(dev_priv))
		dev_priv->num_fence_regs = 32;
	else if (INTEL_INFO(dev_priv)->gen >= 4 ||
		 IS_I945G(dev_priv) || IS_I945GM(dev_priv) ||
		 IS_G33(dev_priv) || IS_PINEVIEW(dev_priv))
		dev_priv->num_fence_regs = 16;
	else
		dev_priv->num_fence_regs = 8;

	if (intel_vgpu_active(dev_priv))
		dev_priv->num_fence_regs =
				I915_READ(vgtif_reg(avail_rs.fence_num));

	/* Initialize fence registers to zero */
	for (i = 0; i < dev_priv->num_fence_regs; i++) {
		struct drm_i915_fence_reg *fence = &dev_priv->fence_regs[i];

		fence->i915 = dev_priv;
		fence->id = i;
		list_add_tail(&fence->link, &dev_priv->mm.fence_list);
	}
	i915_gem_restore_fences(dev_priv);

	i915_gem_detect_bit_6_swizzle(dev_priv);
}

int
i915_gem_load_init(struct drm_i915_private *dev_priv)
{
	int err = -ENOMEM;

	dev_priv->objects = KMEM_CACHE(drm_i915_gem_object, SLAB_HWCACHE_ALIGN);
	if (!dev_priv->objects)
		goto err_out;

	dev_priv->vmas = KMEM_CACHE(i915_vma, SLAB_HWCACHE_ALIGN);
	if (!dev_priv->vmas)
		goto err_objects;

	dev_priv->luts = KMEM_CACHE(i915_lut_handle, 0);
	if (!dev_priv->luts)
		goto err_vmas;

	dev_priv->requests = KMEM_CACHE(drm_i915_gem_request,
					SLAB_HWCACHE_ALIGN |
					SLAB_RECLAIM_ACCOUNT |
					SLAB_TYPESAFE_BY_RCU);
	if (!dev_priv->requests)
		goto err_luts;

	dev_priv->dependencies = KMEM_CACHE(i915_dependency,
					    SLAB_HWCACHE_ALIGN |
					    SLAB_RECLAIM_ACCOUNT);
	if (!dev_priv->dependencies)
		goto err_requests;

	dev_priv->priorities = KMEM_CACHE(i915_priolist, SLAB_HWCACHE_ALIGN);
	if (!dev_priv->priorities)
		goto err_dependencies;

	mutex_lock(&dev_priv->drm.struct_mutex);
	INIT_LIST_HEAD(&dev_priv->gt.timelines);
	err = i915_gem_timeline_init__global(dev_priv);
	mutex_unlock(&dev_priv->drm.struct_mutex);
	if (err)
		goto err_priorities;

	INIT_WORK(&dev_priv->mm.free_work, __i915_gem_free_work);

	spin_lock_init(&dev_priv->mm.obj_lock);
	spin_lock_init(&dev_priv->mm.free_lock);
	init_llist_head(&dev_priv->mm.free_list);
	INIT_LIST_HEAD(&dev_priv->mm.unbound_list);
	INIT_LIST_HEAD(&dev_priv->mm.bound_list);
	INIT_LIST_HEAD(&dev_priv->mm.fence_list);
	INIT_LIST_HEAD(&dev_priv->mm.userfault_list);

	INIT_DELAYED_WORK(&dev_priv->gt.retire_work,
			  i915_gem_retire_work_handler);
	INIT_DELAYED_WORK(&dev_priv->gt.idle_work,
			  i915_gem_idle_work_handler);
	init_waitqueue_head(&dev_priv->gpu_error.wait_queue);
	init_waitqueue_head(&dev_priv->gpu_error.reset_queue);

	atomic_set(&dev_priv->mm.bsd_engine_dispatch_index, 0);

	spin_lock_init(&dev_priv->fb_tracking.lock);

	err = i915_gemfs_init(dev_priv);
	if (err)
		DRM_NOTE("Unable to create a private tmpfs mount, hugepage support will be disabled(%d).\n", err);

	return 0;

err_priorities:
	kmem_cache_destroy(dev_priv->priorities);
err_dependencies:
	kmem_cache_destroy(dev_priv->dependencies);
err_requests:
	kmem_cache_destroy(dev_priv->requests);
err_luts:
	kmem_cache_destroy(dev_priv->luts);
err_vmas:
	kmem_cache_destroy(dev_priv->vmas);
err_objects:
	kmem_cache_destroy(dev_priv->objects);
err_out:
	return err;
}

void i915_gem_load_cleanup(struct drm_i915_private *dev_priv)
{
	i915_gem_drain_freed_objects(dev_priv);
	WARN_ON(!llist_empty(&dev_priv->mm.free_list));
	WARN_ON(dev_priv->mm.object_count);

	mutex_lock(&dev_priv->drm.struct_mutex);
	i915_gem_timeline_fini(&dev_priv->gt.global_timeline);
	WARN_ON(!list_empty(&dev_priv->gt.timelines));
	mutex_unlock(&dev_priv->drm.struct_mutex);

	kmem_cache_destroy(dev_priv->priorities);
	kmem_cache_destroy(dev_priv->dependencies);
	kmem_cache_destroy(dev_priv->requests);
	kmem_cache_destroy(dev_priv->luts);
	kmem_cache_destroy(dev_priv->vmas);
	kmem_cache_destroy(dev_priv->objects);

	/* And ensure that our DESTROY_BY_RCU slabs are truly destroyed */
	rcu_barrier();

	i915_gemfs_fini(dev_priv);
}

int i915_gem_freeze(struct drm_i915_private *dev_priv)
{
	/* Discard all purgeable objects, let userspace recover those as
	 * required after resuming.
	 */
	i915_gem_shrink_all(dev_priv);

	return 0;
}

int i915_gem_freeze_late(struct drm_i915_private *dev_priv)
{
	struct drm_i915_gem_object *obj;
	struct list_head *phases[] = {
		&dev_priv->mm.unbound_list,
		&dev_priv->mm.bound_list,
		NULL
	}, **p;

	/* Called just before we write the hibernation image.
	 *
	 * We need to update the domain tracking to reflect that the CPU
	 * will be accessing all the pages to create and restore from the
	 * hibernation, and so upon restoration those pages will be in the
	 * CPU domain.
	 *
	 * To make sure the hibernation image contains the latest state,
	 * we update that state just before writing out the image.
	 *
	 * To try and reduce the hibernation image, we manually shrink
	 * the objects as well, see i915_gem_freeze()
	 */

	i915_gem_shrink(dev_priv, -1UL, NULL, I915_SHRINK_UNBOUND);
	i915_gem_drain_freed_objects(dev_priv);

	spin_lock(&dev_priv->mm.obj_lock);
	for (p = phases; *p; p++) {
		list_for_each_entry(obj, *p, mm.link)
			__start_cpu_write(obj);
	}
	spin_unlock(&dev_priv->mm.obj_lock);

	return 0;
}

void i915_gem_release(struct drm_device *dev, struct drm_file *file)
{
	struct drm_i915_file_private *file_priv = file->driver_priv;
	struct drm_i915_gem_request *request;

	/* Clean up our request list when the client is going away, so that
	 * later retire_requests won't dereference our soon-to-be-gone
	 * file_priv.
	 */
	spin_lock(&file_priv->mm.lock);
	list_for_each_entry(request, &file_priv->mm.request_list, client_link)
		request->file_priv = NULL;
	spin_unlock(&file_priv->mm.lock);
}

int i915_gem_open(struct drm_i915_private *i915, struct drm_file *file)
{
	struct drm_i915_file_private *file_priv;
	int ret;

	DRM_DEBUG("\n");

	file_priv = kzalloc(sizeof(*file_priv), GFP_KERNEL);
	if (!file_priv)
		return -ENOMEM;

	file->driver_priv = file_priv;
	file_priv->dev_priv = i915;
	file_priv->file = file;

	spin_lock_init(&file_priv->mm.lock);
	INIT_LIST_HEAD(&file_priv->mm.request_list);

	file_priv->bsd_engine = -1;

	ret = i915_gem_context_open(i915, file);
	if (ret)
		kfree(file_priv);

	return ret;
}

/**
 * i915_gem_track_fb - update frontbuffer tracking
 * @old: current GEM buffer for the frontbuffer slots
 * @new: new GEM buffer for the frontbuffer slots
 * @frontbuffer_bits: bitmask of frontbuffer slots
 *
 * This updates the frontbuffer tracking bits @frontbuffer_bits by clearing them
 * from @old and setting them in @new. Both @old and @new can be NULL.
 */
void i915_gem_track_fb(struct drm_i915_gem_object *old,
		       struct drm_i915_gem_object *new,
		       unsigned frontbuffer_bits)
{
	/* Control of individual bits within the mask are guarded by
	 * the owning plane->mutex, i.e. we can never see concurrent
	 * manipulation of individual bits. But since the bitfield as a whole
	 * is updated using RMW, we need to use atomics in order to update
	 * the bits.
	 */
	BUILD_BUG_ON(INTEL_FRONTBUFFER_BITS_PER_PIPE * I915_MAX_PIPES >
		     sizeof(atomic_t) * BITS_PER_BYTE);

	if (old) {
		WARN_ON(!(atomic_read(&old->frontbuffer_bits) & frontbuffer_bits));
		atomic_andnot(frontbuffer_bits, &old->frontbuffer_bits);
	}

	if (new) {
		WARN_ON(atomic_read(&new->frontbuffer_bits) & frontbuffer_bits);
		atomic_or(frontbuffer_bits, &new->frontbuffer_bits);
	}
}

/* Allocate a new GEM object and fill it with the supplied data */
struct drm_i915_gem_object *
i915_gem_object_create_from_data(struct drm_i915_private *dev_priv,
			         const void *data, size_t size)
{
	struct drm_i915_gem_object *obj;
	struct file *file;
	size_t offset;
	int err;

	obj = i915_gem_object_create(dev_priv, round_up(size, PAGE_SIZE));
	if (IS_ERR(obj))
		return obj;

	GEM_BUG_ON(obj->base.write_domain != I915_GEM_DOMAIN_CPU);

	file = obj->base.filp;
	offset = 0;
	do {
		unsigned int len = min_t(typeof(size), size, PAGE_SIZE);
		struct page *page;
		void *pgdata, *vaddr;

		err = pagecache_write_begin(file, file->f_mapping,
					    offset, len, 0,
					    &page, &pgdata);
		if (err < 0)
			goto fail;

		vaddr = kmap(page);
		memcpy(vaddr, data, len);
		kunmap(page);

		err = pagecache_write_end(file, file->f_mapping,
					  offset, len, len,
					  page, pgdata);
		if (err < 0)
			goto fail;

		size -= len;
		data += len;
		offset += len;
	} while (size);

	return obj;

fail:
	i915_gem_object_put(obj);
	return ERR_PTR(err);
}

struct scatterlist *
i915_gem_object_get_sg(struct drm_i915_gem_object *obj,
		       unsigned int n,
		       unsigned int *offset)
{
	struct i915_gem_object_page_iter *iter = &obj->mm.get_page;
	struct scatterlist *sg;
	unsigned int idx, count;

	might_sleep();
	GEM_BUG_ON(n >= obj->base.size >> PAGE_SHIFT);
	GEM_BUG_ON(!i915_gem_object_has_pinned_pages(obj));

	/* As we iterate forward through the sg, we record each entry in a
	 * radixtree for quick repeated (backwards) lookups. If we have seen
	 * this index previously, we will have an entry for it.
	 *
	 * Initial lookup is O(N), but this is amortized to O(1) for
	 * sequential page access (where each new request is consecutive
	 * to the previous one). Repeated lookups are O(lg(obj->base.size)),
	 * i.e. O(1) with a large constant!
	 */
	if (n < READ_ONCE(iter->sg_idx))
		goto lookup;

	mutex_lock(&iter->lock);

	/* We prefer to reuse the last sg so that repeated lookup of this
	 * (or the subsequent) sg are fast - comparing against the last
	 * sg is faster than going through the radixtree.
	 */

	sg = iter->sg_pos;
	idx = iter->sg_idx;
	count = __sg_page_count(sg);

	while (idx + count <= n) {
		unsigned long exception, i;
		int ret;

		/* If we cannot allocate and insert this entry, or the
		 * individual pages from this range, cancel updating the
		 * sg_idx so that on this lookup we are forced to linearly
		 * scan onwards, but on future lookups we will try the
		 * insertion again (in which case we need to be careful of
		 * the error return reporting that we have already inserted
		 * this index).
		 */
		ret = radix_tree_insert(&iter->radix, idx, sg);
		if (ret && ret != -EEXIST)
			goto scan;

		exception =
			RADIX_TREE_EXCEPTIONAL_ENTRY |
			idx << RADIX_TREE_EXCEPTIONAL_SHIFT;
		for (i = 1; i < count; i++) {
			ret = radix_tree_insert(&iter->radix, idx + i,
						(void *)exception);
			if (ret && ret != -EEXIST)
				goto scan;
		}

		idx += count;
		sg = ____sg_next(sg);
		count = __sg_page_count(sg);
	}

scan:
	iter->sg_pos = sg;
	iter->sg_idx = idx;

	mutex_unlock(&iter->lock);

	if (unlikely(n < idx)) /* insertion completed by another thread */
		goto lookup;

	/* In case we failed to insert the entry into the radixtree, we need
	 * to look beyond the current sg.
	 */
	while (idx + count <= n) {
		idx += count;
		sg = ____sg_next(sg);
		count = __sg_page_count(sg);
	}

	*offset = n - idx;
	return sg;

lookup:
	rcu_read_lock();

	sg = radix_tree_lookup(&iter->radix, n);
	GEM_BUG_ON(!sg);

	/* If this index is in the middle of multi-page sg entry,
	 * the radixtree will contain an exceptional entry that points
	 * to the start of that range. We will return the pointer to
	 * the base page and the offset of this page within the
	 * sg entry's range.
	 */
	*offset = 0;
	if (unlikely(radix_tree_exception(sg))) {
		unsigned long base =
			(unsigned long)sg >> RADIX_TREE_EXCEPTIONAL_SHIFT;

		sg = radix_tree_lookup(&iter->radix, base);
		GEM_BUG_ON(!sg);

		*offset = n - base;
	}

	rcu_read_unlock();

	return sg;
}

struct page *
i915_gem_object_get_page(struct drm_i915_gem_object *obj, unsigned int n)
{
	struct scatterlist *sg;
	unsigned int offset;

	GEM_BUG_ON(!i915_gem_object_has_struct_page(obj));

	sg = i915_gem_object_get_sg(obj, n, &offset);
	return nth_page(sg_page(sg), offset);
}

/* Like i915_gem_object_get_page(), but mark the returned page dirty */
struct page *
i915_gem_object_get_dirty_page(struct drm_i915_gem_object *obj,
			       unsigned int n)
{
	struct page *page;

	page = i915_gem_object_get_page(obj, n);
	if (!obj->mm.dirty)
		set_page_dirty(page);

	return page;
}

dma_addr_t
i915_gem_object_get_dma_address(struct drm_i915_gem_object *obj,
				unsigned long n)
{
	struct scatterlist *sg;
	unsigned int offset;

	sg = i915_gem_object_get_sg(obj, n, &offset);
	return sg_dma_address(sg) + (offset << PAGE_SHIFT);
}

int i915_gem_object_attach_phys(struct drm_i915_gem_object *obj, int align)
{
	struct sg_table *pages;
	int err;

	if (align > obj->base.size)
		return -EINVAL;

	if (obj->ops == &i915_gem_phys_ops)
		return 0;

	if (obj->ops != &i915_gem_object_ops)
		return -EINVAL;

	err = i915_gem_object_unbind(obj);
	if (err)
		return err;

	mutex_lock(&obj->mm.lock);

	if (obj->mm.madv != I915_MADV_WILLNEED) {
		err = -EFAULT;
		goto err_unlock;
	}

	if (obj->mm.quirked) {
		err = -EFAULT;
		goto err_unlock;
	}

	if (obj->mm.mapping) {
		err = -EBUSY;
		goto err_unlock;
	}

	pages = fetch_and_zero(&obj->mm.pages);
	if (pages) {
		struct drm_i915_private *i915 = to_i915(obj->base.dev);

		__i915_gem_object_reset_page_iter(obj);

		spin_lock(&i915->mm.obj_lock);
		list_del(&obj->mm.link);
		spin_unlock(&i915->mm.obj_lock);
	}

	obj->ops = &i915_gem_phys_ops;

	err = ____i915_gem_object_get_pages(obj);
	if (err)
		goto err_xfer;

	/* Perma-pin (until release) the physical set of pages */
	__i915_gem_object_pin_pages(obj);

	if (!IS_ERR_OR_NULL(pages))
		i915_gem_object_ops.put_pages(obj, pages);
	mutex_unlock(&obj->mm.lock);
	return 0;

err_xfer:
	obj->ops = &i915_gem_object_ops;
	obj->mm.pages = pages;
err_unlock:
	mutex_unlock(&obj->mm.lock);
	return err;
}

#if IS_ENABLED(CONFIG_DRM_I915_SELFTEST)
#include "selftests/scatterlist.c"
#include "selftests/mock_gem_device.c"
#include "selftests/huge_gem_object.c"
#include "selftests/huge_pages.c"
#include "selftests/i915_gem_object.c"
#include "selftests/i915_gem_coherency.c"
#endif<|MERGE_RESOLUTION|>--- conflicted
+++ resolved
@@ -1941,7 +1941,6 @@
 			       &ggtt->mappable);
 	if (ret)
 		goto err_fence;
-<<<<<<< HEAD
 
 	/* Mark as being mmapped into userspace for later revocation */
 	assert_rpm_wakelock_held(dev_priv);
@@ -1949,15 +1948,6 @@
 		list_add(&obj->userfault_link, &dev_priv->mm.userfault_list);
 	GEM_BUG_ON(!obj->userfault_count);
 
-=======
-
-	/* Mark as being mmapped into userspace for later revocation */
-	assert_rpm_wakelock_held(dev_priv);
-	if (!i915_vma_set_userfault(vma) && !obj->userfault_count++)
-		list_add(&obj->userfault_link, &dev_priv->mm.userfault_list);
-	GEM_BUG_ON(!obj->userfault_count);
-
->>>>>>> 8f05b9c6
 err_fence:
 	i915_vma_unpin_fence(vma);
 err_unpin:
