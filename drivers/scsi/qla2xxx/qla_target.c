/*
 *  qla_target.c SCSI LLD infrastructure for QLogic 22xx/23xx/24xx/25xx
 *
 *  based on qla2x00t.c code:
 *
 *  Copyright (C) 2004 - 2010 Vladislav Bolkhovitin <vst@vlnb.net>
 *  Copyright (C) 2004 - 2005 Leonid Stoljar
 *  Copyright (C) 2006 Nathaniel Clark <nate@misrule.us>
 *  Copyright (C) 2006 - 2010 ID7 Ltd.
 *
 *  Forward port and refactoring to modern qla2xxx and target/configfs
 *
 *  Copyright (C) 2010-2013 Nicholas A. Bellinger <nab@kernel.org>
 *
 *  This program is free software; you can redistribute it and/or
 *  modify it under the terms of the GNU General Public License
 *  as published by the Free Software Foundation, version 2
 *  of the License.
 *
 *  This program is distributed in the hope that it will be useful,
 *  but WITHOUT ANY WARRANTY; without even the implied warranty of
 *  MERCHANTABILITY or FITNESS FOR A PARTICULAR PURPOSE. See the
 *  GNU General Public License for more details.
 */

#include <linux/module.h>
#include <linux/init.h>
#include <linux/types.h>
#include <linux/blkdev.h>
#include <linux/interrupt.h>
#include <linux/pci.h>
#include <linux/delay.h>
#include <linux/list.h>
#include <linux/workqueue.h>
#include <asm/unaligned.h>
#include <scsi/scsi.h>
#include <scsi/scsi_host.h>
#include <scsi/scsi_tcq.h>
#include <target/target_core_base.h>
#include <target/target_core_fabric.h>

#include "qla_def.h"
#include "qla_target.h"

static int ql2xtgt_tape_enable;
module_param(ql2xtgt_tape_enable, int, S_IRUGO|S_IWUSR);
MODULE_PARM_DESC(ql2xtgt_tape_enable,
		"Enables Sequence level error recovery (aka FC Tape). Default is 0 - no SLER. 1 - Enable SLER.");

static char *qlini_mode = QLA2XXX_INI_MODE_STR_ENABLED;
module_param(qlini_mode, charp, S_IRUGO);
MODULE_PARM_DESC(qlini_mode,
	"Determines when initiator mode will be enabled. Possible values: "
	"\"exclusive\" - initiator mode will be enabled on load, "
	"disabled on enabling target mode and then on disabling target mode "
	"enabled back; "
	"\"disabled\" - initiator mode will never be enabled; "
	"\"dual\" - Initiator Modes will be enabled. Target Mode can be activated "
	"when ready "
	"\"enabled\" (default) - initiator mode will always stay enabled.");

static int ql_dm_tgt_ex_pct = 0;
module_param(ql_dm_tgt_ex_pct, int, S_IRUGO|S_IWUSR);
MODULE_PARM_DESC(ql_dm_tgt_ex_pct,
	"For Dual Mode (qlini_mode=dual), this parameter determines "
	"the percentage of exchanges/cmds FW will allocate resources "
	"for Target mode.");

int ql2xuctrlirq = 1;
module_param(ql2xuctrlirq, int, 0644);
MODULE_PARM_DESC(ql2xuctrlirq,
    "User to control IRQ placement via smp_affinity."
    "Valid with qlini_mode=disabled."
    "1(default): enable");

int ql2x_ini_mode = QLA2XXX_INI_MODE_EXCLUSIVE;

static int temp_sam_status = SAM_STAT_BUSY;

/*
 * From scsi/fc/fc_fcp.h
 */
enum fcp_resp_rsp_codes {
	FCP_TMF_CMPL = 0,
	FCP_DATA_LEN_INVALID = 1,
	FCP_CMND_FIELDS_INVALID = 2,
	FCP_DATA_PARAM_MISMATCH = 3,
	FCP_TMF_REJECTED = 4,
	FCP_TMF_FAILED = 5,
	FCP_TMF_INVALID_LUN = 9,
};

/*
 * fc_pri_ta from scsi/fc/fc_fcp.h
 */
#define FCP_PTA_SIMPLE      0   /* simple task attribute */
#define FCP_PTA_HEADQ       1   /* head of queue task attribute */
#define FCP_PTA_ORDERED     2   /* ordered task attribute */
#define FCP_PTA_ACA         4   /* auto. contingent allegiance */
#define FCP_PTA_MASK        7   /* mask for task attribute field */
#define FCP_PRI_SHIFT       3   /* priority field starts in bit 3 */
#define FCP_PRI_RESVD_MASK  0x80        /* reserved bits in priority field */

/*
 * This driver calls qla2x00_alloc_iocbs() and qla2x00_issue_marker(), which
 * must be called under HW lock and could unlock/lock it inside.
 * It isn't an issue, since in the current implementation on the time when
 * those functions are called:
 *
 *   - Either context is IRQ and only IRQ handler can modify HW data,
 *     including rings related fields,
 *
 *   - Or access to target mode variables from struct qla_tgt doesn't
 *     cross those functions boundaries, except tgt_stop, which
 *     additionally protected by irq_cmd_count.
 */
/* Predefs for callbacks handed to qla2xxx LLD */
static void qlt_24xx_atio_pkt(struct scsi_qla_host *ha,
	struct atio_from_isp *pkt, uint8_t);
static void qlt_response_pkt(struct scsi_qla_host *ha, struct rsp_que *rsp,
	response_t *pkt);
static int qlt_issue_task_mgmt(struct fc_port *sess, u64 lun,
	int fn, void *iocb, int flags);
static void qlt_send_term_exchange(struct qla_qpair *, struct qla_tgt_cmd
	*cmd, struct atio_from_isp *atio, int ha_locked, int ul_abort);
static void qlt_alloc_qfull_cmd(struct scsi_qla_host *vha,
	struct atio_from_isp *atio, uint16_t status, int qfull);
static void qlt_disable_vha(struct scsi_qla_host *vha);
static void qlt_clear_tgt_db(struct qla_tgt *tgt);
static void qlt_send_notify_ack(struct qla_qpair *qpair,
	struct imm_ntfy_from_isp *ntfy,
	uint32_t add_flags, uint16_t resp_code, int resp_code_valid,
	uint16_t srr_flags, uint16_t srr_reject_code, uint8_t srr_explan);
static void qlt_send_term_imm_notif(struct scsi_qla_host *vha,
	struct imm_ntfy_from_isp *imm, int ha_locked);
static struct fc_port *qlt_create_sess(struct scsi_qla_host *vha,
	fc_port_t *fcport, bool local);
void qlt_unreg_sess(struct fc_port *sess);
static void qlt_24xx_handle_abts(struct scsi_qla_host *,
	struct abts_recv_from_24xx *);
static void qlt_send_busy(struct qla_qpair *, struct atio_from_isp *,
    uint16_t);

/*
 * Global Variables
 */
static struct kmem_cache *qla_tgt_mgmt_cmd_cachep;
static struct kmem_cache *qla_tgt_plogi_cachep;
static mempool_t *qla_tgt_mgmt_cmd_mempool;
static struct workqueue_struct *qla_tgt_wq;
static DEFINE_MUTEX(qla_tgt_mutex);
static LIST_HEAD(qla_tgt_glist);

static const char *prot_op_str(u32 prot_op)
{
	switch (prot_op) {
	case TARGET_PROT_NORMAL:	return "NORMAL";
	case TARGET_PROT_DIN_INSERT:	return "DIN_INSERT";
	case TARGET_PROT_DOUT_INSERT:	return "DOUT_INSERT";
	case TARGET_PROT_DIN_STRIP:	return "DIN_STRIP";
	case TARGET_PROT_DOUT_STRIP:	return "DOUT_STRIP";
	case TARGET_PROT_DIN_PASS:	return "DIN_PASS";
	case TARGET_PROT_DOUT_PASS:	return "DOUT_PASS";
	default:			return "UNKNOWN";
	}
}

/* This API intentionally takes dest as a parameter, rather than returning
 * int value to avoid caller forgetting to issue wmb() after the store */
void qlt_do_generation_tick(struct scsi_qla_host *vha, int *dest)
{
	scsi_qla_host_t *base_vha = pci_get_drvdata(vha->hw->pdev);
	*dest = atomic_inc_return(&base_vha->generation_tick);
	/* memory barrier */
	wmb();
}

/* Might release hw lock, then reaquire!! */
static inline int qlt_issue_marker(struct scsi_qla_host *vha, int vha_locked)
{
	/* Send marker if required */
	if (unlikely(vha->marker_needed != 0)) {
		int rc = qla2x00_issue_marker(vha, vha_locked);
		if (rc != QLA_SUCCESS) {
			ql_dbg(ql_dbg_tgt, vha, 0xe03d,
			    "qla_target(%d): issue_marker() failed\n",
			    vha->vp_idx);
		}
		return rc;
	}
	return QLA_SUCCESS;
}

static inline
struct scsi_qla_host *qlt_find_host_by_d_id(struct scsi_qla_host *vha,
	uint8_t *d_id)
{
	struct scsi_qla_host *host;
	uint32_t key = 0;

	if ((vha->d_id.b.area == d_id[1]) && (vha->d_id.b.domain == d_id[0]) &&
	    (vha->d_id.b.al_pa == d_id[2]))
		return vha;

	key  = (uint32_t)d_id[0] << 16;
	key |= (uint32_t)d_id[1] <<  8;
	key |= (uint32_t)d_id[2];

	host = btree_lookup32(&vha->hw->tgt.host_map, key);
	if (!host)
		ql_dbg(ql_dbg_tgt_mgt, vha, 0xf005,
		    "Unable to find host %06x\n", key);

	return host;
}

static inline
struct scsi_qla_host *qlt_find_host_by_vp_idx(struct scsi_qla_host *vha,
	uint16_t vp_idx)
{
	struct qla_hw_data *ha = vha->hw;

	if (vha->vp_idx == vp_idx)
		return vha;

	BUG_ON(ha->tgt.tgt_vp_map == NULL);
	if (likely(test_bit(vp_idx, ha->vp_idx_map)))
		return ha->tgt.tgt_vp_map[vp_idx].vha;

	return NULL;
}

static inline void qlt_incr_num_pend_cmds(struct scsi_qla_host *vha)
{
	unsigned long flags;

	spin_lock_irqsave(&vha->hw->tgt.q_full_lock, flags);

	vha->hw->tgt.num_pend_cmds++;
	if (vha->hw->tgt.num_pend_cmds > vha->qla_stats.stat_max_pend_cmds)
		vha->qla_stats.stat_max_pend_cmds =
			vha->hw->tgt.num_pend_cmds;
	spin_unlock_irqrestore(&vha->hw->tgt.q_full_lock, flags);
}
static inline void qlt_decr_num_pend_cmds(struct scsi_qla_host *vha)
{
	unsigned long flags;

	spin_lock_irqsave(&vha->hw->tgt.q_full_lock, flags);
	vha->hw->tgt.num_pend_cmds--;
	spin_unlock_irqrestore(&vha->hw->tgt.q_full_lock, flags);
}


static void qlt_queue_unknown_atio(scsi_qla_host_t *vha,
	struct atio_from_isp *atio, uint8_t ha_locked)
{
	struct qla_tgt_sess_op *u;
	struct qla_tgt *tgt = vha->vha_tgt.qla_tgt;
	unsigned long flags;

	if (tgt->tgt_stop) {
		ql_dbg(ql_dbg_async, vha, 0x502c,
		    "qla_target(%d): dropping unknown ATIO_TYPE7, because tgt is being stopped",
		    vha->vp_idx);
		goto out_term;
	}

	u = kzalloc(sizeof(*u), GFP_ATOMIC);
	if (u == NULL)
		goto out_term;

	u->vha = vha;
	memcpy(&u->atio, atio, sizeof(*atio));
	INIT_LIST_HEAD(&u->cmd_list);

	spin_lock_irqsave(&vha->cmd_list_lock, flags);
	list_add_tail(&u->cmd_list, &vha->unknown_atio_list);
	spin_unlock_irqrestore(&vha->cmd_list_lock, flags);

	schedule_delayed_work(&vha->unknown_atio_work, 1);

out:
	return;

out_term:
	qlt_send_term_exchange(vha->hw->base_qpair, NULL, atio, ha_locked, 0);
	goto out;
}

static void qlt_try_to_dequeue_unknown_atios(struct scsi_qla_host *vha,
	uint8_t ha_locked)
{
	struct qla_tgt_sess_op *u, *t;
	scsi_qla_host_t *host;
	struct qla_tgt *tgt = vha->vha_tgt.qla_tgt;
	unsigned long flags;
	uint8_t queued = 0;

	list_for_each_entry_safe(u, t, &vha->unknown_atio_list, cmd_list) {
		if (u->aborted) {
			ql_dbg(ql_dbg_async, vha, 0x502e,
			    "Freeing unknown %s %p, because of Abort\n",
			    "ATIO_TYPE7", u);
			qlt_send_term_exchange(vha->hw->base_qpair, NULL,
			    &u->atio, ha_locked, 0);
			goto abort;
		}

		host = qlt_find_host_by_d_id(vha, u->atio.u.isp24.fcp_hdr.d_id);
		if (host != NULL) {
			ql_dbg(ql_dbg_async, vha, 0x502f,
			    "Requeuing unknown ATIO_TYPE7 %p\n", u);
			qlt_24xx_atio_pkt(host, &u->atio, ha_locked);
		} else if (tgt->tgt_stop) {
			ql_dbg(ql_dbg_async, vha, 0x503a,
			    "Freeing unknown %s %p, because tgt is being stopped\n",
			    "ATIO_TYPE7", u);
			qlt_send_term_exchange(vha->hw->base_qpair, NULL,
			    &u->atio, ha_locked, 0);
		} else {
			ql_dbg(ql_dbg_async, vha, 0x503d,
			    "Reschedule u %p, vha %p, host %p\n", u, vha, host);
			if (!queued) {
				queued = 1;
				schedule_delayed_work(&vha->unknown_atio_work,
				    1);
			}
			continue;
		}

abort:
		spin_lock_irqsave(&vha->cmd_list_lock, flags);
		list_del(&u->cmd_list);
		spin_unlock_irqrestore(&vha->cmd_list_lock, flags);
		kfree(u);
	}
}

void qlt_unknown_atio_work_fn(struct work_struct *work)
{
	struct scsi_qla_host *vha = container_of(to_delayed_work(work),
	    struct scsi_qla_host, unknown_atio_work);

	qlt_try_to_dequeue_unknown_atios(vha, 0);
}

static bool qlt_24xx_atio_pkt_all_vps(struct scsi_qla_host *vha,
	struct atio_from_isp *atio, uint8_t ha_locked)
{
	ql_dbg(ql_dbg_tgt, vha, 0xe072,
		"%s: qla_target(%d): type %x ox_id %04x\n",
		__func__, vha->vp_idx, atio->u.raw.entry_type,
		be16_to_cpu(atio->u.isp24.fcp_hdr.ox_id));

	switch (atio->u.raw.entry_type) {
	case ATIO_TYPE7:
	{
		struct scsi_qla_host *host = qlt_find_host_by_d_id(vha,
		    atio->u.isp24.fcp_hdr.d_id);
		if (unlikely(NULL == host)) {
			ql_dbg(ql_dbg_tgt, vha, 0xe03e,
			    "qla_target(%d): Received ATIO_TYPE7 "
			    "with unknown d_id %x:%x:%x\n", vha->vp_idx,
			    atio->u.isp24.fcp_hdr.d_id[0],
			    atio->u.isp24.fcp_hdr.d_id[1],
			    atio->u.isp24.fcp_hdr.d_id[2]);


			qlt_queue_unknown_atio(vha, atio, ha_locked);
			break;
		}
		if (unlikely(!list_empty(&vha->unknown_atio_list)))
			qlt_try_to_dequeue_unknown_atios(vha, ha_locked);

		qlt_24xx_atio_pkt(host, atio, ha_locked);
		break;
	}

	case IMMED_NOTIFY_TYPE:
	{
		struct scsi_qla_host *host = vha;
		struct imm_ntfy_from_isp *entry =
		    (struct imm_ntfy_from_isp *)atio;

		qlt_issue_marker(vha, ha_locked);

		if ((entry->u.isp24.vp_index != 0xFF) &&
		    (entry->u.isp24.nport_handle != 0xFFFF)) {
			host = qlt_find_host_by_vp_idx(vha,
			    entry->u.isp24.vp_index);
			if (unlikely(!host)) {
				ql_dbg(ql_dbg_tgt, vha, 0xe03f,
				    "qla_target(%d): Received "
				    "ATIO (IMMED_NOTIFY_TYPE) "
				    "with unknown vp_index %d\n",
				    vha->vp_idx, entry->u.isp24.vp_index);
				break;
			}
		}
		qlt_24xx_atio_pkt(host, atio, ha_locked);
		break;
	}

	case VP_RPT_ID_IOCB_TYPE:
		qla24xx_report_id_acquisition(vha,
			(struct vp_rpt_id_entry_24xx *)atio);
		break;

	case ABTS_RECV_24XX:
	{
		struct abts_recv_from_24xx *entry =
			(struct abts_recv_from_24xx *)atio;
		struct scsi_qla_host *host = qlt_find_host_by_vp_idx(vha,
			entry->vp_index);
		unsigned long flags;

		if (unlikely(!host)) {
			ql_dbg(ql_dbg_tgt, vha, 0xe00a,
			    "qla_target(%d): Response pkt (ABTS_RECV_24XX) "
			    "received, with unknown vp_index %d\n",
			    vha->vp_idx, entry->vp_index);
			break;
		}
		if (!ha_locked)
			spin_lock_irqsave(&host->hw->hardware_lock, flags);
		qlt_24xx_handle_abts(host, (struct abts_recv_from_24xx *)atio);
		if (!ha_locked)
			spin_unlock_irqrestore(&host->hw->hardware_lock, flags);
		break;
	}

	/* case PUREX_IOCB_TYPE: ql2xmvasynctoatio */

	default:
		ql_dbg(ql_dbg_tgt, vha, 0xe040,
		    "qla_target(%d): Received unknown ATIO atio "
		    "type %x\n", vha->vp_idx, atio->u.raw.entry_type);
		break;
	}

	return false;
}

void qlt_response_pkt_all_vps(struct scsi_qla_host *vha,
	struct rsp_que *rsp, response_t *pkt)
{
	switch (pkt->entry_type) {
	case CTIO_CRC2:
		ql_dbg(ql_dbg_tgt, vha, 0xe073,
			"qla_target(%d):%s: CRC2 Response pkt\n",
			vha->vp_idx, __func__);
	case CTIO_TYPE7:
	{
		struct ctio7_from_24xx *entry = (struct ctio7_from_24xx *)pkt;
		struct scsi_qla_host *host = qlt_find_host_by_vp_idx(vha,
		    entry->vp_index);
		if (unlikely(!host)) {
			ql_dbg(ql_dbg_tgt, vha, 0xe041,
			    "qla_target(%d): Response pkt (CTIO_TYPE7) "
			    "received, with unknown vp_index %d\n",
			    vha->vp_idx, entry->vp_index);
			break;
		}
		qlt_response_pkt(host, rsp, pkt);
		break;
	}

	case IMMED_NOTIFY_TYPE:
	{
		struct scsi_qla_host *host = vha;
		struct imm_ntfy_from_isp *entry =
		    (struct imm_ntfy_from_isp *)pkt;

		host = qlt_find_host_by_vp_idx(vha, entry->u.isp24.vp_index);
		if (unlikely(!host)) {
			ql_dbg(ql_dbg_tgt, vha, 0xe042,
			    "qla_target(%d): Response pkt (IMMED_NOTIFY_TYPE) "
			    "received, with unknown vp_index %d\n",
			    vha->vp_idx, entry->u.isp24.vp_index);
			break;
		}
		qlt_response_pkt(host, rsp, pkt);
		break;
	}

	case NOTIFY_ACK_TYPE:
	{
		struct scsi_qla_host *host = vha;
		struct nack_to_isp *entry = (struct nack_to_isp *)pkt;

		if (0xFF != entry->u.isp24.vp_index) {
			host = qlt_find_host_by_vp_idx(vha,
			    entry->u.isp24.vp_index);
			if (unlikely(!host)) {
				ql_dbg(ql_dbg_tgt, vha, 0xe043,
				    "qla_target(%d): Response "
				    "pkt (NOTIFY_ACK_TYPE) "
				    "received, with unknown "
				    "vp_index %d\n", vha->vp_idx,
				    entry->u.isp24.vp_index);
				break;
			}
		}
		qlt_response_pkt(host, rsp, pkt);
		break;
	}

	case ABTS_RECV_24XX:
	{
		struct abts_recv_from_24xx *entry =
		    (struct abts_recv_from_24xx *)pkt;
		struct scsi_qla_host *host = qlt_find_host_by_vp_idx(vha,
		    entry->vp_index);
		if (unlikely(!host)) {
			ql_dbg(ql_dbg_tgt, vha, 0xe044,
			    "qla_target(%d): Response pkt "
			    "(ABTS_RECV_24XX) received, with unknown "
			    "vp_index %d\n", vha->vp_idx, entry->vp_index);
			break;
		}
		qlt_response_pkt(host, rsp, pkt);
		break;
	}

	case ABTS_RESP_24XX:
	{
		struct abts_resp_to_24xx *entry =
		    (struct abts_resp_to_24xx *)pkt;
		struct scsi_qla_host *host = qlt_find_host_by_vp_idx(vha,
		    entry->vp_index);
		if (unlikely(!host)) {
			ql_dbg(ql_dbg_tgt, vha, 0xe045,
			    "qla_target(%d): Response pkt "
			    "(ABTS_RECV_24XX) received, with unknown "
			    "vp_index %d\n", vha->vp_idx, entry->vp_index);
			break;
		}
		qlt_response_pkt(host, rsp, pkt);
		break;
	}

	default:
		qlt_response_pkt(vha, rsp, pkt);
		break;
	}

}

/*
 * All qlt_plogi_ack_t operations are protected by hardware_lock
 */
static int qla24xx_post_nack_work(struct scsi_qla_host *vha, fc_port_t *fcport,
	struct imm_ntfy_from_isp *ntfy, int type)
{
	struct qla_work_evt *e;
	e = qla2x00_alloc_work(vha, QLA_EVT_NACK);
	if (!e)
		return QLA_FUNCTION_FAILED;

	e->u.nack.fcport = fcport;
	e->u.nack.type = type;
	memcpy(e->u.nack.iocb, ntfy, sizeof(struct imm_ntfy_from_isp));
	return qla2x00_post_work(vha, e);
}

static
void qla2x00_async_nack_sp_done(void *s, int res)
{
	struct srb *sp = (struct srb *)s;
	struct scsi_qla_host *vha = sp->vha;
	unsigned long flags;

	ql_dbg(ql_dbg_disc, vha, 0x20f2,
	    "Async done-%s res %x %8phC  type %d\n",
	    sp->name, res, sp->fcport->port_name, sp->type);

	spin_lock_irqsave(&vha->hw->tgt.sess_lock, flags);
	sp->fcport->flags &= ~FCF_ASYNC_SENT;
	sp->fcport->chip_reset = vha->hw->base_qpair->chip_reset;

	switch (sp->type) {
	case SRB_NACK_PLOGI:
		sp->fcport->login_gen++;
		sp->fcport->fw_login_state = DSC_LS_PLOGI_COMP;
		sp->fcport->logout_on_delete = 1;
		sp->fcport->plogi_nack_done_deadline = jiffies + HZ;
		break;

	case SRB_NACK_PRLI:
		sp->fcport->fw_login_state = DSC_LS_PRLI_COMP;
		sp->fcport->deleted = 0;

		if (!sp->fcport->login_succ &&
		    !IS_SW_RESV_ADDR(sp->fcport->d_id)) {
			sp->fcport->login_succ = 1;

			vha->fcport_count++;

			if (!IS_IIDMA_CAPABLE(vha->hw) ||
			    !vha->hw->flags.gpsc_supported) {
				ql_dbg(ql_dbg_disc, vha, 0x20f3,
				    "%s %d %8phC post upd_fcport fcp_cnt %d\n",
				    __func__, __LINE__,
				    sp->fcport->port_name,
				    vha->fcport_count);

				qla24xx_post_upd_fcport_work(vha, sp->fcport);
			} else {
				ql_dbg(ql_dbg_disc, vha, 0x20f5,
				    "%s %d %8phC post gpsc fcp_cnt %d\n",
				    __func__, __LINE__,
				    sp->fcport->port_name,
				    vha->fcport_count);

				qla24xx_post_gpsc_work(vha, sp->fcport);
			}
		}
		break;

	case SRB_NACK_LOGO:
		sp->fcport->login_gen++;
		sp->fcport->fw_login_state = DSC_LS_PORT_UNAVAIL;
		qlt_logo_completion_handler(sp->fcport, MBS_COMMAND_COMPLETE);
		break;
	}
	spin_unlock_irqrestore(&vha->hw->tgt.sess_lock, flags);

	sp->free(sp);
}

int qla24xx_async_notify_ack(scsi_qla_host_t *vha, fc_port_t *fcport,
	struct imm_ntfy_from_isp *ntfy, int type)
{
	int rval = QLA_FUNCTION_FAILED;
	srb_t *sp;
	char *c = NULL;

	fcport->flags |= FCF_ASYNC_SENT;
	switch (type) {
	case SRB_NACK_PLOGI:
		fcport->fw_login_state = DSC_LS_PLOGI_PEND;
		c = "PLOGI";
		break;
	case SRB_NACK_PRLI:
		fcport->fw_login_state = DSC_LS_PRLI_PEND;
		fcport->deleted = 0;
		c = "PRLI";
		break;
	case SRB_NACK_LOGO:
		fcport->fw_login_state = DSC_LS_LOGO_PEND;
		c = "LOGO";
		break;
	}

	sp = qla2x00_get_sp(vha, fcport, GFP_ATOMIC);
	if (!sp)
		goto done;

	sp->type = type;
	sp->name = "nack";

	qla2x00_init_timer(sp, qla2x00_get_async_timeout(vha)+2);

	sp->u.iocb_cmd.u.nack.ntfy = ntfy;

	sp->done = qla2x00_async_nack_sp_done;

	rval = qla2x00_start_sp(sp);
	if (rval != QLA_SUCCESS)
		goto done_free_sp;

	ql_dbg(ql_dbg_disc, vha, 0x20f4,
	    "Async-%s %8phC hndl %x %s\n",
	    sp->name, fcport->port_name, sp->handle, c);

	return rval;

done_free_sp:
	sp->free(sp);
done:
	fcport->flags &= ~FCF_ASYNC_SENT;
	return rval;
}

void qla24xx_do_nack_work(struct scsi_qla_host *vha, struct qla_work_evt *e)
{
	fc_port_t *t;
	unsigned long flags;

	switch (e->u.nack.type) {
	case SRB_NACK_PRLI:
		mutex_lock(&vha->vha_tgt.tgt_mutex);
		t = qlt_create_sess(vha, e->u.nack.fcport, 0);
		mutex_unlock(&vha->vha_tgt.tgt_mutex);
		if (t) {
			ql_log(ql_log_info, vha, 0xd034,
			    "%s create sess success %p", __func__, t);
			spin_lock_irqsave(&vha->hw->tgt.sess_lock, flags);
			/* create sess has an extra kref */
			vha->hw->tgt.tgt_ops->put_sess(e->u.nack.fcport);
			spin_unlock_irqrestore(&vha->hw->tgt.sess_lock, flags);
		}
		break;
	}
	qla24xx_async_notify_ack(vha, e->u.nack.fcport,
	    (struct imm_ntfy_from_isp*)e->u.nack.iocb, e->u.nack.type);
}

void qla24xx_delete_sess_fn(struct work_struct *work)
{
	fc_port_t *fcport = container_of(work, struct fc_port, del_work);
	struct qla_hw_data *ha = fcport->vha->hw;
	unsigned long flags;

	spin_lock_irqsave(&ha->tgt.sess_lock, flags);

	if (fcport->se_sess) {
		ha->tgt.tgt_ops->shutdown_sess(fcport);
		ha->tgt.tgt_ops->put_sess(fcport);
	} else {
		qlt_unreg_sess(fcport);
	}
	spin_unlock_irqrestore(&ha->tgt.sess_lock, flags);
}

/*
 * Called from qla2x00_reg_remote_port()
 */
void qlt_fc_port_added(struct scsi_qla_host *vha, fc_port_t *fcport)
{
	struct qla_hw_data *ha = vha->hw;
	struct qla_tgt *tgt = vha->vha_tgt.qla_tgt;
	struct fc_port *sess = fcport;
	unsigned long flags;

	if (!vha->hw->tgt.tgt_ops)
		return;

	spin_lock_irqsave(&ha->tgt.sess_lock, flags);
	if (tgt->tgt_stop) {
		spin_unlock_irqrestore(&ha->tgt.sess_lock, flags);
		return;
	}

	if (fcport->disc_state == DSC_DELETE_PEND) {
		spin_unlock_irqrestore(&ha->tgt.sess_lock, flags);
		return;
	}

	if (!sess->se_sess) {
		spin_unlock_irqrestore(&ha->tgt.sess_lock, flags);

		mutex_lock(&vha->vha_tgt.tgt_mutex);
		sess = qlt_create_sess(vha, fcport, false);
		mutex_unlock(&vha->vha_tgt.tgt_mutex);

		spin_lock_irqsave(&ha->tgt.sess_lock, flags);
	} else {
		if (fcport->fw_login_state == DSC_LS_PRLI_COMP) {
			spin_unlock_irqrestore(&ha->tgt.sess_lock, flags);
			return;
		}

		if (!kref_get_unless_zero(&sess->sess_kref)) {
			ql_dbg(ql_dbg_disc, vha, 0x2107,
			    "%s: kref_get fail sess %8phC \n",
			    __func__, sess->port_name);
			spin_unlock_irqrestore(&ha->tgt.sess_lock, flags);
			return;
		}

		ql_dbg(ql_dbg_tgt_mgt, vha, 0xf04c,
		    "qla_target(%u): %ssession for port %8phC "
		    "(loop ID %d) reappeared\n", vha->vp_idx,
		    sess->local ? "local " : "", sess->port_name, sess->loop_id);

		ql_dbg(ql_dbg_tgt_mgt, vha, 0xf007,
		    "Reappeared sess %p\n", sess);

		ha->tgt.tgt_ops->update_sess(sess, fcport->d_id,
		    fcport->loop_id,
		    (fcport->flags & FCF_CONF_COMP_SUPPORTED));
	}

	if (sess && sess->local) {
		ql_dbg(ql_dbg_tgt_mgt, vha, 0xf04d,
		    "qla_target(%u): local session for "
		    "port %8phC (loop ID %d) became global\n", vha->vp_idx,
		    fcport->port_name, sess->loop_id);
		sess->local = 0;
	}
	ha->tgt.tgt_ops->put_sess(sess);
	spin_unlock_irqrestore(&ha->tgt.sess_lock, flags);
}

/*
 * This is a zero-base ref-counting solution, since hardware_lock
 * guarantees that ref_count is not modified concurrently.
 * Upon successful return content of iocb is undefined
 */
static struct qlt_plogi_ack_t *
qlt_plogi_ack_find_add(struct scsi_qla_host *vha, port_id_t *id,
		       struct imm_ntfy_from_isp *iocb)
{
	struct qlt_plogi_ack_t *pla;

	list_for_each_entry(pla, &vha->plogi_ack_list, list) {
		if (pla->id.b24 == id->b24) {
			qlt_send_term_imm_notif(vha, &pla->iocb, 1);
			memcpy(&pla->iocb, iocb, sizeof(pla->iocb));
			return pla;
		}
	}

	pla = kmem_cache_zalloc(qla_tgt_plogi_cachep, GFP_ATOMIC);
	if (!pla) {
		ql_dbg(ql_dbg_async, vha, 0x5088,
		       "qla_target(%d): Allocation of plogi_ack failed\n",
		       vha->vp_idx);
		return NULL;
	}

	memcpy(&pla->iocb, iocb, sizeof(pla->iocb));
	pla->id = *id;
	list_add_tail(&pla->list, &vha->plogi_ack_list);

	return pla;
}

void qlt_plogi_ack_unref(struct scsi_qla_host *vha,
    struct qlt_plogi_ack_t *pla)
{
	struct imm_ntfy_from_isp *iocb = &pla->iocb;
	port_id_t port_id;
	uint16_t loop_id;
	fc_port_t *fcport = pla->fcport;

	BUG_ON(!pla->ref_count);
	pla->ref_count--;

	if (pla->ref_count)
		return;

	ql_dbg(ql_dbg_disc, vha, 0x5089,
	    "Sending PLOGI ACK to wwn %8phC s_id %02x:%02x:%02x loop_id %#04x"
	    " exch %#x ox_id %#x\n", iocb->u.isp24.port_name,
	    iocb->u.isp24.port_id[2], iocb->u.isp24.port_id[1],
	    iocb->u.isp24.port_id[0],
	    le16_to_cpu(iocb->u.isp24.nport_handle),
	    iocb->u.isp24.exchange_address, iocb->ox_id);

	port_id.b.domain = iocb->u.isp24.port_id[2];
	port_id.b.area   = iocb->u.isp24.port_id[1];
	port_id.b.al_pa  = iocb->u.isp24.port_id[0];
	port_id.b.rsvd_1 = 0;

	loop_id = le16_to_cpu(iocb->u.isp24.nport_handle);

	fcport->loop_id = loop_id;
	fcport->d_id = port_id;
	qla24xx_post_nack_work(vha, fcport, iocb, SRB_NACK_PLOGI);

	list_for_each_entry(fcport, &vha->vp_fcports, list) {
		if (fcport->plogi_link[QLT_PLOGI_LINK_SAME_WWN] == pla)
			fcport->plogi_link[QLT_PLOGI_LINK_SAME_WWN] = NULL;
		if (fcport->plogi_link[QLT_PLOGI_LINK_CONFLICT] == pla)
			fcport->plogi_link[QLT_PLOGI_LINK_CONFLICT] = NULL;
	}

	list_del(&pla->list);
	kmem_cache_free(qla_tgt_plogi_cachep, pla);
}

void
qlt_plogi_ack_link(struct scsi_qla_host *vha, struct qlt_plogi_ack_t *pla,
    struct fc_port *sess, enum qlt_plogi_link_t link)
{
	struct imm_ntfy_from_isp *iocb = &pla->iocb;
	/* Inc ref_count first because link might already be pointing at pla */
	pla->ref_count++;

	ql_dbg(ql_dbg_tgt_mgt, vha, 0xf097,
		"Linking sess %p [%d] wwn %8phC with PLOGI ACK to wwn %8phC"
		" s_id %02x:%02x:%02x, ref=%d pla %p link %d\n",
		sess, link, sess->port_name,
		iocb->u.isp24.port_name, iocb->u.isp24.port_id[2],
		iocb->u.isp24.port_id[1], iocb->u.isp24.port_id[0],
		pla->ref_count, pla, link);

	if (sess->plogi_link[link])
		qlt_plogi_ack_unref(vha, sess->plogi_link[link]);

	if (link == QLT_PLOGI_LINK_SAME_WWN)
		pla->fcport = sess;

	sess->plogi_link[link] = pla;
}

typedef struct {
	/* These fields must be initialized by the caller */
	port_id_t id;
	/*
	 * number of cmds dropped while we were waiting for
	 * initiator to ack LOGO initialize to 1 if LOGO is
	 * triggered by a command, otherwise, to 0
	 */
	int cmd_count;

	/* These fields are used by callee */
	struct list_head list;
} qlt_port_logo_t;

static void
qlt_send_first_logo(struct scsi_qla_host *vha, qlt_port_logo_t *logo)
{
	qlt_port_logo_t *tmp;
	int res;

	mutex_lock(&vha->vha_tgt.tgt_mutex);

	list_for_each_entry(tmp, &vha->logo_list, list) {
		if (tmp->id.b24 == logo->id.b24) {
			tmp->cmd_count += logo->cmd_count;
			mutex_unlock(&vha->vha_tgt.tgt_mutex);
			return;
		}
	}

	list_add_tail(&logo->list, &vha->logo_list);

	mutex_unlock(&vha->vha_tgt.tgt_mutex);

	res = qla24xx_els_dcmd_iocb(vha, ELS_DCMD_LOGO, logo->id);

	mutex_lock(&vha->vha_tgt.tgt_mutex);
	list_del(&logo->list);
	mutex_unlock(&vha->vha_tgt.tgt_mutex);

	ql_dbg(ql_dbg_tgt_mgt, vha, 0xf098,
	    "Finished LOGO to %02x:%02x:%02x, dropped %d cmds, res = %#x\n",
	    logo->id.b.domain, logo->id.b.area, logo->id.b.al_pa,
	    logo->cmd_count, res);
}

static void qlt_free_session_done(struct work_struct *work)
{
	struct fc_port *sess = container_of(work, struct fc_port,
	    free_work);
	struct qla_tgt *tgt = sess->tgt;
	struct scsi_qla_host *vha = sess->vha;
	struct qla_hw_data *ha = vha->hw;
	unsigned long flags;
	bool logout_started = false;
	struct event_arg ea;
	scsi_qla_host_t *base_vha;

	ql_dbg(ql_dbg_tgt_mgt, vha, 0xf084,
		"%s: se_sess %p / sess %p from port %8phC loop_id %#04x"
		" s_id %02x:%02x:%02x logout %d keep %d els_logo %d\n",
		__func__, sess->se_sess, sess, sess->port_name, sess->loop_id,
		sess->d_id.b.domain, sess->d_id.b.area, sess->d_id.b.al_pa,
		sess->logout_on_delete, sess->keep_nport_handle,
		sess->send_els_logo);

	if (!IS_SW_RESV_ADDR(sess->d_id)) {
		if (sess->send_els_logo) {
			qlt_port_logo_t logo;

			logo.id = sess->d_id;
			logo.cmd_count = 0;
			qlt_send_first_logo(vha, &logo);
		}

		if (sess->logout_on_delete) {
			int rc;

			rc = qla2x00_post_async_logout_work(vha, sess, NULL);
			if (rc != QLA_SUCCESS)
				ql_log(ql_log_warn, vha, 0xf085,
				    "Schedule logo failed sess %p rc %d\n",
				    sess, rc);
			else
				logout_started = true;
		}
	}

	/*
	 * Release the target session for FC Nexus from fabric module code.
	 */
	if (sess->se_sess != NULL)
		ha->tgt.tgt_ops->free_session(sess);

	if (logout_started) {
		bool traced = false;

		while (!ACCESS_ONCE(sess->logout_completed)) {
			if (!traced) {
				ql_dbg(ql_dbg_tgt_mgt, vha, 0xf086,
					"%s: waiting for sess %p logout\n",
					__func__, sess);
				traced = true;
			}
			msleep(100);
		}

		ql_dbg(ql_dbg_disc, vha, 0xf087,
		    "%s: sess %p logout completed\n",__func__, sess);
	}

	if (sess->logo_ack_needed) {
		sess->logo_ack_needed = 0;
		qla24xx_async_notify_ack(vha, sess,
			(struct imm_ntfy_from_isp *)sess->iocb, SRB_NACK_LOGO);
	}

	spin_lock_irqsave(&ha->tgt.sess_lock, flags);
	if (sess->se_sess) {
		sess->se_sess = NULL;
		if (tgt && !IS_SW_RESV_ADDR(sess->d_id))
			tgt->sess_count--;
	}

	sess->disc_state = DSC_DELETED;
	sess->fw_login_state = DSC_LS_PORT_UNAVAIL;
	sess->deleted = QLA_SESS_DELETED;
	sess->login_retry = vha->hw->login_retry_count;

	if (sess->login_succ && !IS_SW_RESV_ADDR(sess->d_id)) {
		vha->fcport_count--;
		sess->login_succ = 0;
	}

	if (sess->chip_reset != ha->base_qpair->chip_reset)
		qla2x00_clear_loop_id(sess);

	if (sess->conflict) {
		sess->conflict->login_pause = 0;
		sess->conflict = NULL;
		if (!test_bit(UNLOADING, &vha->dpc_flags))
			set_bit(RELOGIN_NEEDED, &vha->dpc_flags);
	}

	{
		struct qlt_plogi_ack_t *own =
		    sess->plogi_link[QLT_PLOGI_LINK_SAME_WWN];
		struct qlt_plogi_ack_t *con =
		    sess->plogi_link[QLT_PLOGI_LINK_CONFLICT];
		struct imm_ntfy_from_isp *iocb;

		if (con) {
			iocb = &con->iocb;
			ql_dbg(ql_dbg_tgt_mgt, vha, 0xf099,
				 "se_sess %p / sess %p port %8phC is gone,"
				 " %s (ref=%d), releasing PLOGI for %8phC (ref=%d)\n",
				 sess->se_sess, sess, sess->port_name,
				 own ? "releasing own PLOGI" : "no own PLOGI pending",
				 own ? own->ref_count : -1,
				 iocb->u.isp24.port_name, con->ref_count);
			qlt_plogi_ack_unref(vha, con);
			sess->plogi_link[QLT_PLOGI_LINK_CONFLICT] = NULL;
		} else {
			ql_dbg(ql_dbg_tgt_mgt, vha, 0xf09a,
			    "se_sess %p / sess %p port %8phC is gone, %s (ref=%d)\n",
			    sess->se_sess, sess, sess->port_name,
			    own ? "releasing own PLOGI" :
			    "no own PLOGI pending",
			    own ? own->ref_count : -1);
		}

		if (own) {
			sess->fw_login_state = DSC_LS_PLOGI_PEND;
			qlt_plogi_ack_unref(vha, own);
			sess->plogi_link[QLT_PLOGI_LINK_SAME_WWN] = NULL;
		}
	}
	spin_unlock_irqrestore(&ha->tgt.sess_lock, flags);

	ql_dbg(ql_dbg_tgt_mgt, vha, 0xf001,
	    "Unregistration of sess %p %8phC finished fcp_cnt %d\n",
		sess, sess->port_name, vha->fcport_count);

	if (tgt && (tgt->sess_count == 0))
		wake_up_all(&tgt->waitQ);

	if (vha->fcport_count == 0)
		wake_up_all(&vha->fcport_waitQ);

	base_vha = pci_get_drvdata(ha->pdev);
	if (test_bit(PFLG_DRIVER_REMOVING, &base_vha->pci_flags))
		return;

	if (!tgt || !tgt->tgt_stop) {
		memset(&ea, 0, sizeof(ea));
		ea.event = FCME_DELETE_DONE;
		ea.fcport = sess;
		qla2x00_fcport_event_handler(vha, &ea);
	}
}

/* ha->tgt.sess_lock supposed to be held on entry */
void qlt_unreg_sess(struct fc_port *sess)
{
	struct scsi_qla_host *vha = sess->vha;

	ql_dbg(ql_dbg_disc, sess->vha, 0x210a,
	    "%s sess %p for deletion %8phC\n",
	    __func__, sess, sess->port_name);

	if (sess->se_sess)
		vha->hw->tgt.tgt_ops->clear_nacl_from_fcport_map(sess);

	qla2x00_mark_device_lost(vha, sess, 1, 1);

	sess->deleted = QLA_SESS_DELETION_IN_PROGRESS;
	sess->disc_state = DSC_DELETE_PEND;
	sess->last_rscn_gen = sess->rscn_gen;
	sess->last_login_gen = sess->login_gen;

	if (sess->nvme_flag & NVME_FLAG_REGISTERED)
		schedule_work(&sess->nvme_del_work);

	INIT_WORK(&sess->free_work, qlt_free_session_done);
	schedule_work(&sess->free_work);
}
EXPORT_SYMBOL(qlt_unreg_sess);

static int qlt_reset(struct scsi_qla_host *vha, void *iocb, int mcmd)
{
	struct qla_hw_data *ha = vha->hw;
	struct fc_port *sess = NULL;
	uint16_t loop_id;
	int res = 0;
	struct imm_ntfy_from_isp *n = (struct imm_ntfy_from_isp *)iocb;
	unsigned long flags;

	loop_id = le16_to_cpu(n->u.isp24.nport_handle);
	if (loop_id == 0xFFFF) {
		/* Global event */
		atomic_inc(&vha->vha_tgt.qla_tgt->tgt_global_resets_count);
		spin_lock_irqsave(&ha->tgt.sess_lock, flags);
		qlt_clear_tgt_db(vha->vha_tgt.qla_tgt);
		spin_unlock_irqrestore(&ha->tgt.sess_lock, flags);
	} else {
		spin_lock_irqsave(&ha->tgt.sess_lock, flags);
		sess = ha->tgt.tgt_ops->find_sess_by_loop_id(vha, loop_id);
		spin_unlock_irqrestore(&ha->tgt.sess_lock, flags);
	}

	ql_dbg(ql_dbg_tgt, vha, 0xe000,
	    "Using sess for qla_tgt_reset: %p\n", sess);
	if (!sess) {
		res = -ESRCH;
		return res;
	}

	ql_dbg(ql_dbg_tgt, vha, 0xe047,
	    "scsi(%ld): resetting (session %p from port %8phC mcmd %x, "
	    "loop_id %d)\n", vha->host_no, sess, sess->port_name,
	    mcmd, loop_id);

	return qlt_issue_task_mgmt(sess, 0, mcmd, iocb, QLA24XX_MGMT_SEND_NACK);
}

static void qla24xx_chk_fcp_state(struct fc_port *sess)
{
	if (sess->chip_reset != sess->vha->hw->base_qpair->chip_reset) {
		sess->logout_on_delete = 0;
		sess->logo_ack_needed = 0;
		sess->fw_login_state = DSC_LS_PORT_UNAVAIL;
		sess->scan_state = 0;
	}
}

/* ha->tgt.sess_lock supposed to be held on entry */
void qlt_schedule_sess_for_deletion(struct fc_port *sess,
	bool immediate)
{
	struct qla_tgt *tgt = sess->tgt;

	if (sess->disc_state == DSC_DELETE_PEND)
		return;

	if (sess->disc_state == DSC_DELETED) {
		if (tgt && tgt->tgt_stop && (tgt->sess_count == 0))
			wake_up_all(&tgt->waitQ);
		if (sess->vha->fcport_count == 0)
			wake_up_all(&sess->vha->fcport_waitQ);

		if (!sess->plogi_link[QLT_PLOGI_LINK_SAME_WWN] &&
			!sess->plogi_link[QLT_PLOGI_LINK_CONFLICT])
			return;
	}

	sess->disc_state = DSC_DELETE_PEND;

	if (sess->deleted == QLA_SESS_DELETED)
		sess->logout_on_delete = 0;

	sess->deleted = QLA_SESS_DELETION_IN_PROGRESS;
	qla24xx_chk_fcp_state(sess);

	ql_dbg(ql_dbg_tgt, sess->vha, 0xe001,
	    "Scheduling sess %p for deletion\n", sess);

	schedule_work(&sess->del_work);
}

void qlt_schedule_sess_for_deletion_lock(struct fc_port *sess)
{
	unsigned long flags;
	struct qla_hw_data *ha = sess->vha->hw;
	spin_lock_irqsave(&ha->tgt.sess_lock, flags);
	qlt_schedule_sess_for_deletion(sess, 1);
	spin_unlock_irqrestore(&ha->tgt.sess_lock, flags);
}

/* ha->tgt.sess_lock supposed to be held on entry */
static void qlt_clear_tgt_db(struct qla_tgt *tgt)
{
	struct fc_port *sess;
	scsi_qla_host_t *vha = tgt->vha;

	list_for_each_entry(sess, &vha->vp_fcports, list) {
		if (sess->se_sess)
			qlt_schedule_sess_for_deletion(sess, 1);
	}

	/* At this point tgt could be already dead */
}

static int qla24xx_get_loop_id(struct scsi_qla_host *vha, const uint8_t *s_id,
	uint16_t *loop_id)
{
	struct qla_hw_data *ha = vha->hw;
	dma_addr_t gid_list_dma;
	struct gid_list_info *gid_list;
	char *id_iter;
	int res, rc, i;
	uint16_t entries;

	gid_list = dma_alloc_coherent(&ha->pdev->dev, qla2x00_gid_list_size(ha),
	    &gid_list_dma, GFP_KERNEL);
	if (!gid_list) {
		ql_dbg(ql_dbg_tgt_mgt, vha, 0xf044,
		    "qla_target(%d): DMA Alloc failed of %u\n",
		    vha->vp_idx, qla2x00_gid_list_size(ha));
		return -ENOMEM;
	}

	/* Get list of logged in devices */
	rc = qla24xx_gidlist_wait(vha, gid_list, gid_list_dma, &entries);
	if (rc != QLA_SUCCESS) {
		ql_dbg(ql_dbg_tgt_mgt, vha, 0xf045,
		    "qla_target(%d): get_id_list() failed: %x\n",
		    vha->vp_idx, rc);
		res = -EBUSY;
		goto out_free_id_list;
	}

	id_iter = (char *)gid_list;
	res = -ENOENT;
	for (i = 0; i < entries; i++) {
		struct gid_list_info *gid = (struct gid_list_info *)id_iter;
		if ((gid->al_pa == s_id[2]) &&
		    (gid->area == s_id[1]) &&
		    (gid->domain == s_id[0])) {
			*loop_id = le16_to_cpu(gid->loop_id);
			res = 0;
			break;
		}
		id_iter += ha->gid_list_info_size;
	}

out_free_id_list:
	dma_free_coherent(&ha->pdev->dev, qla2x00_gid_list_size(ha),
	    gid_list, gid_list_dma);
	return res;
}

/*
 * Adds an extra ref to allow to drop hw lock after adding sess to the list.
 * Caller must put it.
 */
static struct fc_port *qlt_create_sess(
	struct scsi_qla_host *vha,
	fc_port_t *fcport,
	bool local)
{
	struct qla_hw_data *ha = vha->hw;
	struct fc_port *sess = fcport;
	unsigned long flags;

	if (vha->vha_tgt.qla_tgt->tgt_stop)
		return NULL;

	if (fcport->se_sess) {
		if (!kref_get_unless_zero(&sess->sess_kref)) {
			ql_dbg(ql_dbg_disc, vha, 0x20f6,
			    "%s: kref_get_unless_zero failed for %8phC\n",
			    __func__, sess->port_name);
			return NULL;
		}
		return fcport;
	}
	sess->tgt = vha->vha_tgt.qla_tgt;
	sess->local = local;

	/*
	 * Under normal circumstances we want to logout from firmware when
	 * session eventually ends and release corresponding nport handle.
	 * In the exception cases (e.g. when new PLOGI is waiting) corresponding
	 * code will adjust these flags as necessary.
	 */
	sess->logout_on_delete = 1;
	sess->keep_nport_handle = 0;
	sess->logout_completed = 0;

	if (ha->tgt.tgt_ops->check_initiator_node_acl(vha,
	    &fcport->port_name[0], sess) < 0) {
		ql_dbg(ql_dbg_tgt_mgt, vha, 0xf015,
		    "(%d) %8phC check_initiator_node_acl failed\n",
		    vha->vp_idx, fcport->port_name);
		return NULL;
	} else {
		kref_init(&fcport->sess_kref);
		/*
		 * Take an extra reference to ->sess_kref here to handle
		 * fc_port access across ->tgt.sess_lock reaquire.
		 */
		if (!kref_get_unless_zero(&sess->sess_kref)) {
			ql_dbg(ql_dbg_disc, vha, 0x20f7,
			    "%s: kref_get_unless_zero failed for %8phC\n",
			    __func__, sess->port_name);
			return NULL;
		}

		spin_lock_irqsave(&ha->tgt.sess_lock, flags);
		if (!IS_SW_RESV_ADDR(sess->d_id))
			vha->vha_tgt.qla_tgt->sess_count++;

		qlt_do_generation_tick(vha, &sess->generation);
		spin_unlock_irqrestore(&ha->tgt.sess_lock, flags);
	}

	ql_dbg(ql_dbg_tgt_mgt, vha, 0xf006,
	    "Adding sess %p se_sess %p  to tgt %p sess_count %d\n",
	    sess, sess->se_sess, vha->vha_tgt.qla_tgt,
	    vha->vha_tgt.qla_tgt->sess_count);

	ql_dbg(ql_dbg_tgt_mgt, vha, 0xf04b,
	    "qla_target(%d): %ssession for wwn %8phC (loop_id %d, "
	    "s_id %x:%x:%x, confirmed completion %ssupported) added\n",
	    vha->vp_idx, local ?  "local " : "", fcport->port_name,
	    fcport->loop_id, sess->d_id.b.domain, sess->d_id.b.area,
	    sess->d_id.b.al_pa, sess->conf_compl_supported ?  "" : "not ");

	return sess;
}

/*
 * max_gen - specifies maximum session generation
 * at which this deletion requestion is still valid
 */
void
qlt_fc_port_deleted(struct scsi_qla_host *vha, fc_port_t *fcport, int max_gen)
{
	struct qla_tgt *tgt = vha->vha_tgt.qla_tgt;
	struct fc_port *sess = fcport;
	unsigned long flags;

	if (!vha->hw->tgt.tgt_ops)
		return;

	if (!tgt)
		return;

	spin_lock_irqsave(&vha->hw->tgt.sess_lock, flags);
	if (tgt->tgt_stop) {
		spin_unlock_irqrestore(&vha->hw->tgt.sess_lock, flags);
		return;
	}
	if (!sess->se_sess) {
		spin_unlock_irqrestore(&vha->hw->tgt.sess_lock, flags);
		return;
	}

	if (max_gen - sess->generation < 0) {
		spin_unlock_irqrestore(&vha->hw->tgt.sess_lock, flags);
		ql_dbg(ql_dbg_tgt_mgt, vha, 0xf092,
		    "Ignoring stale deletion request for se_sess %p / sess %p"
		    " for port %8phC, req_gen %d, sess_gen %d\n",
		    sess->se_sess, sess, sess->port_name, max_gen,
		    sess->generation);
		return;
	}

	ql_dbg(ql_dbg_tgt_mgt, vha, 0xf008, "qla_tgt_fc_port_deleted %p", sess);

	sess->local = 1;
	qlt_schedule_sess_for_deletion(sess, false);
	spin_unlock_irqrestore(&vha->hw->tgt.sess_lock, flags);
}

static inline int test_tgt_sess_count(struct qla_tgt *tgt)
{
	struct qla_hw_data *ha = tgt->ha;
	unsigned long flags;
	int res;
	/*
	 * We need to protect against race, when tgt is freed before or
	 * inside wake_up()
	 */
	spin_lock_irqsave(&ha->tgt.sess_lock, flags);
	ql_dbg(ql_dbg_tgt, tgt->vha, 0xe002,
	    "tgt %p, sess_count=%d\n",
	    tgt, tgt->sess_count);
	res = (tgt->sess_count == 0);
	spin_unlock_irqrestore(&ha->tgt.sess_lock, flags);

	return res;
}

/* Called by tcm_qla2xxx configfs code */
int qlt_stop_phase1(struct qla_tgt *tgt)
{
	struct scsi_qla_host *vha = tgt->vha;
	struct qla_hw_data *ha = tgt->ha;
	unsigned long flags;

	mutex_lock(&qla_tgt_mutex);
	if (!vha->fc_vport) {
		struct Scsi_Host *sh = vha->host;
		struct fc_host_attrs *fc_host = shost_to_fc_host(sh);
		bool npiv_vports;

		spin_lock_irqsave(sh->host_lock, flags);
		npiv_vports = (fc_host->npiv_vports_inuse);
		spin_unlock_irqrestore(sh->host_lock, flags);

		if (npiv_vports) {
			mutex_unlock(&qla_tgt_mutex);
			ql_dbg(ql_dbg_tgt_mgt, vha, 0xf021,
			    "NPIV is in use. Can not stop target\n");
			return -EPERM;
		}
	}
	if (tgt->tgt_stop || tgt->tgt_stopped) {
		ql_dbg(ql_dbg_tgt_mgt, vha, 0xf04e,
		    "Already in tgt->tgt_stop or tgt_stopped state\n");
		mutex_unlock(&qla_tgt_mutex);
		return -EPERM;
	}

	ql_dbg(ql_dbg_tgt_mgt, vha, 0xe003, "Stopping target for host %ld(%p)\n",
	    vha->host_no, vha);
	/*
	 * Mutex needed to sync with qla_tgt_fc_port_[added,deleted].
	 * Lock is needed, because we still can get an incoming packet.
	 */
	mutex_lock(&vha->vha_tgt.tgt_mutex);
	spin_lock_irqsave(&ha->tgt.sess_lock, flags);
	tgt->tgt_stop = 1;
	qlt_clear_tgt_db(tgt);
	spin_unlock_irqrestore(&ha->tgt.sess_lock, flags);
	mutex_unlock(&vha->vha_tgt.tgt_mutex);
	mutex_unlock(&qla_tgt_mutex);

	ql_dbg(ql_dbg_tgt_mgt, vha, 0xf009,
	    "Waiting for sess works (tgt %p)", tgt);
	spin_lock_irqsave(&tgt->sess_work_lock, flags);
	while (!list_empty(&tgt->sess_works_list)) {
		spin_unlock_irqrestore(&tgt->sess_work_lock, flags);
		flush_scheduled_work();
		spin_lock_irqsave(&tgt->sess_work_lock, flags);
	}
	spin_unlock_irqrestore(&tgt->sess_work_lock, flags);

	ql_dbg(ql_dbg_tgt_mgt, vha, 0xf00a,
	    "Waiting for tgt %p: sess_count=%d\n", tgt, tgt->sess_count);

	wait_event(tgt->waitQ, test_tgt_sess_count(tgt));

	/* Big hammer */
	if (!ha->flags.host_shutting_down &&
	    (qla_tgt_mode_enabled(vha) || qla_dual_mode_enabled(vha)))
		qlt_disable_vha(vha);

	/* Wait for sessions to clear out (just in case) */
	wait_event(tgt->waitQ, test_tgt_sess_count(tgt));
	return 0;
}
EXPORT_SYMBOL(qlt_stop_phase1);

/* Called by tcm_qla2xxx configfs code */
void qlt_stop_phase2(struct qla_tgt *tgt)
{
	scsi_qla_host_t *vha = tgt->vha;

	if (tgt->tgt_stopped) {
		ql_dbg(ql_dbg_tgt_mgt, vha, 0xf04f,
		    "Already in tgt->tgt_stopped state\n");
		dump_stack();
		return;
	}
	if (!tgt->tgt_stop) {
		ql_dbg(ql_dbg_tgt_mgt, vha, 0xf00b,
		    "%s: phase1 stop is not completed\n", __func__);
		dump_stack();
		return;
	}

	mutex_lock(&vha->vha_tgt.tgt_mutex);
	tgt->tgt_stop = 0;
	tgt->tgt_stopped = 1;
	mutex_unlock(&vha->vha_tgt.tgt_mutex);

	ql_dbg(ql_dbg_tgt_mgt, vha, 0xf00c, "Stop of tgt %p finished\n",
	    tgt);
}
EXPORT_SYMBOL(qlt_stop_phase2);

/* Called from qlt_remove_target() -> qla2x00_remove_one() */
static void qlt_release(struct qla_tgt *tgt)
{
	scsi_qla_host_t *vha = tgt->vha;
	void *node;
	u64 key = 0;
	u16 i;
	struct qla_qpair_hint *h;

	if ((vha->vha_tgt.qla_tgt != NULL) && !tgt->tgt_stop &&
	    !tgt->tgt_stopped)
		qlt_stop_phase1(tgt);

	if ((vha->vha_tgt.qla_tgt != NULL) && !tgt->tgt_stopped)
		qlt_stop_phase2(tgt);

	for (i = 0; i < vha->hw->max_qpairs + 1; i++) {
		unsigned long flags;

		h = &tgt->qphints[i];
		if (h->qpair) {
			spin_lock_irqsave(h->qpair->qp_lock_ptr, flags);
			list_del(&h->hint_elem);
			spin_unlock_irqrestore(h->qpair->qp_lock_ptr, flags);
			h->qpair = NULL;
		}
	}
	kfree(tgt->qphints);

	btree_for_each_safe64(&tgt->lun_qpair_map, key, node)
		btree_remove64(&tgt->lun_qpair_map, key);

	btree_destroy64(&tgt->lun_qpair_map);

	vha->vha_tgt.qla_tgt = NULL;

	ql_dbg(ql_dbg_tgt_mgt, vha, 0xf00d,
	    "Release of tgt %p finished\n", tgt);

	kfree(tgt);
}

/* ha->hardware_lock supposed to be held on entry */
static int qlt_sched_sess_work(struct qla_tgt *tgt, int type,
	const void *param, unsigned int param_size)
{
	struct qla_tgt_sess_work_param *prm;
	unsigned long flags;

	prm = kzalloc(sizeof(*prm), GFP_ATOMIC);
	if (!prm) {
		ql_dbg(ql_dbg_tgt_mgt, tgt->vha, 0xf050,
		    "qla_target(%d): Unable to create session "
		    "work, command will be refused", 0);
		return -ENOMEM;
	}

	ql_dbg(ql_dbg_tgt_mgt, tgt->vha, 0xf00e,
	    "Scheduling work (type %d, prm %p)"
	    " to find session for param %p (size %d, tgt %p)\n",
	    type, prm, param, param_size, tgt);

	prm->type = type;
	memcpy(&prm->tm_iocb, param, param_size);

	spin_lock_irqsave(&tgt->sess_work_lock, flags);
	list_add_tail(&prm->sess_works_list_entry, &tgt->sess_works_list);
	spin_unlock_irqrestore(&tgt->sess_work_lock, flags);

	schedule_work(&tgt->sess_work);

	return 0;
}

/*
 * ha->hardware_lock supposed to be held on entry. Might drop it, then reaquire
 */
static void qlt_send_notify_ack(struct qla_qpair *qpair,
	struct imm_ntfy_from_isp *ntfy,
	uint32_t add_flags, uint16_t resp_code, int resp_code_valid,
	uint16_t srr_flags, uint16_t srr_reject_code, uint8_t srr_explan)
{
	struct scsi_qla_host *vha = qpair->vha;
	struct qla_hw_data *ha = vha->hw;
	request_t *pkt;
	struct nack_to_isp *nack;

	if (!ha->flags.fw_started)
		return;

	ql_dbg(ql_dbg_tgt, vha, 0xe004, "Sending NOTIFY_ACK (ha=%p)\n", ha);

	pkt = (request_t *)__qla2x00_alloc_iocbs(qpair, NULL);
	if (!pkt) {
		ql_dbg(ql_dbg_tgt, vha, 0xe049,
		    "qla_target(%d): %s failed: unable to allocate "
		    "request packet\n", vha->vp_idx, __func__);
		return;
	}

	if (vha->vha_tgt.qla_tgt != NULL)
		vha->vha_tgt.qla_tgt->notify_ack_expected++;

	pkt->entry_type = NOTIFY_ACK_TYPE;
	pkt->entry_count = 1;

	nack = (struct nack_to_isp *)pkt;
	nack->ox_id = ntfy->ox_id;

	nack->u.isp24.handle = QLA_TGT_SKIP_HANDLE;
	nack->u.isp24.nport_handle = ntfy->u.isp24.nport_handle;
	if (le16_to_cpu(ntfy->u.isp24.status) == IMM_NTFY_ELS) {
		nack->u.isp24.flags = ntfy->u.isp24.flags &
			cpu_to_le32(NOTIFY24XX_FLAGS_PUREX_IOCB);
	}
	nack->u.isp24.srr_rx_id = ntfy->u.isp24.srr_rx_id;
	nack->u.isp24.status = ntfy->u.isp24.status;
	nack->u.isp24.status_subcode = ntfy->u.isp24.status_subcode;
	nack->u.isp24.fw_handle = ntfy->u.isp24.fw_handle;
	nack->u.isp24.exchange_address = ntfy->u.isp24.exchange_address;
	nack->u.isp24.srr_rel_offs = ntfy->u.isp24.srr_rel_offs;
	nack->u.isp24.srr_ui = ntfy->u.isp24.srr_ui;
	nack->u.isp24.srr_flags = cpu_to_le16(srr_flags);
	nack->u.isp24.srr_reject_code = srr_reject_code;
	nack->u.isp24.srr_reject_code_expl = srr_explan;
	nack->u.isp24.vp_index = ntfy->u.isp24.vp_index;

	ql_dbg(ql_dbg_tgt, vha, 0xe005,
	    "qla_target(%d): Sending 24xx Notify Ack %d\n",
	    vha->vp_idx, nack->u.isp24.status);

	/* Memory Barrier */
	wmb();
	qla2x00_start_iocbs(vha, qpair->req);
}

/*
 * ha->hardware_lock supposed to be held on entry. Might drop it, then reaquire
 */
static void qlt_24xx_send_abts_resp(struct qla_qpair *qpair,
	struct abts_recv_from_24xx *abts, uint32_t status,
	bool ids_reversed)
{
	struct scsi_qla_host *vha = qpair->vha;
	struct qla_hw_data *ha = vha->hw;
	struct abts_resp_to_24xx *resp;
	uint32_t f_ctl;
	uint8_t *p;

	ql_dbg(ql_dbg_tgt, vha, 0xe006,
	    "Sending task mgmt ABTS response (ha=%p, atio=%p, status=%x\n",
	    ha, abts, status);

	resp = (struct abts_resp_to_24xx *)qla2x00_alloc_iocbs_ready(qpair,
	    NULL);
	if (!resp) {
		ql_dbg(ql_dbg_tgt, vha, 0xe04a,
		    "qla_target(%d): %s failed: unable to allocate "
		    "request packet", vha->vp_idx, __func__);
		return;
	}

	resp->entry_type = ABTS_RESP_24XX;
	resp->entry_count = 1;
	resp->nport_handle = abts->nport_handle;
	resp->vp_index = vha->vp_idx;
	resp->sof_type = abts->sof_type;
	resp->exchange_address = abts->exchange_address;
	resp->fcp_hdr_le = abts->fcp_hdr_le;
	f_ctl = cpu_to_le32(F_CTL_EXCH_CONTEXT_RESP |
	    F_CTL_LAST_SEQ | F_CTL_END_SEQ |
	    F_CTL_SEQ_INITIATIVE);
	p = (uint8_t *)&f_ctl;
	resp->fcp_hdr_le.f_ctl[0] = *p++;
	resp->fcp_hdr_le.f_ctl[1] = *p++;
	resp->fcp_hdr_le.f_ctl[2] = *p;
	if (ids_reversed) {
		resp->fcp_hdr_le.d_id[0] = abts->fcp_hdr_le.d_id[0];
		resp->fcp_hdr_le.d_id[1] = abts->fcp_hdr_le.d_id[1];
		resp->fcp_hdr_le.d_id[2] = abts->fcp_hdr_le.d_id[2];
		resp->fcp_hdr_le.s_id[0] = abts->fcp_hdr_le.s_id[0];
		resp->fcp_hdr_le.s_id[1] = abts->fcp_hdr_le.s_id[1];
		resp->fcp_hdr_le.s_id[2] = abts->fcp_hdr_le.s_id[2];
	} else {
		resp->fcp_hdr_le.d_id[0] = abts->fcp_hdr_le.s_id[0];
		resp->fcp_hdr_le.d_id[1] = abts->fcp_hdr_le.s_id[1];
		resp->fcp_hdr_le.d_id[2] = abts->fcp_hdr_le.s_id[2];
		resp->fcp_hdr_le.s_id[0] = abts->fcp_hdr_le.d_id[0];
		resp->fcp_hdr_le.s_id[1] = abts->fcp_hdr_le.d_id[1];
		resp->fcp_hdr_le.s_id[2] = abts->fcp_hdr_le.d_id[2];
	}
	resp->exchange_addr_to_abort = abts->exchange_addr_to_abort;
	if (status == FCP_TMF_CMPL) {
		resp->fcp_hdr_le.r_ctl = R_CTL_BASIC_LINK_SERV | R_CTL_B_ACC;
		resp->payload.ba_acct.seq_id_valid = SEQ_ID_INVALID;
		resp->payload.ba_acct.low_seq_cnt = 0x0000;
		resp->payload.ba_acct.high_seq_cnt = 0xFFFF;
		resp->payload.ba_acct.ox_id = abts->fcp_hdr_le.ox_id;
		resp->payload.ba_acct.rx_id = abts->fcp_hdr_le.rx_id;
	} else {
		resp->fcp_hdr_le.r_ctl = R_CTL_BASIC_LINK_SERV | R_CTL_B_RJT;
		resp->payload.ba_rjt.reason_code =
			BA_RJT_REASON_CODE_UNABLE_TO_PERFORM;
		/* Other bytes are zero */
	}

	vha->vha_tgt.qla_tgt->abts_resp_expected++;

	/* Memory Barrier */
	wmb();
	if (qpair->reqq_start_iocbs)
		qpair->reqq_start_iocbs(qpair);
	else
		qla2x00_start_iocbs(vha, qpair->req);
}

/*
 * ha->hardware_lock supposed to be held on entry. Might drop it, then reaquire
 */
static void qlt_24xx_retry_term_exchange(struct scsi_qla_host *vha,
	struct abts_resp_from_24xx_fw *entry)
{
	struct ctio7_to_24xx *ctio;

	ql_dbg(ql_dbg_tgt, vha, 0xe007,
	    "Sending retry TERM EXCH CTIO7 (ha=%p)\n", vha->hw);

	ctio = (struct ctio7_to_24xx *)qla2x00_alloc_iocbs_ready(
	    vha->hw->base_qpair, NULL);
	if (ctio == NULL) {
		ql_dbg(ql_dbg_tgt, vha, 0xe04b,
		    "qla_target(%d): %s failed: unable to allocate "
		    "request packet\n", vha->vp_idx, __func__);
		return;
	}

	/*
	 * We've got on entrance firmware's response on by us generated
	 * ABTS response. So, in it ID fields are reversed.
	 */

	ctio->entry_type = CTIO_TYPE7;
	ctio->entry_count = 1;
	ctio->nport_handle = entry->nport_handle;
	ctio->handle = QLA_TGT_SKIP_HANDLE |	CTIO_COMPLETION_HANDLE_MARK;
	ctio->timeout = cpu_to_le16(QLA_TGT_TIMEOUT);
	ctio->vp_index = vha->vp_idx;
	ctio->initiator_id[0] = entry->fcp_hdr_le.d_id[0];
	ctio->initiator_id[1] = entry->fcp_hdr_le.d_id[1];
	ctio->initiator_id[2] = entry->fcp_hdr_le.d_id[2];
	ctio->exchange_addr = entry->exchange_addr_to_abort;
	ctio->u.status1.flags = cpu_to_le16(CTIO7_FLAGS_STATUS_MODE_1 |
					    CTIO7_FLAGS_TERMINATE);
	ctio->u.status1.ox_id = cpu_to_le16(entry->fcp_hdr_le.ox_id);

	/* Memory Barrier */
	wmb();
	qla2x00_start_iocbs(vha, vha->req);

	qlt_24xx_send_abts_resp(vha->hw->base_qpair,
	    (struct abts_recv_from_24xx *)entry,
	    FCP_TMF_CMPL, true);
}

static int abort_cmd_for_tag(struct scsi_qla_host *vha, uint32_t tag)
{
	struct qla_tgt_sess_op *op;
	struct qla_tgt_cmd *cmd;
	unsigned long flags;

	spin_lock_irqsave(&vha->cmd_list_lock, flags);
	list_for_each_entry(op, &vha->qla_sess_op_cmd_list, cmd_list) {
		if (tag == op->atio.u.isp24.exchange_addr) {
			op->aborted = true;
			spin_unlock_irqrestore(&vha->cmd_list_lock, flags);
			return 1;
		}
	}

	list_for_each_entry(op, &vha->unknown_atio_list, cmd_list) {
		if (tag == op->atio.u.isp24.exchange_addr) {
			op->aborted = true;
			spin_unlock_irqrestore(&vha->cmd_list_lock, flags);
			return 1;
		}
	}

	list_for_each_entry(cmd, &vha->qla_cmd_list, cmd_list) {
		if (tag == cmd->atio.u.isp24.exchange_addr) {
			cmd->aborted = 1;
			spin_unlock_irqrestore(&vha->cmd_list_lock, flags);
			return 1;
		}
	}
	spin_unlock_irqrestore(&vha->cmd_list_lock, flags);

	return 0;
}

/* drop cmds for the given lun
 * XXX only looks for cmds on the port through which lun reset was recieved
 * XXX does not go through the list of other port (which may have cmds
 *     for the same lun)
 */
static void abort_cmds_for_lun(struct scsi_qla_host *vha,
			        u64 lun, uint8_t *s_id)
{
	struct qla_tgt_sess_op *op;
	struct qla_tgt_cmd *cmd;
	uint32_t key;
	unsigned long flags;

	key = sid_to_key(s_id);
	spin_lock_irqsave(&vha->cmd_list_lock, flags);
	list_for_each_entry(op, &vha->qla_sess_op_cmd_list, cmd_list) {
		uint32_t op_key;
		u64 op_lun;

		op_key = sid_to_key(op->atio.u.isp24.fcp_hdr.s_id);
		op_lun = scsilun_to_int(
			(struct scsi_lun *)&op->atio.u.isp24.fcp_cmnd.lun);
		if (op_key == key && op_lun == lun)
			op->aborted = true;
	}

	list_for_each_entry(op, &vha->unknown_atio_list, cmd_list) {
		uint32_t op_key;
		u64 op_lun;

		op_key = sid_to_key(op->atio.u.isp24.fcp_hdr.s_id);
		op_lun = scsilun_to_int(
			(struct scsi_lun *)&op->atio.u.isp24.fcp_cmnd.lun);
		if (op_key == key && op_lun == lun)
			op->aborted = true;
	}

	list_for_each_entry(cmd, &vha->qla_cmd_list, cmd_list) {
		uint32_t cmd_key;
		u64 cmd_lun;

		cmd_key = sid_to_key(cmd->atio.u.isp24.fcp_hdr.s_id);
		cmd_lun = scsilun_to_int(
			(struct scsi_lun *)&cmd->atio.u.isp24.fcp_cmnd.lun);
		if (cmd_key == key && cmd_lun == lun)
			cmd->aborted = 1;
	}
	spin_unlock_irqrestore(&vha->cmd_list_lock, flags);
}

/* ha->hardware_lock supposed to be held on entry */
static int __qlt_24xx_handle_abts(struct scsi_qla_host *vha,
	struct abts_recv_from_24xx *abts, struct fc_port *sess)
{
	struct qla_hw_data *ha = vha->hw;
	struct qla_tgt_mgmt_cmd *mcmd;
<<<<<<< HEAD
	struct qla_tgt_cmd *cmd;
	struct se_cmd *se_cmd;
	int rc;
	bool found_lun = false;
	unsigned long flags;

	spin_lock_irqsave(&se_sess->sess_cmd_lock, flags);
	list_for_each_entry(se_cmd, &se_sess->sess_cmd_list, se_cmd_list) {
		if (se_cmd->tag == abts->exchange_addr_to_abort) {
			found_lun = true;
			break;
		}
	}
	spin_unlock_irqrestore(&se_sess->sess_cmd_lock, flags);

	/* cmd not in LIO lists, look in qla list */
	if (!found_lun) {
		if (abort_cmd_for_tag(vha, abts->exchange_addr_to_abort)) {
			/* send TASK_ABORT response immediately */
			qlt_24xx_send_abts_resp(ha->base_qpair, abts,
			    FCP_TMF_CMPL, false);
			return 0;
		} else {
			ql_dbg(ql_dbg_tgt_mgt, vha, 0xf081,
			    "unable to find cmd in driver or LIO for tag 0x%x\n",
			    abts->exchange_addr_to_abort);
			return -ENOENT;
		}
=======
	int rc;

	if (abort_cmd_for_tag(vha, abts->exchange_addr_to_abort)) {
		/* send TASK_ABORT response immediately */
		qlt_24xx_send_abts_resp(vha, abts, FCP_TMF_CMPL, false);
		return 0;
>>>>>>> 138d351e
	}

	ql_dbg(ql_dbg_tgt_mgt, vha, 0xf00f,
	    "qla_target(%d): task abort (tag=%d)\n",
	    vha->vp_idx, abts->exchange_addr_to_abort);

	mcmd = mempool_alloc(qla_tgt_mgmt_cmd_mempool, GFP_ATOMIC);
	if (mcmd == NULL) {
		ql_dbg(ql_dbg_tgt_mgt, vha, 0xf051,
		    "qla_target(%d): %s: Allocation of ABORT cmd failed",
		    vha->vp_idx, __func__);
		return -ENOMEM;
	}
	memset(mcmd, 0, sizeof(*mcmd));

	cmd = container_of(se_cmd, struct qla_tgt_cmd, se_cmd);
	mcmd->sess = sess;
	memcpy(&mcmd->orig_iocb.abts, abts, sizeof(mcmd->orig_iocb.abts));
	mcmd->reset_count = ha->base_qpair->chip_reset;
	mcmd->tmr_func = QLA_TGT_ABTS;
	mcmd->qpair = ha->base_qpair;

<<<<<<< HEAD
	rc = ha->tgt.tgt_ops->handle_tmr(mcmd, cmd->unpacked_lun, mcmd->tmr_func,
=======
	/*
	 * LUN is looked up by target-core internally based on the passed
	 * abts->exchange_addr_to_abort tag.
	 */
	rc = ha->tgt.tgt_ops->handle_tmr(mcmd, 0, mcmd->tmr_func,
>>>>>>> 138d351e
	    abts->exchange_addr_to_abort);
	if (rc != 0) {
		ql_dbg(ql_dbg_tgt_mgt, vha, 0xf052,
		    "qla_target(%d):  tgt_ops->handle_tmr()"
		    " failed: %d", vha->vp_idx, rc);
		mempool_free(mcmd, qla_tgt_mgmt_cmd_mempool);
		return -EFAULT;
	}

	return 0;
}

/*
 * ha->hardware_lock supposed to be held on entry. Might drop it, then reaquire
 */
static void qlt_24xx_handle_abts(struct scsi_qla_host *vha,
	struct abts_recv_from_24xx *abts)
{
	struct qla_hw_data *ha = vha->hw;
	struct fc_port *sess;
	uint32_t tag = abts->exchange_addr_to_abort;
	uint8_t s_id[3];
	int rc;
	unsigned long flags;

	if (le32_to_cpu(abts->fcp_hdr_le.parameter) & ABTS_PARAM_ABORT_SEQ) {
		ql_dbg(ql_dbg_tgt_mgt, vha, 0xf053,
		    "qla_target(%d): ABTS: Abort Sequence not "
		    "supported\n", vha->vp_idx);
		qlt_24xx_send_abts_resp(ha->base_qpair, abts, FCP_TMF_REJECTED,
		    false);
		return;
	}

	if (tag == ATIO_EXCHANGE_ADDRESS_UNKNOWN) {
		ql_dbg(ql_dbg_tgt_mgt, vha, 0xf010,
		    "qla_target(%d): ABTS: Unknown Exchange "
		    "Address received\n", vha->vp_idx);
		qlt_24xx_send_abts_resp(ha->base_qpair, abts, FCP_TMF_REJECTED,
		    false);
		return;
	}

	ql_dbg(ql_dbg_tgt_mgt, vha, 0xf011,
	    "qla_target(%d): task abort (s_id=%x:%x:%x, "
	    "tag=%d, param=%x)\n", vha->vp_idx, abts->fcp_hdr_le.s_id[2],
	    abts->fcp_hdr_le.s_id[1], abts->fcp_hdr_le.s_id[0], tag,
	    le32_to_cpu(abts->fcp_hdr_le.parameter));

	s_id[0] = abts->fcp_hdr_le.s_id[2];
	s_id[1] = abts->fcp_hdr_le.s_id[1];
	s_id[2] = abts->fcp_hdr_le.s_id[0];

	spin_lock_irqsave(&ha->tgt.sess_lock, flags);
	sess = ha->tgt.tgt_ops->find_sess_by_s_id(vha, s_id);
	if (!sess) {
		ql_dbg(ql_dbg_tgt_mgt, vha, 0xf012,
		    "qla_target(%d): task abort for non-existant session\n",
		    vha->vp_idx);
		rc = qlt_sched_sess_work(vha->vha_tgt.qla_tgt,
		    QLA_TGT_SESS_WORK_ABORT, abts, sizeof(*abts));

		spin_unlock_irqrestore(&ha->tgt.sess_lock, flags);

		if (rc != 0) {
			qlt_24xx_send_abts_resp(ha->base_qpair, abts,
			    FCP_TMF_REJECTED, false);
		}
		return;
	}
	spin_unlock_irqrestore(&ha->tgt.sess_lock, flags);


	if (sess->deleted) {
		qlt_24xx_send_abts_resp(ha->base_qpair, abts, FCP_TMF_REJECTED,
		    false);
		return;
	}

	rc = __qlt_24xx_handle_abts(vha, abts, sess);
	if (rc != 0) {
		ql_dbg(ql_dbg_tgt_mgt, vha, 0xf054,
		    "qla_target(%d): __qlt_24xx_handle_abts() failed: %d\n",
		    vha->vp_idx, rc);
		qlt_24xx_send_abts_resp(ha->base_qpair, abts, FCP_TMF_REJECTED,
		    false);
		return;
	}
}

/*
 * ha->hardware_lock supposed to be held on entry. Might drop it, then reaquire
 */
static void qlt_24xx_send_task_mgmt_ctio(struct qla_qpair *qpair,
	struct qla_tgt_mgmt_cmd *mcmd, uint32_t resp_code)
{
	struct scsi_qla_host *ha = qpair->vha;
	struct atio_from_isp *atio = &mcmd->orig_iocb.atio;
	struct ctio7_to_24xx *ctio;
	uint16_t temp;

	ql_dbg(ql_dbg_tgt, ha, 0xe008,
	    "Sending task mgmt CTIO7 (ha=%p, atio=%p, resp_code=%x\n",
	    ha, atio, resp_code);


	ctio = (struct ctio7_to_24xx *)__qla2x00_alloc_iocbs(qpair, NULL);
	if (ctio == NULL) {
		ql_dbg(ql_dbg_tgt, ha, 0xe04c,
		    "qla_target(%d): %s failed: unable to allocate "
		    "request packet\n", ha->vp_idx, __func__);
		return;
	}

	ctio->entry_type = CTIO_TYPE7;
	ctio->entry_count = 1;
	ctio->handle = QLA_TGT_SKIP_HANDLE | CTIO_COMPLETION_HANDLE_MARK;
	ctio->nport_handle = mcmd->sess->loop_id;
	ctio->timeout = cpu_to_le16(QLA_TGT_TIMEOUT);
	ctio->vp_index = ha->vp_idx;
	ctio->initiator_id[0] = atio->u.isp24.fcp_hdr.s_id[2];
	ctio->initiator_id[1] = atio->u.isp24.fcp_hdr.s_id[1];
	ctio->initiator_id[2] = atio->u.isp24.fcp_hdr.s_id[0];
	ctio->exchange_addr = atio->u.isp24.exchange_addr;
	temp = (atio->u.isp24.attr << 9)|
		CTIO7_FLAGS_STATUS_MODE_1 | CTIO7_FLAGS_SEND_STATUS;
	ctio->u.status1.flags = cpu_to_le16(temp);
	temp = be16_to_cpu(atio->u.isp24.fcp_hdr.ox_id);
	ctio->u.status1.ox_id = cpu_to_le16(temp);
	ctio->u.status1.scsi_status =
	    cpu_to_le16(SS_RESPONSE_INFO_LEN_VALID);
	ctio->u.status1.response_len = cpu_to_le16(8);
	ctio->u.status1.sense_data[0] = resp_code;

	/* Memory Barrier */
	wmb();
	if (qpair->reqq_start_iocbs)
		qpair->reqq_start_iocbs(qpair);
	else
		qla2x00_start_iocbs(ha, qpair->req);
}

void qlt_free_mcmd(struct qla_tgt_mgmt_cmd *mcmd)
{
	mempool_free(mcmd, qla_tgt_mgmt_cmd_mempool);
}
EXPORT_SYMBOL(qlt_free_mcmd);

/*
 * ha->hardware_lock supposed to be held on entry. Might drop it, then
 * reacquire
 */
void qlt_send_resp_ctio(struct qla_qpair *qpair, struct qla_tgt_cmd *cmd,
    uint8_t scsi_status, uint8_t sense_key, uint8_t asc, uint8_t ascq)
{
	struct atio_from_isp *atio = &cmd->atio;
	struct ctio7_to_24xx *ctio;
	uint16_t temp;
	struct scsi_qla_host *vha = cmd->vha;

	ql_dbg(ql_dbg_tgt_dif, vha, 0x3066,
	    "Sending response CTIO7 (vha=%p, atio=%p, scsi_status=%02x, "
	    "sense_key=%02x, asc=%02x, ascq=%02x",
	    vha, atio, scsi_status, sense_key, asc, ascq);

	ctio = (struct ctio7_to_24xx *)qla2x00_alloc_iocbs(vha, NULL);
	if (!ctio) {
		ql_dbg(ql_dbg_async, vha, 0x3067,
		    "qla2x00t(%ld): %s failed: unable to allocate request packet",
		    vha->host_no, __func__);
		goto out;
	}

	ctio->entry_type = CTIO_TYPE7;
	ctio->entry_count = 1;
	ctio->handle = QLA_TGT_SKIP_HANDLE;
	ctio->nport_handle = cmd->sess->loop_id;
	ctio->timeout = cpu_to_le16(QLA_TGT_TIMEOUT);
	ctio->vp_index = vha->vp_idx;
	ctio->initiator_id[0] = atio->u.isp24.fcp_hdr.s_id[2];
	ctio->initiator_id[1] = atio->u.isp24.fcp_hdr.s_id[1];
	ctio->initiator_id[2] = atio->u.isp24.fcp_hdr.s_id[0];
	ctio->exchange_addr = atio->u.isp24.exchange_addr;
	temp = (atio->u.isp24.attr << 9) |
	    CTIO7_FLAGS_STATUS_MODE_1 | CTIO7_FLAGS_SEND_STATUS;
	ctio->u.status1.flags = cpu_to_le16(temp);
	temp = be16_to_cpu(atio->u.isp24.fcp_hdr.ox_id);
	ctio->u.status1.ox_id = cpu_to_le16(temp);
	ctio->u.status1.scsi_status =
	    cpu_to_le16(SS_RESPONSE_INFO_LEN_VALID | scsi_status);
	ctio->u.status1.response_len = cpu_to_le16(18);
	ctio->u.status1.residual = cpu_to_le32(get_datalen_for_atio(atio));

	if (ctio->u.status1.residual != 0)
		ctio->u.status1.scsi_status |=
		    cpu_to_le16(SS_RESIDUAL_UNDER);

	/* Response code and sense key */
	put_unaligned_le32(((0x70 << 24) | (sense_key << 8)),
	    (&ctio->u.status1.sense_data)[0]);
	/* Additional sense length */
	put_unaligned_le32(0x0a, (&ctio->u.status1.sense_data)[1]);
	/* ASC and ASCQ */
	put_unaligned_le32(((asc << 24) | (ascq << 16)),
	    (&ctio->u.status1.sense_data)[3]);

	/* Memory Barrier */
	wmb();

	if (qpair->reqq_start_iocbs)
		qpair->reqq_start_iocbs(qpair);
	else
		qla2x00_start_iocbs(vha, qpair->req);

out:
	return;
}

/* callback from target fabric module code */
void qlt_xmit_tm_rsp(struct qla_tgt_mgmt_cmd *mcmd)
{
	struct scsi_qla_host *vha = mcmd->sess->vha;
	struct qla_hw_data *ha = vha->hw;
	unsigned long flags;
	struct qla_qpair *qpair = mcmd->qpair;

	ql_dbg(ql_dbg_tgt_mgt, vha, 0xf013,
	    "TM response mcmd (%p) status %#x state %#x",
	    mcmd, mcmd->fc_tm_rsp, mcmd->flags);

	spin_lock_irqsave(qpair->qp_lock_ptr, flags);

	if (!vha->flags.online || mcmd->reset_count != qpair->chip_reset) {
		/*
		 * Either the port is not online or this request was from
		 * previous life, just abort the processing.
		 */
		ql_dbg(ql_dbg_async, vha, 0xe100,
			"RESET-TMR online/active/old-count/new-count = %d/%d/%d/%d.\n",
			vha->flags.online, qla2x00_reset_active(vha),
			mcmd->reset_count, qpair->chip_reset);
		ha->tgt.tgt_ops->free_mcmd(mcmd);
		spin_unlock_irqrestore(qpair->qp_lock_ptr, flags);
		return;
	}

	if (mcmd->flags == QLA24XX_MGMT_SEND_NACK) {
		if (mcmd->orig_iocb.imm_ntfy.u.isp24.status_subcode ==
		    ELS_LOGO ||
		    mcmd->orig_iocb.imm_ntfy.u.isp24.status_subcode ==
		    ELS_PRLO ||
		    mcmd->orig_iocb.imm_ntfy.u.isp24.status_subcode ==
		    ELS_TPRLO) {
			ql_dbg(ql_dbg_disc, vha, 0x2106,
			    "TM response logo %phC status %#x state %#x",
			    mcmd->sess->port_name, mcmd->fc_tm_rsp,
			    mcmd->flags);
			qlt_schedule_sess_for_deletion_lock(mcmd->sess);
		} else {
			qlt_send_notify_ack(vha->hw->base_qpair,
			    &mcmd->orig_iocb.imm_ntfy, 0, 0, 0, 0, 0, 0);
		}
	} else {
		if (mcmd->orig_iocb.atio.u.raw.entry_type == ABTS_RECV_24XX)
			qlt_24xx_send_abts_resp(qpair, &mcmd->orig_iocb.abts,
			    mcmd->fc_tm_rsp, false);
		else
			qlt_24xx_send_task_mgmt_ctio(qpair, mcmd,
			    mcmd->fc_tm_rsp);
	}
	/*
	 * Make the callback for ->free_mcmd() to queue_work() and invoke
	 * target_put_sess_cmd() to drop cmd_kref to 1.  The final
	 * target_put_sess_cmd() call will be made from TFO->check_stop_free()
	 * -> tcm_qla2xxx_check_stop_free() to release the TMR associated se_cmd
	 * descriptor after TFO->queue_tm_rsp() -> tcm_qla2xxx_queue_tm_rsp() ->
	 * qlt_xmit_tm_rsp() returns here..
	 */
	ha->tgt.tgt_ops->free_mcmd(mcmd);
	spin_unlock_irqrestore(qpair->qp_lock_ptr, flags);
}
EXPORT_SYMBOL(qlt_xmit_tm_rsp);

/* No locks */
static int qlt_pci_map_calc_cnt(struct qla_tgt_prm *prm)
{
	struct qla_tgt_cmd *cmd = prm->cmd;

	BUG_ON(cmd->sg_cnt == 0);

	prm->sg = (struct scatterlist *)cmd->sg;
	prm->seg_cnt = pci_map_sg(cmd->qpair->pdev, cmd->sg,
	    cmd->sg_cnt, cmd->dma_data_direction);
	if (unlikely(prm->seg_cnt == 0))
		goto out_err;

	prm->cmd->sg_mapped = 1;

	if (cmd->se_cmd.prot_op == TARGET_PROT_NORMAL) {
		/*
		 * If greater than four sg entries then we need to allocate
		 * the continuation entries
		 */
		if (prm->seg_cnt > QLA_TGT_DATASEGS_PER_CMD_24XX)
			prm->req_cnt += DIV_ROUND_UP(prm->seg_cnt -
			QLA_TGT_DATASEGS_PER_CMD_24XX,
			QLA_TGT_DATASEGS_PER_CONT_24XX);
	} else {
		/* DIF */
		if ((cmd->se_cmd.prot_op == TARGET_PROT_DIN_INSERT) ||
		    (cmd->se_cmd.prot_op == TARGET_PROT_DOUT_STRIP)) {
			prm->seg_cnt = DIV_ROUND_UP(cmd->bufflen, cmd->blk_sz);
			prm->tot_dsds = prm->seg_cnt;
		} else
			prm->tot_dsds = prm->seg_cnt;

		if (cmd->prot_sg_cnt) {
			prm->prot_sg      = cmd->prot_sg;
			prm->prot_seg_cnt = pci_map_sg(cmd->qpair->pdev,
				cmd->prot_sg, cmd->prot_sg_cnt,
				cmd->dma_data_direction);
			if (unlikely(prm->prot_seg_cnt == 0))
				goto out_err;

			if ((cmd->se_cmd.prot_op == TARGET_PROT_DIN_INSERT) ||
			    (cmd->se_cmd.prot_op == TARGET_PROT_DOUT_STRIP)) {
				/* Dif Bundling not support here */
				prm->prot_seg_cnt = DIV_ROUND_UP(cmd->bufflen,
								cmd->blk_sz);
				prm->tot_dsds += prm->prot_seg_cnt;
			} else
				prm->tot_dsds += prm->prot_seg_cnt;
		}
	}

	return 0;

out_err:
	ql_dbg_qp(ql_dbg_tgt, prm->cmd->qpair, 0xe04d,
	    "qla_target(%d): PCI mapping failed: sg_cnt=%d",
	    0, prm->cmd->sg_cnt);
	return -1;
}

static void qlt_unmap_sg(struct scsi_qla_host *vha, struct qla_tgt_cmd *cmd)
{
	struct qla_hw_data *ha;
	struct qla_qpair *qpair;
	if (!cmd->sg_mapped)
		return;

	qpair = cmd->qpair;

	pci_unmap_sg(qpair->pdev, cmd->sg, cmd->sg_cnt,
	    cmd->dma_data_direction);
	cmd->sg_mapped = 0;

	if (cmd->prot_sg_cnt)
		pci_unmap_sg(qpair->pdev, cmd->prot_sg, cmd->prot_sg_cnt,
			cmd->dma_data_direction);

	if (!cmd->ctx)
		return;
	ha = vha->hw;
	if (cmd->ctx_dsd_alloced)
		qla2x00_clean_dsd_pool(ha, cmd->ctx);

	dma_pool_free(ha->dl_dma_pool, cmd->ctx, cmd->ctx->crc_ctx_dma);
}

static int qlt_check_reserve_free_req(struct qla_qpair *qpair,
	uint32_t req_cnt)
{
	uint32_t cnt;
	struct req_que *req = qpair->req;

	if (req->cnt < (req_cnt + 2)) {
		cnt = (uint16_t)(qpair->use_shadow_reg ? *req->out_ptr :
		    RD_REG_DWORD_RELAXED(req->req_q_out));

		if  (req->ring_index < cnt)
			req->cnt = cnt - req->ring_index;
		else
			req->cnt = req->length - (req->ring_index - cnt);

		if (unlikely(req->cnt < (req_cnt + 2)))
			return -EAGAIN;
	}

	req->cnt -= req_cnt;

	return 0;
}

/*
 * ha->hardware_lock supposed to be held on entry. Might drop it, then reaquire
 */
static inline void *qlt_get_req_pkt(struct req_que *req)
{
	/* Adjust ring index. */
	req->ring_index++;
	if (req->ring_index == req->length) {
		req->ring_index = 0;
		req->ring_ptr = req->ring;
	} else {
		req->ring_ptr++;
	}
	return (cont_entry_t *)req->ring_ptr;
}

/* ha->hardware_lock supposed to be held on entry */
static inline uint32_t qlt_make_handle(struct qla_qpair *qpair)
{
	uint32_t h;
	int index;
	uint8_t found = 0;
	struct req_que *req = qpair->req;

	h = req->current_outstanding_cmd;

	for (index = 1; index < req->num_outstanding_cmds; index++) {
		h++;
		if (h == req->num_outstanding_cmds)
			h = 1;

		if (h == QLA_TGT_SKIP_HANDLE)
			continue;

		if (!req->outstanding_cmds[h]) {
			found = 1;
			break;
		}
	}

	if (found) {
		req->current_outstanding_cmd = h;
	} else {
		ql_dbg(ql_dbg_io, qpair->vha, 0x305b,
		    "qla_target(%d): Ran out of empty cmd slots\n",
		    qpair->vha->vp_idx);
		h = QLA_TGT_NULL_HANDLE;
	}

	return h;
}

/* ha->hardware_lock supposed to be held on entry */
static int qlt_24xx_build_ctio_pkt(struct qla_qpair *qpair,
	struct qla_tgt_prm *prm)
{
	uint32_t h;
	struct ctio7_to_24xx *pkt;
	struct atio_from_isp *atio = &prm->cmd->atio;
	uint16_t temp;

	pkt = (struct ctio7_to_24xx *)qpair->req->ring_ptr;
	prm->pkt = pkt;
	memset(pkt, 0, sizeof(*pkt));

	pkt->entry_type = CTIO_TYPE7;
	pkt->entry_count = (uint8_t)prm->req_cnt;
	pkt->vp_index = prm->cmd->vp_idx;

	h = qlt_make_handle(qpair);
	if (unlikely(h == QLA_TGT_NULL_HANDLE)) {
		/*
		 * CTIO type 7 from the firmware doesn't provide a way to
		 * know the initiator's LOOP ID, hence we can't find
		 * the session and, so, the command.
		 */
		return -EAGAIN;
	} else
		qpair->req->outstanding_cmds[h] = (srb_t *)prm->cmd;

	pkt->handle = MAKE_HANDLE(qpair->req->id, h);
	pkt->handle |= CTIO_COMPLETION_HANDLE_MARK;
	pkt->nport_handle = cpu_to_le16(prm->cmd->loop_id);
	pkt->timeout = cpu_to_le16(QLA_TGT_TIMEOUT);
	pkt->initiator_id[0] = atio->u.isp24.fcp_hdr.s_id[2];
	pkt->initiator_id[1] = atio->u.isp24.fcp_hdr.s_id[1];
	pkt->initiator_id[2] = atio->u.isp24.fcp_hdr.s_id[0];
	pkt->exchange_addr = atio->u.isp24.exchange_addr;
	temp = atio->u.isp24.attr << 9;
	pkt->u.status0.flags |= cpu_to_le16(temp);
	temp = be16_to_cpu(atio->u.isp24.fcp_hdr.ox_id);
	pkt->u.status0.ox_id = cpu_to_le16(temp);
	pkt->u.status0.relative_offset = cpu_to_le32(prm->cmd->offset);

	return 0;
}

/*
 * ha->hardware_lock supposed to be held on entry. We have already made sure
 * that there is sufficient amount of request entries to not drop it.
 */
static void qlt_load_cont_data_segments(struct qla_tgt_prm *prm)
{
	int cnt;
	uint32_t *dword_ptr;

	/* Build continuation packets */
	while (prm->seg_cnt > 0) {
		cont_a64_entry_t *cont_pkt64 =
			(cont_a64_entry_t *)qlt_get_req_pkt(
			   prm->cmd->qpair->req);

		/*
		 * Make sure that from cont_pkt64 none of
		 * 64-bit specific fields used for 32-bit
		 * addressing. Cast to (cont_entry_t *) for
		 * that.
		 */

		memset(cont_pkt64, 0, sizeof(*cont_pkt64));

		cont_pkt64->entry_count = 1;
		cont_pkt64->sys_define = 0;

		cont_pkt64->entry_type = CONTINUE_A64_TYPE;
		dword_ptr = (uint32_t *)&cont_pkt64->dseg_0_address;

		/* Load continuation entry data segments */
		for (cnt = 0;
		    cnt < QLA_TGT_DATASEGS_PER_CONT_24XX && prm->seg_cnt;
		    cnt++, prm->seg_cnt--) {
			*dword_ptr++ =
			    cpu_to_le32(pci_dma_lo32
				(sg_dma_address(prm->sg)));
			*dword_ptr++ = cpu_to_le32(pci_dma_hi32
			    (sg_dma_address(prm->sg)));
			*dword_ptr++ = cpu_to_le32(sg_dma_len(prm->sg));

			prm->sg = sg_next(prm->sg);
		}
	}
}

/*
 * ha->hardware_lock supposed to be held on entry. We have already made sure
 * that there is sufficient amount of request entries to not drop it.
 */
static void qlt_load_data_segments(struct qla_tgt_prm *prm)
{
	int cnt;
	uint32_t *dword_ptr;
	struct ctio7_to_24xx *pkt24 = (struct ctio7_to_24xx *)prm->pkt;

	pkt24->u.status0.transfer_length = cpu_to_le32(prm->cmd->bufflen);

	/* Setup packet address segment pointer */
	dword_ptr = pkt24->u.status0.dseg_0_address;

	/* Set total data segment count */
	if (prm->seg_cnt)
		pkt24->dseg_count = cpu_to_le16(prm->seg_cnt);

	if (prm->seg_cnt == 0) {
		/* No data transfer */
		*dword_ptr++ = 0;
		*dword_ptr = 0;
		return;
	}

	/* If scatter gather */

	/* Load command entry data segments */
	for (cnt = 0;
	    (cnt < QLA_TGT_DATASEGS_PER_CMD_24XX) && prm->seg_cnt;
	    cnt++, prm->seg_cnt--) {
		*dword_ptr++ =
		    cpu_to_le32(pci_dma_lo32(sg_dma_address(prm->sg)));

		*dword_ptr++ = cpu_to_le32(pci_dma_hi32(
			sg_dma_address(prm->sg)));

		*dword_ptr++ = cpu_to_le32(sg_dma_len(prm->sg));

		prm->sg = sg_next(prm->sg);
	}

	qlt_load_cont_data_segments(prm);
}

static inline int qlt_has_data(struct qla_tgt_cmd *cmd)
{
	return cmd->bufflen > 0;
}

static void qlt_print_dif_err(struct qla_tgt_prm *prm)
{
	struct qla_tgt_cmd *cmd;
	struct scsi_qla_host *vha;

	/* asc 0x10=dif error */
	if (prm->sense_buffer && (prm->sense_buffer[12] == 0x10)) {
		cmd = prm->cmd;
		vha = cmd->vha;
		/* ASCQ */
		switch (prm->sense_buffer[13]) {
		case 1:
			ql_dbg(ql_dbg_tgt_dif, vha, 0xe00b,
			    "BE detected Guard TAG ERR: lba[0x%llx|%lld] len[0x%x] "
			    "se_cmd=%p tag[%x]",
			    cmd->lba, cmd->lba, cmd->num_blks, &cmd->se_cmd,
			    cmd->atio.u.isp24.exchange_addr);
			break;
		case 2:
			ql_dbg(ql_dbg_tgt_dif, vha, 0xe00c,
			    "BE detected APP TAG ERR: lba[0x%llx|%lld] len[0x%x] "
			    "se_cmd=%p tag[%x]",
			    cmd->lba, cmd->lba, cmd->num_blks, &cmd->se_cmd,
			    cmd->atio.u.isp24.exchange_addr);
			break;
		case 3:
			ql_dbg(ql_dbg_tgt_dif, vha, 0xe00f,
			    "BE detected REF TAG ERR: lba[0x%llx|%lld] len[0x%x] "
			    "se_cmd=%p tag[%x]",
			    cmd->lba, cmd->lba, cmd->num_blks, &cmd->se_cmd,
			    cmd->atio.u.isp24.exchange_addr);
			break;
		default:
			ql_dbg(ql_dbg_tgt_dif, vha, 0xe010,
			    "BE detected Dif ERR: lba[%llx|%lld] len[%x] "
			    "se_cmd=%p tag[%x]",
			    cmd->lba, cmd->lba, cmd->num_blks, &cmd->se_cmd,
			    cmd->atio.u.isp24.exchange_addr);
			break;
		}
		ql_dump_buffer(ql_dbg_tgt_dif, vha, 0xe011, cmd->cdb, 16);
	}
}

/*
 * Called without ha->hardware_lock held
 */
static int qlt_pre_xmit_response(struct qla_tgt_cmd *cmd,
	struct qla_tgt_prm *prm, int xmit_type, uint8_t scsi_status,
	uint32_t *full_req_cnt)
{
	struct se_cmd *se_cmd = &cmd->se_cmd;
	struct qla_qpair *qpair = cmd->qpair;

	prm->cmd = cmd;
	prm->tgt = cmd->tgt;
	prm->pkt = NULL;
	prm->rq_result = scsi_status;
	prm->sense_buffer = &cmd->sense_buffer[0];
	prm->sense_buffer_len = TRANSPORT_SENSE_BUFFER;
	prm->sg = NULL;
	prm->seg_cnt = -1;
	prm->req_cnt = 1;
	prm->residual = 0;
	prm->add_status_pkt = 0;
	prm->prot_sg = NULL;
	prm->prot_seg_cnt = 0;
	prm->tot_dsds = 0;

	if ((xmit_type & QLA_TGT_XMIT_DATA) && qlt_has_data(cmd)) {
		if  (qlt_pci_map_calc_cnt(prm) != 0)
			return -EAGAIN;
	}

	*full_req_cnt = prm->req_cnt;

	if (se_cmd->se_cmd_flags & SCF_UNDERFLOW_BIT) {
		prm->residual = se_cmd->residual_count;
		ql_dbg_qp(ql_dbg_io + ql_dbg_verbose, qpair, 0x305c,
		    "Residual underflow: %d (tag %lld, op %x, bufflen %d, rq_result %x)\n",
		       prm->residual, se_cmd->tag,
		       se_cmd->t_task_cdb ? se_cmd->t_task_cdb[0] : 0,
		       cmd->bufflen, prm->rq_result);
		prm->rq_result |= SS_RESIDUAL_UNDER;
	} else if (se_cmd->se_cmd_flags & SCF_OVERFLOW_BIT) {
		prm->residual = se_cmd->residual_count;
		ql_dbg_qp(ql_dbg_io, qpair, 0x305d,
		    "Residual overflow: %d (tag %lld, op %x, bufflen %d, rq_result %x)\n",
		       prm->residual, se_cmd->tag, se_cmd->t_task_cdb ?
		       se_cmd->t_task_cdb[0] : 0, cmd->bufflen, prm->rq_result);
		prm->rq_result |= SS_RESIDUAL_OVER;
	}

	if (xmit_type & QLA_TGT_XMIT_STATUS) {
		/*
		 * If QLA_TGT_XMIT_DATA is not set, add_status_pkt will be
		 * ignored in *xmit_response() below
		 */
		if (qlt_has_data(cmd)) {
			if (QLA_TGT_SENSE_VALID(prm->sense_buffer) ||
			    (IS_FWI2_CAPABLE(cmd->vha->hw) &&
			    (prm->rq_result != 0))) {
				prm->add_status_pkt = 1;
				(*full_req_cnt)++;
			}
		}
	}

	return 0;
}

static inline int qlt_need_explicit_conf(struct qla_tgt_cmd *cmd,
    int sending_sense)
{
	if (cmd->qpair->enable_class_2)
		return 0;

	if (sending_sense)
		return cmd->conf_compl_supported;
	else
		return cmd->qpair->enable_explicit_conf &&
                    cmd->conf_compl_supported;
}

static void qlt_24xx_init_ctio_to_isp(struct ctio7_to_24xx *ctio,
	struct qla_tgt_prm *prm)
{
	prm->sense_buffer_len = min_t(uint32_t, prm->sense_buffer_len,
	    (uint32_t)sizeof(ctio->u.status1.sense_data));
	ctio->u.status0.flags |= cpu_to_le16(CTIO7_FLAGS_SEND_STATUS);
	if (qlt_need_explicit_conf(prm->cmd, 0)) {
		ctio->u.status0.flags |= cpu_to_le16(
		    CTIO7_FLAGS_EXPLICIT_CONFORM |
		    CTIO7_FLAGS_CONFORM_REQ);
	}
	ctio->u.status0.residual = cpu_to_le32(prm->residual);
	ctio->u.status0.scsi_status = cpu_to_le16(prm->rq_result);
	if (QLA_TGT_SENSE_VALID(prm->sense_buffer)) {
		int i;

		if (qlt_need_explicit_conf(prm->cmd, 1)) {
			if ((prm->rq_result & SS_SCSI_STATUS_BYTE) != 0) {
				ql_dbg_qp(ql_dbg_tgt, prm->cmd->qpair, 0xe017,
				    "Skipping EXPLICIT_CONFORM and "
				    "CTIO7_FLAGS_CONFORM_REQ for FCP READ w/ "
				    "non GOOD status\n");
				goto skip_explict_conf;
			}
			ctio->u.status1.flags |= cpu_to_le16(
			    CTIO7_FLAGS_EXPLICIT_CONFORM |
			    CTIO7_FLAGS_CONFORM_REQ);
		}
skip_explict_conf:
		ctio->u.status1.flags &=
		    ~cpu_to_le16(CTIO7_FLAGS_STATUS_MODE_0);
		ctio->u.status1.flags |=
		    cpu_to_le16(CTIO7_FLAGS_STATUS_MODE_1);
		ctio->u.status1.scsi_status |=
		    cpu_to_le16(SS_SENSE_LEN_VALID);
		ctio->u.status1.sense_length =
		    cpu_to_le16(prm->sense_buffer_len);
		for (i = 0; i < prm->sense_buffer_len/4; i++)
			((uint32_t *)ctio->u.status1.sense_data)[i] =
				cpu_to_be32(((uint32_t *)prm->sense_buffer)[i]);

		qlt_print_dif_err(prm);

	} else {
		ctio->u.status1.flags &=
		    ~cpu_to_le16(CTIO7_FLAGS_STATUS_MODE_0);
		ctio->u.status1.flags |=
		    cpu_to_le16(CTIO7_FLAGS_STATUS_MODE_1);
		ctio->u.status1.sense_length = 0;
		memset(ctio->u.status1.sense_data, 0,
		    sizeof(ctio->u.status1.sense_data));
	}

	/* Sense with len > 24, is it possible ??? */
}

static inline int
qlt_hba_err_chk_enabled(struct se_cmd *se_cmd)
{
	switch (se_cmd->prot_op) {
	case TARGET_PROT_DOUT_INSERT:
	case TARGET_PROT_DIN_STRIP:
		if (ql2xenablehba_err_chk >= 1)
			return 1;
		break;
	case TARGET_PROT_DOUT_PASS:
	case TARGET_PROT_DIN_PASS:
		if (ql2xenablehba_err_chk >= 2)
			return 1;
		break;
	case TARGET_PROT_DIN_INSERT:
	case TARGET_PROT_DOUT_STRIP:
		return 1;
	default:
		break;
	}
	return 0;
}

static inline int
qla_tgt_ref_mask_check(struct se_cmd *se_cmd)
{
	switch (se_cmd->prot_op) {
	case TARGET_PROT_DIN_INSERT:
	case TARGET_PROT_DOUT_INSERT:
	case TARGET_PROT_DIN_STRIP:
	case TARGET_PROT_DOUT_STRIP:
	case TARGET_PROT_DIN_PASS:
	case TARGET_PROT_DOUT_PASS:
	    return 1;
	default:
	    return 0;
	}
	return 0;
}

/*
 * qla_tgt_set_dif_tags - Extract Ref and App tags from SCSI command
 */
static void
qla_tgt_set_dif_tags(struct qla_tgt_cmd *cmd, struct crc_context *ctx,
    uint16_t *pfw_prot_opts)
{
	struct se_cmd *se_cmd = &cmd->se_cmd;
	uint32_t lba = 0xffffffff & se_cmd->t_task_lba;
	scsi_qla_host_t *vha = cmd->tgt->vha;
	struct qla_hw_data *ha = vha->hw;
	uint32_t t32 = 0;

	/*
	 * wait till Mode Sense/Select cmd, modepage Ah, subpage 2
	 * have been immplemented by TCM, before AppTag is avail.
	 * Look for modesense_handlers[]
	 */
	ctx->app_tag = 0;
	ctx->app_tag_mask[0] = 0x0;
	ctx->app_tag_mask[1] = 0x0;

	if (IS_PI_UNINIT_CAPABLE(ha)) {
		if ((se_cmd->prot_type == TARGET_DIF_TYPE1_PROT) ||
		    (se_cmd->prot_type == TARGET_DIF_TYPE2_PROT))
			*pfw_prot_opts |= PO_DIS_VALD_APP_ESC;
		else if (se_cmd->prot_type == TARGET_DIF_TYPE3_PROT)
			*pfw_prot_opts |= PO_DIS_VALD_APP_REF_ESC;
	}

	t32 = ha->tgt.tgt_ops->get_dif_tags(cmd, pfw_prot_opts);

	switch (se_cmd->prot_type) {
	case TARGET_DIF_TYPE0_PROT:
		/*
		 * No check for ql2xenablehba_err_chk, as it
		 * would be an I/O error if hba tag generation
		 * is not done.
		 */
		ctx->ref_tag = cpu_to_le32(lba);
		/* enable ALL bytes of the ref tag */
		ctx->ref_tag_mask[0] = 0xff;
		ctx->ref_tag_mask[1] = 0xff;
		ctx->ref_tag_mask[2] = 0xff;
		ctx->ref_tag_mask[3] = 0xff;
		break;
	case TARGET_DIF_TYPE1_PROT:
	    /*
	     * For TYPE 1 protection: 16 bit GUARD tag, 32 bit
	     * REF tag, and 16 bit app tag.
	     */
	    ctx->ref_tag = cpu_to_le32(lba);
	    if (!qla_tgt_ref_mask_check(se_cmd) ||
		!(ha->tgt.tgt_ops->chk_dif_tags(t32))) {
		    *pfw_prot_opts |= PO_DIS_REF_TAG_VALD;
		    break;
	    }
	    /* enable ALL bytes of the ref tag */
	    ctx->ref_tag_mask[0] = 0xff;
	    ctx->ref_tag_mask[1] = 0xff;
	    ctx->ref_tag_mask[2] = 0xff;
	    ctx->ref_tag_mask[3] = 0xff;
	    break;
	case TARGET_DIF_TYPE2_PROT:
	    /*
	     * For TYPE 2 protection: 16 bit GUARD + 32 bit REF
	     * tag has to match LBA in CDB + N
	     */
	    ctx->ref_tag = cpu_to_le32(lba);
	    if (!qla_tgt_ref_mask_check(se_cmd) ||
		!(ha->tgt.tgt_ops->chk_dif_tags(t32))) {
		    *pfw_prot_opts |= PO_DIS_REF_TAG_VALD;
		    break;
	    }
	    /* enable ALL bytes of the ref tag */
	    ctx->ref_tag_mask[0] = 0xff;
	    ctx->ref_tag_mask[1] = 0xff;
	    ctx->ref_tag_mask[2] = 0xff;
	    ctx->ref_tag_mask[3] = 0xff;
	    break;
	case TARGET_DIF_TYPE3_PROT:
	    /* For TYPE 3 protection: 16 bit GUARD only */
	    *pfw_prot_opts |= PO_DIS_REF_TAG_VALD;
	    ctx->ref_tag_mask[0] = ctx->ref_tag_mask[1] =
		ctx->ref_tag_mask[2] = ctx->ref_tag_mask[3] = 0x00;
	    break;
	}
}

static inline int
qlt_build_ctio_crc2_pkt(struct qla_qpair *qpair, struct qla_tgt_prm *prm)
{
	uint32_t		*cur_dsd;
	uint32_t		transfer_length = 0;
	uint32_t		data_bytes;
	uint32_t		dif_bytes;
	uint8_t			bundling = 1;
	uint8_t			*clr_ptr;
	struct crc_context	*crc_ctx_pkt = NULL;
	struct qla_hw_data	*ha;
	struct ctio_crc2_to_fw	*pkt;
	dma_addr_t		crc_ctx_dma;
	uint16_t		fw_prot_opts = 0;
	struct qla_tgt_cmd	*cmd = prm->cmd;
	struct se_cmd		*se_cmd = &cmd->se_cmd;
	uint32_t h;
	struct atio_from_isp *atio = &prm->cmd->atio;
	struct qla_tc_param	tc;
	uint16_t t16;
	scsi_qla_host_t *vha = cmd->vha;

	ha = vha->hw;

	pkt = (struct ctio_crc2_to_fw *)qpair->req->ring_ptr;
	prm->pkt = pkt;
	memset(pkt, 0, sizeof(*pkt));

	ql_dbg_qp(ql_dbg_tgt, cmd->qpair, 0xe071,
		"qla_target(%d):%s: se_cmd[%p] CRC2 prot_op[0x%x] cmd prot sg:cnt[%p:%x] lba[%llu]\n",
		cmd->vp_idx, __func__, se_cmd, se_cmd->prot_op,
		prm->prot_sg, prm->prot_seg_cnt, se_cmd->t_task_lba);

	if ((se_cmd->prot_op == TARGET_PROT_DIN_INSERT) ||
	    (se_cmd->prot_op == TARGET_PROT_DOUT_STRIP))
		bundling = 0;

	/* Compute dif len and adjust data len to incude protection */
	data_bytes = cmd->bufflen;
	dif_bytes  = (data_bytes / cmd->blk_sz) * 8;

	switch (se_cmd->prot_op) {
	case TARGET_PROT_DIN_INSERT:
	case TARGET_PROT_DOUT_STRIP:
		transfer_length = data_bytes;
		if (cmd->prot_sg_cnt)
			data_bytes += dif_bytes;
		break;
	case TARGET_PROT_DIN_STRIP:
	case TARGET_PROT_DOUT_INSERT:
	case TARGET_PROT_DIN_PASS:
	case TARGET_PROT_DOUT_PASS:
		transfer_length = data_bytes + dif_bytes;
		break;
	default:
		BUG();
		break;
	}

	if (!qlt_hba_err_chk_enabled(se_cmd))
		fw_prot_opts |= 0x10; /* Disable Guard tag checking */
	/* HBA error checking enabled */
	else if (IS_PI_UNINIT_CAPABLE(ha)) {
		if ((se_cmd->prot_type == TARGET_DIF_TYPE1_PROT) ||
		    (se_cmd->prot_type == TARGET_DIF_TYPE2_PROT))
			fw_prot_opts |= PO_DIS_VALD_APP_ESC;
		else if (se_cmd->prot_type == TARGET_DIF_TYPE3_PROT)
			fw_prot_opts |= PO_DIS_VALD_APP_REF_ESC;
	}

	switch (se_cmd->prot_op) {
	case TARGET_PROT_DIN_INSERT:
	case TARGET_PROT_DOUT_INSERT:
		fw_prot_opts |= PO_MODE_DIF_INSERT;
		break;
	case TARGET_PROT_DIN_STRIP:
	case TARGET_PROT_DOUT_STRIP:
		fw_prot_opts |= PO_MODE_DIF_REMOVE;
		break;
	case TARGET_PROT_DIN_PASS:
	case TARGET_PROT_DOUT_PASS:
		fw_prot_opts |= PO_MODE_DIF_PASS;
		/* FUTURE: does tcm require T10CRC<->IPCKSUM conversion? */
		break;
	default:/* Normal Request */
		fw_prot_opts |= PO_MODE_DIF_PASS;
		break;
	}

	/* ---- PKT ---- */
	/* Update entry type to indicate Command Type CRC_2 IOCB */
	pkt->entry_type  = CTIO_CRC2;
	pkt->entry_count = 1;
	pkt->vp_index = cmd->vp_idx;

	h = qlt_make_handle(qpair);
	if (unlikely(h == QLA_TGT_NULL_HANDLE)) {
		/*
		 * CTIO type 7 from the firmware doesn't provide a way to
		 * know the initiator's LOOP ID, hence we can't find
		 * the session and, so, the command.
		 */
		return -EAGAIN;
	} else
		qpair->req->outstanding_cmds[h] = (srb_t *)prm->cmd;

	pkt->handle  = MAKE_HANDLE(qpair->req->id, h);
	pkt->handle |= CTIO_COMPLETION_HANDLE_MARK;
	pkt->nport_handle = cpu_to_le16(prm->cmd->loop_id);
	pkt->timeout = cpu_to_le16(QLA_TGT_TIMEOUT);
	pkt->initiator_id[0] = atio->u.isp24.fcp_hdr.s_id[2];
	pkt->initiator_id[1] = atio->u.isp24.fcp_hdr.s_id[1];
	pkt->initiator_id[2] = atio->u.isp24.fcp_hdr.s_id[0];
	pkt->exchange_addr   = atio->u.isp24.exchange_addr;

	/* silence compile warning */
	t16 = be16_to_cpu(atio->u.isp24.fcp_hdr.ox_id);
	pkt->ox_id  = cpu_to_le16(t16);

	t16 = (atio->u.isp24.attr << 9);
	pkt->flags |= cpu_to_le16(t16);
	pkt->relative_offset = cpu_to_le32(prm->cmd->offset);

	/* Set transfer direction */
	if (cmd->dma_data_direction == DMA_TO_DEVICE)
		pkt->flags = cpu_to_le16(CTIO7_FLAGS_DATA_IN);
	else if (cmd->dma_data_direction == DMA_FROM_DEVICE)
		pkt->flags = cpu_to_le16(CTIO7_FLAGS_DATA_OUT);

	pkt->dseg_count = prm->tot_dsds;
	/* Fibre channel byte count */
	pkt->transfer_length = cpu_to_le32(transfer_length);

	/* ----- CRC context -------- */

	/* Allocate CRC context from global pool */
	crc_ctx_pkt = cmd->ctx =
	    dma_pool_alloc(ha->dl_dma_pool, GFP_ATOMIC, &crc_ctx_dma);

	if (!crc_ctx_pkt)
		goto crc_queuing_error;

	/* Zero out CTX area. */
	clr_ptr = (uint8_t *)crc_ctx_pkt;
	memset(clr_ptr, 0, sizeof(*crc_ctx_pkt));

	crc_ctx_pkt->crc_ctx_dma = crc_ctx_dma;
	INIT_LIST_HEAD(&crc_ctx_pkt->dsd_list);

	/* Set handle */
	crc_ctx_pkt->handle = pkt->handle;

	qla_tgt_set_dif_tags(cmd, crc_ctx_pkt, &fw_prot_opts);

	pkt->crc_context_address[0] = cpu_to_le32(LSD(crc_ctx_dma));
	pkt->crc_context_address[1] = cpu_to_le32(MSD(crc_ctx_dma));
	pkt->crc_context_len = CRC_CONTEXT_LEN_FW;

	if (!bundling) {
		cur_dsd = (uint32_t *) &crc_ctx_pkt->u.nobundling.data_address;
	} else {
		/*
		 * Configure Bundling if we need to fetch interlaving
		 * protection PCI accesses
		 */
		fw_prot_opts |= PO_ENABLE_DIF_BUNDLING;
		crc_ctx_pkt->u.bundling.dif_byte_count = cpu_to_le32(dif_bytes);
		crc_ctx_pkt->u.bundling.dseg_count =
			cpu_to_le16(prm->tot_dsds - prm->prot_seg_cnt);
		cur_dsd = (uint32_t *) &crc_ctx_pkt->u.bundling.data_address;
	}

	/* Finish the common fields of CRC pkt */
	crc_ctx_pkt->blk_size   = cpu_to_le16(cmd->blk_sz);
	crc_ctx_pkt->prot_opts  = cpu_to_le16(fw_prot_opts);
	crc_ctx_pkt->byte_count = cpu_to_le32(data_bytes);
	crc_ctx_pkt->guard_seed = cpu_to_le16(0);

	memset((uint8_t *)&tc, 0 , sizeof(tc));
	tc.vha = vha;
	tc.blk_sz = cmd->blk_sz;
	tc.bufflen = cmd->bufflen;
	tc.sg = cmd->sg;
	tc.prot_sg = cmd->prot_sg;
	tc.ctx = crc_ctx_pkt;
	tc.ctx_dsd_alloced = &cmd->ctx_dsd_alloced;

	/* Walks data segments */
	pkt->flags |= cpu_to_le16(CTIO7_FLAGS_DSD_PTR);

	if (!bundling && prm->prot_seg_cnt) {
		if (qla24xx_walk_and_build_sglist_no_difb(ha, NULL, cur_dsd,
			prm->tot_dsds, &tc))
			goto crc_queuing_error;
	} else if (qla24xx_walk_and_build_sglist(ha, NULL, cur_dsd,
		(prm->tot_dsds - prm->prot_seg_cnt), &tc))
		goto crc_queuing_error;

	if (bundling && prm->prot_seg_cnt) {
		/* Walks dif segments */
		pkt->add_flags |= CTIO_CRC2_AF_DIF_DSD_ENA;

		cur_dsd = (uint32_t *) &crc_ctx_pkt->u.bundling.dif_address;
		if (qla24xx_walk_and_build_prot_sglist(ha, NULL, cur_dsd,
			prm->prot_seg_cnt, &tc))
			goto crc_queuing_error;
	}
	return QLA_SUCCESS;

crc_queuing_error:
	/* Cleanup will be performed by the caller */
	qpair->req->outstanding_cmds[h] = NULL;

	return QLA_FUNCTION_FAILED;
}

/*
 * Callback to setup response of xmit_type of QLA_TGT_XMIT_DATA and *
 * QLA_TGT_XMIT_STATUS for >= 24xx silicon
 */
int qlt_xmit_response(struct qla_tgt_cmd *cmd, int xmit_type,
	uint8_t scsi_status)
{
	struct scsi_qla_host *vha = cmd->vha;
	struct qla_qpair *qpair = cmd->qpair;
	struct ctio7_to_24xx *pkt;
	struct qla_tgt_prm prm;
	uint32_t full_req_cnt = 0;
	unsigned long flags = 0;
	int res;

	if (cmd->sess && cmd->sess->deleted) {
		cmd->state = QLA_TGT_STATE_PROCESSED;
		if (cmd->sess->logout_completed)
			/* no need to terminate. FW already freed exchange. */
			qlt_abort_cmd_on_host_reset(cmd->vha, cmd);
		else
			qlt_send_term_exchange(qpair, cmd, &cmd->atio, 0, 0);
		return 0;
	}

	ql_dbg_qp(ql_dbg_tgt, qpair, 0xe018,
	    "is_send_status=%d, cmd->bufflen=%d, cmd->sg_cnt=%d, cmd->dma_data_direction=%d se_cmd[%p] qp %d\n",
	    (xmit_type & QLA_TGT_XMIT_STATUS) ?
	    1 : 0, cmd->bufflen, cmd->sg_cnt, cmd->dma_data_direction,
	    &cmd->se_cmd, qpair->id);

	res = qlt_pre_xmit_response(cmd, &prm, xmit_type, scsi_status,
	    &full_req_cnt);
	if (unlikely(res != 0)) {
		return res;
	}

	spin_lock_irqsave(qpair->qp_lock_ptr, flags);

	if (xmit_type == QLA_TGT_XMIT_STATUS)
		qpair->tgt_counters.core_qla_snd_status++;
	else
		qpair->tgt_counters.core_qla_que_buf++;

	if (!qpair->fw_started || cmd->reset_count != qpair->chip_reset) {
		/*
		 * Either the port is not online or this request was from
		 * previous life, just abort the processing.
		 */
		cmd->state = QLA_TGT_STATE_PROCESSED;
		qlt_abort_cmd_on_host_reset(cmd->vha, cmd);
		ql_dbg_qp(ql_dbg_async, qpair, 0xe101,
			"RESET-RSP online/active/old-count/new-count = %d/%d/%d/%d.\n",
			vha->flags.online, qla2x00_reset_active(vha),
			cmd->reset_count, qpair->chip_reset);
		spin_unlock_irqrestore(qpair->qp_lock_ptr, flags);
		return 0;
	}

	/* Does F/W have an IOCBs for this request */
	res = qlt_check_reserve_free_req(qpair, full_req_cnt);
	if (unlikely(res))
		goto out_unmap_unlock;

	if (cmd->se_cmd.prot_op && (xmit_type & QLA_TGT_XMIT_DATA))
		res = qlt_build_ctio_crc2_pkt(qpair, &prm);
	else
		res = qlt_24xx_build_ctio_pkt(qpair, &prm);
	if (unlikely(res != 0)) {
		qpair->req->cnt += full_req_cnt;
		goto out_unmap_unlock;
	}

	pkt = (struct ctio7_to_24xx *)prm.pkt;

	if (qlt_has_data(cmd) && (xmit_type & QLA_TGT_XMIT_DATA)) {
		pkt->u.status0.flags |=
		    cpu_to_le16(CTIO7_FLAGS_DATA_IN |
			CTIO7_FLAGS_STATUS_MODE_0);

		if (cmd->se_cmd.prot_op == TARGET_PROT_NORMAL)
			qlt_load_data_segments(&prm);

		if (prm.add_status_pkt == 0) {
			if (xmit_type & QLA_TGT_XMIT_STATUS) {
				pkt->u.status0.scsi_status =
				    cpu_to_le16(prm.rq_result);
				pkt->u.status0.residual =
				    cpu_to_le32(prm.residual);
				pkt->u.status0.flags |= cpu_to_le16(
				    CTIO7_FLAGS_SEND_STATUS);
				if (qlt_need_explicit_conf(cmd, 0)) {
					pkt->u.status0.flags |=
					    cpu_to_le16(
						CTIO7_FLAGS_EXPLICIT_CONFORM |
						CTIO7_FLAGS_CONFORM_REQ);
				}
			}

		} else {
			/*
			 * We have already made sure that there is sufficient
			 * amount of request entries to not drop HW lock in
			 * req_pkt().
			 */
			struct ctio7_to_24xx *ctio =
				(struct ctio7_to_24xx *)qlt_get_req_pkt(
				    qpair->req);

			ql_dbg_qp(ql_dbg_tgt, qpair, 0x305e,
			    "Building additional status packet 0x%p.\n",
			    ctio);

			/*
			 * T10Dif: ctio_crc2_to_fw overlay ontop of
			 * ctio7_to_24xx
			 */
			memcpy(ctio, pkt, sizeof(*ctio));
			/* reset back to CTIO7 */
			ctio->entry_count = 1;
			ctio->entry_type = CTIO_TYPE7;
			ctio->dseg_count = 0;
			ctio->u.status1.flags &= ~cpu_to_le16(
			    CTIO7_FLAGS_DATA_IN);

			/* Real finish is ctio_m1's finish */
			pkt->handle |= CTIO_INTERMEDIATE_HANDLE_MARK;
			pkt->u.status0.flags |= cpu_to_le16(
			    CTIO7_FLAGS_DONT_RET_CTIO);

			/* qlt_24xx_init_ctio_to_isp will correct
			 * all neccessary fields that's part of CTIO7.
			 * There should be no residual of CTIO-CRC2 data.
			 */
			qlt_24xx_init_ctio_to_isp((struct ctio7_to_24xx *)ctio,
			    &prm);
		}
	} else
		qlt_24xx_init_ctio_to_isp(pkt, &prm);


	cmd->state = QLA_TGT_STATE_PROCESSED; /* Mid-level is done processing */
	cmd->cmd_sent_to_fw = 1;

	/* Memory Barrier */
	wmb();
	if (qpair->reqq_start_iocbs)
		qpair->reqq_start_iocbs(qpair);
	else
		qla2x00_start_iocbs(vha, qpair->req);
	spin_unlock_irqrestore(qpair->qp_lock_ptr, flags);

	return 0;

out_unmap_unlock:
	qlt_unmap_sg(vha, cmd);
	spin_unlock_irqrestore(qpair->qp_lock_ptr, flags);

	return res;
}
EXPORT_SYMBOL(qlt_xmit_response);

int qlt_rdy_to_xfer(struct qla_tgt_cmd *cmd)
{
	struct ctio7_to_24xx *pkt;
	struct scsi_qla_host *vha = cmd->vha;
	struct qla_tgt *tgt = cmd->tgt;
	struct qla_tgt_prm prm;
	unsigned long flags = 0;
	int res = 0;
	struct qla_qpair *qpair = cmd->qpair;

	memset(&prm, 0, sizeof(prm));
	prm.cmd = cmd;
	prm.tgt = tgt;
	prm.sg = NULL;
	prm.req_cnt = 1;

	/* Calculate number of entries and segments required */
	if (qlt_pci_map_calc_cnt(&prm) != 0)
		return -EAGAIN;

	if (!qpair->fw_started || (cmd->reset_count != qpair->chip_reset) ||
	    (cmd->sess && cmd->sess->deleted)) {
		/*
		 * Either the port is not online or this request was from
		 * previous life, just abort the processing.
		 */
		cmd->state = QLA_TGT_STATE_NEED_DATA;
		qlt_abort_cmd_on_host_reset(cmd->vha, cmd);
		ql_dbg_qp(ql_dbg_async, qpair, 0xe102,
			"RESET-XFR online/active/old-count/new-count = %d/%d/%d/%d.\n",
			vha->flags.online, qla2x00_reset_active(vha),
			cmd->reset_count, qpair->chip_reset);
		return 0;
	}

	spin_lock_irqsave(qpair->qp_lock_ptr, flags);
	/* Does F/W have an IOCBs for this request */
	res = qlt_check_reserve_free_req(qpair, prm.req_cnt);
	if (res != 0)
		goto out_unlock_free_unmap;
	if (cmd->se_cmd.prot_op)
		res = qlt_build_ctio_crc2_pkt(qpair, &prm);
	else
		res = qlt_24xx_build_ctio_pkt(qpair, &prm);

	if (unlikely(res != 0)) {
		qpair->req->cnt += prm.req_cnt;
		goto out_unlock_free_unmap;
	}

	pkt = (struct ctio7_to_24xx *)prm.pkt;
	pkt->u.status0.flags |= cpu_to_le16(CTIO7_FLAGS_DATA_OUT |
	    CTIO7_FLAGS_STATUS_MODE_0);

	if (cmd->se_cmd.prot_op == TARGET_PROT_NORMAL)
		qlt_load_data_segments(&prm);

	cmd->state = QLA_TGT_STATE_NEED_DATA;
	cmd->cmd_sent_to_fw = 1;

	/* Memory Barrier */
	wmb();
	if (qpair->reqq_start_iocbs)
		qpair->reqq_start_iocbs(qpair);
	else
		qla2x00_start_iocbs(vha, qpair->req);
	spin_unlock_irqrestore(qpair->qp_lock_ptr, flags);

	return res;

out_unlock_free_unmap:
	qlt_unmap_sg(vha, cmd);
	spin_unlock_irqrestore(qpair->qp_lock_ptr, flags);

	return res;
}
EXPORT_SYMBOL(qlt_rdy_to_xfer);


/*
 * it is assumed either hardware_lock or qpair lock is held.
 */
static void
qlt_handle_dif_error(struct qla_qpair *qpair, struct qla_tgt_cmd *cmd,
	struct ctio_crc_from_fw *sts)
{
	uint8_t		*ap = &sts->actual_dif[0];
	uint8_t		*ep = &sts->expected_dif[0];
	uint64_t	lba = cmd->se_cmd.t_task_lba;
	uint8_t scsi_status, sense_key, asc, ascq;
	unsigned long flags;
	struct scsi_qla_host *vha = cmd->vha;

	cmd->trc_flags |= TRC_DIF_ERR;

	cmd->a_guard   = be16_to_cpu(*(uint16_t *)(ap + 0));
	cmd->a_app_tag = be16_to_cpu(*(uint16_t *)(ap + 2));
	cmd->a_ref_tag = be32_to_cpu(*(uint32_t *)(ap + 4));

	cmd->e_guard   = be16_to_cpu(*(uint16_t *)(ep + 0));
	cmd->e_app_tag = be16_to_cpu(*(uint16_t *)(ep + 2));
	cmd->e_ref_tag = be32_to_cpu(*(uint32_t *)(ep + 4));

	ql_dbg(ql_dbg_tgt_dif, vha, 0xf075,
	    "%s: aborted %d state %d\n", __func__, cmd->aborted, cmd->state);

	scsi_status = sense_key = asc = ascq = 0;

	/* check appl tag */
	if (cmd->e_app_tag != cmd->a_app_tag) {
		ql_dbg(ql_dbg_tgt_dif, vha, 0xe00d,
		    "App Tag ERR: cdb[%x] lba[%llx %llx] blks[%x] [Actual|Expected] Ref[%x|%x], App[%x|%x], Guard [%x|%x] cmd=%p ox_id[%04x]",
		    cmd->cdb[0], lba, (lba+cmd->num_blks), cmd->num_blks,
		    cmd->a_ref_tag, cmd->e_ref_tag, cmd->a_app_tag,
		    cmd->e_app_tag, cmd->a_guard, cmd->e_guard, cmd,
		    cmd->atio.u.isp24.fcp_hdr.ox_id);

		cmd->dif_err_code = DIF_ERR_APP;
		scsi_status = SAM_STAT_CHECK_CONDITION;
		sense_key = ABORTED_COMMAND;
		asc = 0x10;
		ascq = 0x2;
	}

	/* check ref tag */
	if (cmd->e_ref_tag != cmd->a_ref_tag) {
		ql_dbg(ql_dbg_tgt_dif, vha, 0xe00e,
		    "Ref Tag ERR: cdb[%x] lba[%llx %llx] blks[%x] [Actual|Expected] Ref[%x|%x], App[%x|%x], Guard[%x|%x] cmd=%p ox_id[%04x] ",
		    cmd->cdb[0], lba, (lba+cmd->num_blks), cmd->num_blks,
		    cmd->a_ref_tag, cmd->e_ref_tag, cmd->a_app_tag,
		    cmd->e_app_tag, cmd->a_guard, cmd->e_guard, cmd,
		    cmd->atio.u.isp24.fcp_hdr.ox_id);

		cmd->dif_err_code = DIF_ERR_REF;
		scsi_status = SAM_STAT_CHECK_CONDITION;
		sense_key = ABORTED_COMMAND;
		asc = 0x10;
		ascq = 0x3;
		goto out;
	}

	/* check guard */
	if (cmd->e_guard != cmd->a_guard) {
		ql_dbg(ql_dbg_tgt_dif, vha, 0xe012,
		    "Guard ERR: cdb[%x] lba[%llx %llx] blks[%x] [Actual|Expected] Ref[%x|%x], App[%x|%x], Guard [%x|%x] cmd=%p ox_id[%04x]",
		    cmd->cdb[0], lba, (lba+cmd->num_blks), cmd->num_blks,
		    cmd->a_ref_tag, cmd->e_ref_tag, cmd->a_app_tag,
		    cmd->e_app_tag, cmd->a_guard, cmd->e_guard, cmd,
		    cmd->atio.u.isp24.fcp_hdr.ox_id);

		cmd->dif_err_code = DIF_ERR_GRD;
		scsi_status = SAM_STAT_CHECK_CONDITION;
		sense_key = ABORTED_COMMAND;
		asc = 0x10;
		ascq = 0x1;
	}
out:
	switch (cmd->state) {
	case QLA_TGT_STATE_NEED_DATA:
		/* handle_data will load DIF error code  */
		cmd->state = QLA_TGT_STATE_DATA_IN;
		vha->hw->tgt.tgt_ops->handle_data(cmd);
		break;
	default:
		spin_lock_irqsave(&cmd->cmd_lock, flags);
		if (cmd->aborted) {
			spin_unlock_irqrestore(&cmd->cmd_lock, flags);
			vha->hw->tgt.tgt_ops->free_cmd(cmd);
			break;
		}
		spin_unlock_irqrestore(&cmd->cmd_lock, flags);

		qlt_send_resp_ctio(qpair, cmd, scsi_status, sense_key, asc,
		    ascq);
		/* assume scsi status gets out on the wire.
		 * Will not wait for completion.
		 */
		vha->hw->tgt.tgt_ops->free_cmd(cmd);
		break;
	}
}

/* If hardware_lock held on entry, might drop it, then reaquire */
/* This function sends the appropriate CTIO to ISP 2xxx or 24xx */
static int __qlt_send_term_imm_notif(struct scsi_qla_host *vha,
	struct imm_ntfy_from_isp *ntfy)
{
	struct nack_to_isp *nack;
	struct qla_hw_data *ha = vha->hw;
	request_t *pkt;
	int ret = 0;

	ql_dbg(ql_dbg_tgt_tmr, vha, 0xe01c,
	    "Sending TERM ELS CTIO (ha=%p)\n", ha);

	pkt = (request_t *)qla2x00_alloc_iocbs(vha, NULL);
	if (pkt == NULL) {
		ql_dbg(ql_dbg_tgt, vha, 0xe080,
		    "qla_target(%d): %s failed: unable to allocate "
		    "request packet\n", vha->vp_idx, __func__);
		return -ENOMEM;
	}

	pkt->entry_type = NOTIFY_ACK_TYPE;
	pkt->entry_count = 1;
	pkt->handle = QLA_TGT_SKIP_HANDLE;

	nack = (struct nack_to_isp *)pkt;
	nack->ox_id = ntfy->ox_id;

	nack->u.isp24.nport_handle = ntfy->u.isp24.nport_handle;
	if (le16_to_cpu(ntfy->u.isp24.status) == IMM_NTFY_ELS) {
		nack->u.isp24.flags = ntfy->u.isp24.flags &
			__constant_cpu_to_le32(NOTIFY24XX_FLAGS_PUREX_IOCB);
	}

	/* terminate */
	nack->u.isp24.flags |=
		__constant_cpu_to_le16(NOTIFY_ACK_FLAGS_TERMINATE);

	nack->u.isp24.srr_rx_id = ntfy->u.isp24.srr_rx_id;
	nack->u.isp24.status = ntfy->u.isp24.status;
	nack->u.isp24.status_subcode = ntfy->u.isp24.status_subcode;
	nack->u.isp24.fw_handle = ntfy->u.isp24.fw_handle;
	nack->u.isp24.exchange_address = ntfy->u.isp24.exchange_address;
	nack->u.isp24.srr_rel_offs = ntfy->u.isp24.srr_rel_offs;
	nack->u.isp24.srr_ui = ntfy->u.isp24.srr_ui;
	nack->u.isp24.vp_index = ntfy->u.isp24.vp_index;

	qla2x00_start_iocbs(vha, vha->req);
	return ret;
}

static void qlt_send_term_imm_notif(struct scsi_qla_host *vha,
	struct imm_ntfy_from_isp *imm, int ha_locked)
{
	unsigned long flags = 0;
	int rc;

	if (ha_locked) {
		rc = __qlt_send_term_imm_notif(vha, imm);

#if 0	/* Todo  */
		if (rc == -ENOMEM)
			qlt_alloc_qfull_cmd(vha, imm, 0, 0);
#else
		if (rc) {
		}
#endif
		goto done;
	}

	spin_lock_irqsave(&vha->hw->hardware_lock, flags);
	rc = __qlt_send_term_imm_notif(vha, imm);

#if 0	/* Todo */
	if (rc == -ENOMEM)
		qlt_alloc_qfull_cmd(vha, imm, 0, 0);
#endif

done:
	if (!ha_locked)
		spin_unlock_irqrestore(&vha->hw->hardware_lock, flags);
}

/*
 * If hardware_lock held on entry, might drop it, then reaquire
 * This function sends the appropriate CTIO to ISP 2xxx or 24xx
 */
static int __qlt_send_term_exchange(struct qla_qpair *qpair,
	struct qla_tgt_cmd *cmd,
	struct atio_from_isp *atio)
{
	struct scsi_qla_host *vha = qpair->vha;
	struct ctio7_to_24xx *ctio24;
	struct qla_hw_data *ha = vha->hw;
	request_t *pkt;
	int ret = 0;
	uint16_t temp;

	ql_dbg(ql_dbg_tgt, vha, 0xe009, "Sending TERM EXCH CTIO (ha=%p)\n", ha);

	pkt = (request_t *)qla2x00_alloc_iocbs_ready(qpair, NULL);
	if (pkt == NULL) {
		ql_dbg(ql_dbg_tgt, vha, 0xe050,
		    "qla_target(%d): %s failed: unable to allocate "
		    "request packet\n", vha->vp_idx, __func__);
		return -ENOMEM;
	}

	if (cmd != NULL) {
		if (cmd->state < QLA_TGT_STATE_PROCESSED) {
			ql_dbg(ql_dbg_tgt, vha, 0xe051,
			    "qla_target(%d): Terminating cmd %p with "
			    "incorrect state %d\n", vha->vp_idx, cmd,
			    cmd->state);
		} else
			ret = 1;
	}

	qpair->tgt_counters.num_term_xchg_sent++;
	pkt->entry_count = 1;
	pkt->handle = QLA_TGT_SKIP_HANDLE | CTIO_COMPLETION_HANDLE_MARK;

	ctio24 = (struct ctio7_to_24xx *)pkt;
	ctio24->entry_type = CTIO_TYPE7;
	ctio24->nport_handle = CTIO7_NHANDLE_UNRECOGNIZED;
	ctio24->timeout = cpu_to_le16(QLA_TGT_TIMEOUT);
	ctio24->vp_index = vha->vp_idx;
	ctio24->initiator_id[0] = atio->u.isp24.fcp_hdr.s_id[2];
	ctio24->initiator_id[1] = atio->u.isp24.fcp_hdr.s_id[1];
	ctio24->initiator_id[2] = atio->u.isp24.fcp_hdr.s_id[0];
	ctio24->exchange_addr = atio->u.isp24.exchange_addr;
	temp = (atio->u.isp24.attr << 9) | CTIO7_FLAGS_STATUS_MODE_1 |
		CTIO7_FLAGS_TERMINATE;
	ctio24->u.status1.flags = cpu_to_le16(temp);
	temp = be16_to_cpu(atio->u.isp24.fcp_hdr.ox_id);
	ctio24->u.status1.ox_id = cpu_to_le16(temp);

	/* Most likely, it isn't needed */
	ctio24->u.status1.residual = get_unaligned((uint32_t *)
	    &atio->u.isp24.fcp_cmnd.add_cdb[
	    atio->u.isp24.fcp_cmnd.add_cdb_len]);
	if (ctio24->u.status1.residual != 0)
		ctio24->u.status1.scsi_status |= SS_RESIDUAL_UNDER;

	/* Memory Barrier */
	wmb();
	if (qpair->reqq_start_iocbs)
		qpair->reqq_start_iocbs(qpair);
	else
		qla2x00_start_iocbs(vha, qpair->req);
	return ret;
}

static void qlt_send_term_exchange(struct qla_qpair *qpair,
	struct qla_tgt_cmd *cmd, struct atio_from_isp *atio, int ha_locked,
	int ul_abort)
{
	struct scsi_qla_host *vha;
	unsigned long flags = 0;
	int rc;

	/* why use different vha? NPIV */
	if (cmd)
		vha = cmd->vha;
	else
		vha = qpair->vha;

	if (ha_locked) {
		rc = __qlt_send_term_exchange(qpair, cmd, atio);
		if (rc == -ENOMEM)
			qlt_alloc_qfull_cmd(vha, atio, 0, 0);
		goto done;
	}
	spin_lock_irqsave(qpair->qp_lock_ptr, flags);
	rc = __qlt_send_term_exchange(qpair, cmd, atio);
	if (rc == -ENOMEM)
		qlt_alloc_qfull_cmd(vha, atio, 0, 0);

done:
	if (cmd && !ul_abort && !cmd->aborted) {
		if (cmd->sg_mapped)
			qlt_unmap_sg(vha, cmd);
		vha->hw->tgt.tgt_ops->free_cmd(cmd);
	}

	if (!ha_locked)
		spin_unlock_irqrestore(qpair->qp_lock_ptr, flags);

	return;
}

static void qlt_init_term_exchange(struct scsi_qla_host *vha)
{
	struct list_head free_list;
	struct qla_tgt_cmd *cmd, *tcmd;

	vha->hw->tgt.leak_exchg_thresh_hold =
	    (vha->hw->cur_fw_xcb_count/100) * LEAK_EXCHG_THRESH_HOLD_PERCENT;

	cmd = tcmd = NULL;
	if (!list_empty(&vha->hw->tgt.q_full_list)) {
		INIT_LIST_HEAD(&free_list);
		list_splice_init(&vha->hw->tgt.q_full_list, &free_list);

		list_for_each_entry_safe(cmd, tcmd, &free_list, cmd_list) {
			list_del(&cmd->cmd_list);
			/* This cmd was never sent to TCM.  There is no need
			 * to schedule free or call free_cmd
			 */
			qlt_free_cmd(cmd);
			vha->hw->tgt.num_qfull_cmds_alloc--;
		}
	}
	vha->hw->tgt.num_qfull_cmds_dropped = 0;
}

static void qlt_chk_exch_leak_thresh_hold(struct scsi_qla_host *vha)
{
	uint32_t total_leaked;

	total_leaked = vha->hw->tgt.num_qfull_cmds_dropped;

	if (vha->hw->tgt.leak_exchg_thresh_hold &&
	    (total_leaked > vha->hw->tgt.leak_exchg_thresh_hold)) {

		ql_dbg(ql_dbg_tgt, vha, 0xe079,
		    "Chip reset due to exchange starvation: %d/%d.\n",
		    total_leaked, vha->hw->cur_fw_xcb_count);

		if (IS_P3P_TYPE(vha->hw))
			set_bit(FCOE_CTX_RESET_NEEDED, &vha->dpc_flags);
		else
			set_bit(ISP_ABORT_NEEDED, &vha->dpc_flags);
		qla2xxx_wake_dpc(vha);
	}

}

int qlt_abort_cmd(struct qla_tgt_cmd *cmd)
{
	struct qla_tgt *tgt = cmd->tgt;
	struct scsi_qla_host *vha = tgt->vha;
	struct se_cmd *se_cmd = &cmd->se_cmd;
	unsigned long flags;

	ql_dbg(ql_dbg_tgt_mgt, vha, 0xf014,
	    "qla_target(%d): terminating exchange for aborted cmd=%p "
	    "(se_cmd=%p, tag=%llu)", vha->vp_idx, cmd, &cmd->se_cmd,
	    se_cmd->tag);

	spin_lock_irqsave(&cmd->cmd_lock, flags);
	if (cmd->aborted) {
		spin_unlock_irqrestore(&cmd->cmd_lock, flags);
		/*
		 * It's normal to see 2 calls in this path:
		 *  1) XFER Rdy completion + CMD_T_ABORT
		 *  2) TCM TMR - drain_state_list
		 */
		ql_dbg(ql_dbg_tgt_mgt, vha, 0xf016,
		    "multiple abort. %p transport_state %x, t_state %x, "
		    "se_cmd_flags %x\n", cmd, cmd->se_cmd.transport_state,
		    cmd->se_cmd.t_state, cmd->se_cmd.se_cmd_flags);
		return EIO;
	}
	cmd->aborted = 1;
	cmd->trc_flags |= TRC_ABORT;
	spin_unlock_irqrestore(&cmd->cmd_lock, flags);

	qlt_send_term_exchange(cmd->qpair, cmd, &cmd->atio, 0, 1);
	return 0;
}
EXPORT_SYMBOL(qlt_abort_cmd);

void qlt_free_cmd(struct qla_tgt_cmd *cmd)
{
	struct fc_port *sess = cmd->sess;

	ql_dbg(ql_dbg_tgt, cmd->vha, 0xe074,
	    "%s: se_cmd[%p] ox_id %04x\n",
	    __func__, &cmd->se_cmd,
	    be16_to_cpu(cmd->atio.u.isp24.fcp_hdr.ox_id));

	BUG_ON(cmd->cmd_in_wq);

	if (cmd->sg_mapped)
		qlt_unmap_sg(cmd->vha, cmd);

	if (!cmd->q_full)
		qlt_decr_num_pend_cmds(cmd->vha);

	BUG_ON(cmd->sg_mapped);
	cmd->jiffies_at_free = get_jiffies_64();
	if (unlikely(cmd->free_sg))
		kfree(cmd->sg);

	if (!sess || !sess->se_sess) {
		WARN_ON(1);
		return;
	}
	cmd->jiffies_at_free = get_jiffies_64();
	percpu_ida_free(&sess->se_sess->sess_tag_pool, cmd->se_cmd.map_tag);
}
EXPORT_SYMBOL(qlt_free_cmd);

/*
 * ha->hardware_lock supposed to be held on entry. Might drop it, then reaquire
 */
static int qlt_term_ctio_exchange(struct qla_qpair *qpair, void *ctio,
	struct qla_tgt_cmd *cmd, uint32_t status)
{
	int term = 0;
	struct scsi_qla_host *vha = qpair->vha;

	if (cmd->se_cmd.prot_op)
		ql_dbg(ql_dbg_tgt_dif, vha, 0xe013,
		    "Term DIF cmd: lba[0x%llx|%lld] len[0x%x] "
		    "se_cmd=%p tag[%x] op %#x/%s",
		     cmd->lba, cmd->lba,
		     cmd->num_blks, &cmd->se_cmd,
		     cmd->atio.u.isp24.exchange_addr,
		     cmd->se_cmd.prot_op,
		     prot_op_str(cmd->se_cmd.prot_op));

	if (ctio != NULL) {
		struct ctio7_from_24xx *c = (struct ctio7_from_24xx *)ctio;
		term = !(c->flags &
		    cpu_to_le16(OF_TERM_EXCH));
	} else
		term = 1;

	if (term)
		qlt_term_ctio_exchange(qpair, ctio, cmd, status);

	return term;
}


/* ha->hardware_lock supposed to be held on entry */
static struct qla_tgt_cmd *qlt_ctio_to_cmd(struct scsi_qla_host *vha,
	struct rsp_que *rsp, uint32_t handle, void *ctio)
{
	struct qla_tgt_cmd *cmd = NULL;
	struct req_que *req;
	int qid = GET_QID(handle);
	uint32_t h = handle & ~QLA_TGT_HANDLE_MASK;

	if (unlikely(h == QLA_TGT_SKIP_HANDLE))
		return NULL;

	if (qid == rsp->req->id) {
		req = rsp->req;
	} else if (vha->hw->req_q_map[qid]) {
		ql_dbg(ql_dbg_tgt_mgt, vha, 0x1000a,
		    "qla_target(%d): CTIO completion with different QID %d handle %x\n",
		    vha->vp_idx, rsp->id, handle);
		req = vha->hw->req_q_map[qid];
	} else {
		return NULL;
	}

	h &= QLA_CMD_HANDLE_MASK;

	if (h != QLA_TGT_NULL_HANDLE) {
		if (unlikely(h > req->num_outstanding_cmds)) {
			ql_dbg(ql_dbg_tgt, vha, 0xe052,
			    "qla_target(%d): Wrong handle %x received\n",
			    vha->vp_idx, handle);
			return NULL;
		}

		cmd = (struct qla_tgt_cmd *)req->outstanding_cmds[h];
		if (unlikely(cmd == NULL)) {
			ql_dbg(ql_dbg_async, vha, 0xe053,
			    "qla_target(%d): Suspicious: unable to find the command with handle %x req->id %d rsp->id %d\n",
				vha->vp_idx, handle, req->id, rsp->id);
			return NULL;
		}
		req->outstanding_cmds[h] = NULL;
	} else if (ctio != NULL) {
		/* We can't get loop ID from CTIO7 */
		ql_dbg(ql_dbg_tgt, vha, 0xe054,
		    "qla_target(%d): Wrong CTIO received: QLA24xx doesn't "
		    "support NULL handles\n", vha->vp_idx);
		return NULL;
	}

	return cmd;
}

/* hardware_lock should be held by caller. */
void
qlt_abort_cmd_on_host_reset(struct scsi_qla_host *vha, struct qla_tgt_cmd *cmd)
{
	struct qla_hw_data *ha = vha->hw;

	if (cmd->sg_mapped)
		qlt_unmap_sg(vha, cmd);

	/* TODO: fix debug message type and ids. */
	if (cmd->state == QLA_TGT_STATE_PROCESSED) {
		ql_dbg(ql_dbg_io, vha, 0xff00,
		    "HOST-ABORT: state=PROCESSED.\n");
	} else if (cmd->state == QLA_TGT_STATE_NEED_DATA) {
		cmd->write_data_transferred = 0;
		cmd->state = QLA_TGT_STATE_DATA_IN;

		ql_dbg(ql_dbg_io, vha, 0xff01,
		    "HOST-ABORT: state=DATA_IN.\n");

		ha->tgt.tgt_ops->handle_data(cmd);
		return;
	} else {
		ql_dbg(ql_dbg_io, vha, 0xff03,
		    "HOST-ABORT: state=BAD(%d).\n",
		    cmd->state);
		dump_stack();
	}

	cmd->trc_flags |= TRC_FLUSH;
	ha->tgt.tgt_ops->free_cmd(cmd);
}

/*
 * ha->hardware_lock supposed to be held on entry. Might drop it, then reaquire
 */
static void qlt_do_ctio_completion(struct scsi_qla_host *vha,
    struct rsp_que *rsp, uint32_t handle, uint32_t status, void *ctio)
{
	struct qla_hw_data *ha = vha->hw;
	struct se_cmd *se_cmd;
	struct qla_tgt_cmd *cmd;
	struct qla_qpair *qpair = rsp->qpair;

	if (handle & CTIO_INTERMEDIATE_HANDLE_MARK) {
		/* That could happen only in case of an error/reset/abort */
		if (status != CTIO_SUCCESS) {
			ql_dbg(ql_dbg_tgt_mgt, vha, 0xf01d,
			    "Intermediate CTIO received"
			    " (status %x)\n", status);
		}
		return;
	}

	cmd = qlt_ctio_to_cmd(vha, rsp, handle, ctio);
	if (cmd == NULL)
		return;

	se_cmd = &cmd->se_cmd;
	cmd->cmd_sent_to_fw = 0;

	qlt_unmap_sg(vha, cmd);

	if (unlikely(status != CTIO_SUCCESS)) {
		switch (status & 0xFFFF) {
		case CTIO_LIP_RESET:
		case CTIO_TARGET_RESET:
		case CTIO_ABORTED:
			/* driver request abort via Terminate exchange */
		case CTIO_TIMEOUT:
		case CTIO_INVALID_RX_ID:
			/* They are OK */
			ql_dbg(ql_dbg_tgt_mgt, vha, 0xf058,
			    "qla_target(%d): CTIO with "
			    "status %#x received, state %x, se_cmd %p, "
			    "(LIP_RESET=e, ABORTED=2, TARGET_RESET=17, "
			    "TIMEOUT=b, INVALID_RX_ID=8)\n", vha->vp_idx,
			    status, cmd->state, se_cmd);
			break;

		case CTIO_PORT_LOGGED_OUT:
		case CTIO_PORT_UNAVAILABLE:
		{
			int logged_out =
				(status & 0xFFFF) == CTIO_PORT_LOGGED_OUT;

			ql_dbg(ql_dbg_tgt_mgt, vha, 0xf059,
			    "qla_target(%d): CTIO with %s status %x "
			    "received (state %x, se_cmd %p)\n", vha->vp_idx,
			    logged_out ? "PORT LOGGED OUT" : "PORT UNAVAILABLE",
			    status, cmd->state, se_cmd);

			if (logged_out && cmd->sess) {
				/*
				 * Session is already logged out, but we need
				 * to notify initiator, who's not aware of this
				 */
				cmd->sess->logout_on_delete = 0;
				cmd->sess->send_els_logo = 1;
				ql_dbg(ql_dbg_disc, vha, 0x20f8,
				    "%s %d %8phC post del sess\n",
				    __func__, __LINE__, cmd->sess->port_name);

				qlt_schedule_sess_for_deletion_lock(cmd->sess);
			}
			break;
		}
		case CTIO_DIF_ERROR: {
			struct ctio_crc_from_fw *crc =
				(struct ctio_crc_from_fw *)ctio;
			ql_dbg(ql_dbg_tgt_mgt, vha, 0xf073,
			    "qla_target(%d): CTIO with DIF_ERROR status %x "
			    "received (state %x, ulp_cmd %p) actual_dif[0x%llx] "
			    "expect_dif[0x%llx]\n",
			    vha->vp_idx, status, cmd->state, se_cmd,
			    *((u64 *)&crc->actual_dif[0]),
			    *((u64 *)&crc->expected_dif[0]));

			qlt_handle_dif_error(qpair, cmd, ctio);
			return;
		}
		default:
			ql_dbg(ql_dbg_tgt_mgt, vha, 0xf05b,
			    "qla_target(%d): CTIO with error status 0x%x received (state %x, se_cmd %p\n",
			    vha->vp_idx, status, cmd->state, se_cmd);
			break;
		}


		/* "cmd->aborted" means
		 * cmd is already aborted/terminated, we don't
		 * need to terminate again.  The exchange is already
		 * cleaned up/freed at FW level.  Just cleanup at driver
		 * level.
		 */
		if ((cmd->state != QLA_TGT_STATE_NEED_DATA) &&
		    (!cmd->aborted)) {
			cmd->trc_flags |= TRC_CTIO_ERR;
			if (qlt_term_ctio_exchange(qpair, ctio, cmd, status))
				return;
		}
	}

	if (cmd->state == QLA_TGT_STATE_PROCESSED) {
		cmd->trc_flags |= TRC_CTIO_DONE;
	} else if (cmd->state == QLA_TGT_STATE_NEED_DATA) {
		cmd->state = QLA_TGT_STATE_DATA_IN;

		if (status == CTIO_SUCCESS)
			cmd->write_data_transferred = 1;

		ha->tgt.tgt_ops->handle_data(cmd);
		return;
	} else if (cmd->aborted) {
		cmd->trc_flags |= TRC_CTIO_ABORTED;
		ql_dbg(ql_dbg_tgt_mgt, vha, 0xf01e,
		  "Aborted command %p (tag %lld) finished\n", cmd, se_cmd->tag);
	} else {
		cmd->trc_flags |= TRC_CTIO_STRANGE;
		ql_dbg(ql_dbg_tgt_mgt, vha, 0xf05c,
		    "qla_target(%d): A command in state (%d) should "
		    "not return a CTIO complete\n", vha->vp_idx, cmd->state);
	}

	if (unlikely(status != CTIO_SUCCESS) &&
		!cmd->aborted) {
		ql_dbg(ql_dbg_tgt_mgt, vha, 0xf01f, "Finishing failed CTIO\n");
		dump_stack();
	}

	ha->tgt.tgt_ops->free_cmd(cmd);
}

static inline int qlt_get_fcp_task_attr(struct scsi_qla_host *vha,
	uint8_t task_codes)
{
	int fcp_task_attr;

	switch (task_codes) {
	case ATIO_SIMPLE_QUEUE:
		fcp_task_attr = TCM_SIMPLE_TAG;
		break;
	case ATIO_HEAD_OF_QUEUE:
		fcp_task_attr = TCM_HEAD_TAG;
		break;
	case ATIO_ORDERED_QUEUE:
		fcp_task_attr = TCM_ORDERED_TAG;
		break;
	case ATIO_ACA_QUEUE:
		fcp_task_attr = TCM_ACA_TAG;
		break;
	case ATIO_UNTAGGED:
		fcp_task_attr = TCM_SIMPLE_TAG;
		break;
	default:
		ql_dbg(ql_dbg_tgt_mgt, vha, 0xf05d,
		    "qla_target: unknown task code %x, use ORDERED instead\n",
		    task_codes);
		fcp_task_attr = TCM_ORDERED_TAG;
		break;
	}

	return fcp_task_attr;
}

static struct fc_port *qlt_make_local_sess(struct scsi_qla_host *,
					uint8_t *);
/*
 * Process context for I/O path into tcm_qla2xxx code
 */
static void __qlt_do_work(struct qla_tgt_cmd *cmd)
{
	scsi_qla_host_t *vha = cmd->vha;
	struct qla_hw_data *ha = vha->hw;
	struct fc_port *sess = cmd->sess;
	struct atio_from_isp *atio = &cmd->atio;
	unsigned char *cdb;
	unsigned long flags;
	uint32_t data_length;
	int ret, fcp_task_attr, data_dir, bidi = 0;
	struct qla_qpair *qpair = cmd->qpair;

	cmd->cmd_in_wq = 0;
	cmd->trc_flags |= TRC_DO_WORK;

	if (cmd->aborted) {
		ql_dbg(ql_dbg_tgt_mgt, vha, 0xf082,
		    "cmd with tag %u is aborted\n",
		    cmd->atio.u.isp24.exchange_addr);
		goto out_term;
	}

	spin_lock_init(&cmd->cmd_lock);
	cdb = &atio->u.isp24.fcp_cmnd.cdb[0];
	cmd->se_cmd.tag = atio->u.isp24.exchange_addr;

	if (atio->u.isp24.fcp_cmnd.rddata &&
	    atio->u.isp24.fcp_cmnd.wrdata) {
		bidi = 1;
		data_dir = DMA_TO_DEVICE;
	} else if (atio->u.isp24.fcp_cmnd.rddata)
		data_dir = DMA_FROM_DEVICE;
	else if (atio->u.isp24.fcp_cmnd.wrdata)
		data_dir = DMA_TO_DEVICE;
	else
		data_dir = DMA_NONE;

	fcp_task_attr = qlt_get_fcp_task_attr(vha,
	    atio->u.isp24.fcp_cmnd.task_attr);
	data_length = be32_to_cpu(get_unaligned((uint32_t *)
	    &atio->u.isp24.fcp_cmnd.add_cdb[
	    atio->u.isp24.fcp_cmnd.add_cdb_len]));

	ret = ha->tgt.tgt_ops->handle_cmd(vha, cmd, cdb, data_length,
				          fcp_task_attr, data_dir, bidi);
	if (ret != 0)
		goto out_term;
	/*
	 * Drop extra session reference from qla_tgt_handle_cmd_for_atio*(
	 */
	spin_lock_irqsave(&ha->tgt.sess_lock, flags);
	ha->tgt.tgt_ops->put_sess(sess);
	spin_unlock_irqrestore(&ha->tgt.sess_lock, flags);
	return;

out_term:
	ql_dbg(ql_dbg_io, vha, 0x3060, "Terminating work cmd %p", cmd);
	/*
	 * cmd has not sent to target yet, so pass NULL as the second
	 * argument to qlt_send_term_exchange() and free the memory here.
	 */
	cmd->trc_flags |= TRC_DO_WORK_ERR;
	spin_lock_irqsave(qpair->qp_lock_ptr, flags);
	qlt_send_term_exchange(qpair, NULL, &cmd->atio, 1, 0);

	qlt_decr_num_pend_cmds(vha);
	percpu_ida_free(&sess->se_sess->sess_tag_pool, cmd->se_cmd.map_tag);
	spin_unlock_irqrestore(qpair->qp_lock_ptr, flags);

	spin_lock_irqsave(&ha->tgt.sess_lock, flags);
	ha->tgt.tgt_ops->put_sess(sess);
	spin_unlock_irqrestore(&ha->tgt.sess_lock, flags);
}

static void qlt_do_work(struct work_struct *work)
{
	struct qla_tgt_cmd *cmd = container_of(work, struct qla_tgt_cmd, work);
	scsi_qla_host_t *vha = cmd->vha;
	unsigned long flags;

	spin_lock_irqsave(&vha->cmd_list_lock, flags);
	list_del(&cmd->cmd_list);
	spin_unlock_irqrestore(&vha->cmd_list_lock, flags);

	__qlt_do_work(cmd);
}

void qlt_clr_qp_table(struct scsi_qla_host *vha)
{
	unsigned long flags;
	struct qla_hw_data *ha = vha->hw;
	struct qla_tgt *tgt = vha->vha_tgt.qla_tgt;
	void *node;
	u64 key = 0;

	ql_log(ql_log_info, vha, 0x706c,
	    "User update Number of Active Qpairs %d\n",
	    ha->tgt.num_act_qpairs);

	spin_lock_irqsave(&ha->tgt.atio_lock, flags);

	btree_for_each_safe64(&tgt->lun_qpair_map, key, node)
		btree_remove64(&tgt->lun_qpair_map, key);

	ha->base_qpair->lun_cnt = 0;
	for (key = 0; key < ha->max_qpairs; key++)
		if (ha->queue_pair_map[key])
			ha->queue_pair_map[key]->lun_cnt = 0;

	spin_unlock_irqrestore(&ha->tgt.atio_lock, flags);
}

static void qlt_assign_qpair(struct scsi_qla_host *vha,
	struct qla_tgt_cmd *cmd)
{
	struct qla_qpair *qpair, *qp;
	struct qla_tgt *tgt = vha->vha_tgt.qla_tgt;
	struct qla_qpair_hint *h;

	if (vha->flags.qpairs_available) {
		h = btree_lookup64(&tgt->lun_qpair_map, cmd->unpacked_lun);
		if (unlikely(!h)) {
			/* spread lun to qpair ratio evently */
			int lcnt = 0, rc;
			struct scsi_qla_host *base_vha =
				pci_get_drvdata(vha->hw->pdev);

			qpair = vha->hw->base_qpair;
			if (qpair->lun_cnt == 0) {
				qpair->lun_cnt++;
				h = qla_qpair_to_hint(tgt, qpair);
				BUG_ON(!h);
				rc = btree_insert64(&tgt->lun_qpair_map,
					cmd->unpacked_lun, h, GFP_ATOMIC);
				if (rc) {
					qpair->lun_cnt--;
					ql_log(ql_log_info, vha, 0xd037,
					    "Unable to insert lun %llx into lun_qpair_map\n",
					    cmd->unpacked_lun);
				}
				goto out;
			} else {
				lcnt = qpair->lun_cnt;
			}

			h = NULL;
			list_for_each_entry(qp, &base_vha->qp_list,
			    qp_list_elem) {
				if (qp->lun_cnt == 0) {
					qp->lun_cnt++;
					h = qla_qpair_to_hint(tgt, qp);
					BUG_ON(!h);
					rc = btree_insert64(&tgt->lun_qpair_map,
					    cmd->unpacked_lun, h, GFP_ATOMIC);
					if (rc) {
						qp->lun_cnt--;
						ql_log(ql_log_info, vha, 0xd038,
							"Unable to insert lun %llx into lun_qpair_map\n",
							cmd->unpacked_lun);
					}
					qpair = qp;
					goto out;
				} else {
					if (qp->lun_cnt < lcnt) {
						lcnt = qp->lun_cnt;
						qpair = qp;
						continue;
					}
				}
			}
			BUG_ON(!qpair);
			qpair->lun_cnt++;
			h = qla_qpair_to_hint(tgt, qpair);
			BUG_ON(!h);
			rc = btree_insert64(&tgt->lun_qpair_map,
				cmd->unpacked_lun, h, GFP_ATOMIC);
			if (rc) {
				qpair->lun_cnt--;
				ql_log(ql_log_info, vha, 0xd039,
				   "Unable to insert lun %llx into lun_qpair_map\n",
				   cmd->unpacked_lun);
			}
		}
	} else {
		h = &tgt->qphints[0];
	}
out:
	cmd->qpair = h->qpair;
	cmd->se_cmd.cpuid = h->cpuid;
}

static struct qla_tgt_cmd *qlt_get_tag(scsi_qla_host_t *vha,
				       struct fc_port *sess,
				       struct atio_from_isp *atio)
{
	struct se_session *se_sess = sess->se_sess;
	struct qla_tgt_cmd *cmd;
	int tag;

	tag = percpu_ida_alloc(&se_sess->sess_tag_pool, TASK_RUNNING);
	if (tag < 0)
		return NULL;

	cmd = &((struct qla_tgt_cmd *)se_sess->sess_cmd_map)[tag];
	memset(cmd, 0, sizeof(struct qla_tgt_cmd));
	cmd->cmd_type = TYPE_TGT_CMD;
	memcpy(&cmd->atio, atio, sizeof(*atio));
	cmd->state = QLA_TGT_STATE_NEW;
	cmd->tgt = vha->vha_tgt.qla_tgt;
	qlt_incr_num_pend_cmds(vha);
	cmd->vha = vha;
	cmd->se_cmd.map_tag = tag;
	cmd->sess = sess;
	cmd->loop_id = sess->loop_id;
	cmd->conf_compl_supported = sess->conf_compl_supported;

	cmd->trc_flags = 0;
	cmd->jiffies_at_alloc = get_jiffies_64();

	cmd->unpacked_lun = scsilun_to_int(
	    (struct scsi_lun *)&atio->u.isp24.fcp_cmnd.lun);
	qlt_assign_qpair(vha, cmd);
	cmd->reset_count = vha->hw->base_qpair->chip_reset;
	cmd->vp_idx = vha->vp_idx;

	return cmd;
}

static void qlt_create_sess_from_atio(struct work_struct *work)
{
	struct qla_tgt_sess_op *op = container_of(work,
					struct qla_tgt_sess_op, work);
	scsi_qla_host_t *vha = op->vha;
	struct qla_hw_data *ha = vha->hw;
	struct fc_port *sess;
	struct qla_tgt_cmd *cmd;
	unsigned long flags;
	uint8_t *s_id = op->atio.u.isp24.fcp_hdr.s_id;

	spin_lock_irqsave(&vha->cmd_list_lock, flags);
	list_del(&op->cmd_list);
	spin_unlock_irqrestore(&vha->cmd_list_lock, flags);

	if (op->aborted) {
		ql_dbg(ql_dbg_tgt_mgt, vha, 0xf083,
		    "sess_op with tag %u is aborted\n",
		    op->atio.u.isp24.exchange_addr);
		goto out_term;
	}

	ql_dbg(ql_dbg_tgt_mgt, vha, 0xf022,
	    "qla_target(%d): Unable to find wwn login"
	    " (s_id %x:%x:%x), trying to create it manually\n",
	    vha->vp_idx, s_id[0], s_id[1], s_id[2]);

	if (op->atio.u.raw.entry_count > 1) {
		ql_dbg(ql_dbg_tgt_mgt, vha, 0xf023,
		    "Dropping multy entry atio %p\n", &op->atio);
		goto out_term;
	}

	sess = qlt_make_local_sess(vha, s_id);
	/* sess has an extra creation ref. */

	if (!sess)
		goto out_term;
	/*
	 * Now obtain a pre-allocated session tag using the original op->atio
	 * packet header, and dispatch into __qlt_do_work() using the existing
	 * process context.
	 */
	cmd = qlt_get_tag(vha, sess, &op->atio);
	if (!cmd) {
		struct qla_qpair *qpair = ha->base_qpair;

		spin_lock_irqsave(qpair->qp_lock_ptr, flags);
		qlt_send_busy(qpair, &op->atio, SAM_STAT_BUSY);
		spin_unlock_irqrestore(qpair->qp_lock_ptr, flags);

		spin_lock_irqsave(&ha->tgt.sess_lock, flags);
		ha->tgt.tgt_ops->put_sess(sess);
		spin_unlock_irqrestore(&ha->tgt.sess_lock, flags);
		kfree(op);
		return;
	}

	/*
	 * __qlt_do_work() will call qlt_put_sess() to release
	 * the extra reference taken above by qlt_make_local_sess()
	 */
	__qlt_do_work(cmd);
	kfree(op);
	return;
out_term:
	qlt_send_term_exchange(vha->hw->base_qpair, NULL, &op->atio, 0, 0);
	kfree(op);
}

/* ha->hardware_lock supposed to be held on entry */
static int qlt_handle_cmd_for_atio(struct scsi_qla_host *vha,
	struct atio_from_isp *atio)
{
	struct qla_hw_data *ha = vha->hw;
	struct qla_tgt *tgt = vha->vha_tgt.qla_tgt;
	struct fc_port *sess;
	struct qla_tgt_cmd *cmd;
	unsigned long flags;

	if (unlikely(tgt->tgt_stop)) {
		ql_dbg(ql_dbg_io, vha, 0x3061,
		    "New command while device %p is shutting down\n", tgt);
		return -EFAULT;
	}

	sess = ha->tgt.tgt_ops->find_sess_by_s_id(vha, atio->u.isp24.fcp_hdr.s_id);
	if (unlikely(!sess)) {
		struct qla_tgt_sess_op *op = kzalloc(sizeof(struct qla_tgt_sess_op),
						     GFP_ATOMIC);
		if (!op)
			return -ENOMEM;

		memcpy(&op->atio, atio, sizeof(*atio));
		op->vha = vha;

		spin_lock_irqsave(&vha->cmd_list_lock, flags);
		list_add_tail(&op->cmd_list, &vha->qla_sess_op_cmd_list);
		spin_unlock_irqrestore(&vha->cmd_list_lock, flags);

		INIT_WORK(&op->work, qlt_create_sess_from_atio);
		queue_work(qla_tgt_wq, &op->work);
		return 0;
	}

	/* Another WWN used to have our s_id. Our PLOGI scheduled its
	 * session deletion, but it's still in sess_del_work wq */
	if (sess->deleted) {
		ql_dbg(ql_dbg_tgt_mgt, vha, 0xf002,
		    "New command while old session %p is being deleted\n",
		    sess);
		return -EFAULT;
	}

	/*
	 * Do kref_get() before returning + dropping qla_hw_data->hardware_lock.
	 */
	if (!kref_get_unless_zero(&sess->sess_kref)) {
		ql_dbg(ql_dbg_tgt_mgt, vha, 0xf004,
		    "%s: kref_get fail, %8phC oxid %x \n",
		    __func__, sess->port_name,
		     be16_to_cpu(atio->u.isp24.fcp_hdr.ox_id));
		return -EFAULT;
	}

	cmd = qlt_get_tag(vha, sess, atio);
	if (!cmd) {
		ql_dbg(ql_dbg_io, vha, 0x3062,
		    "qla_target(%d): Allocation of cmd failed\n", vha->vp_idx);
		spin_lock_irqsave(&ha->tgt.sess_lock, flags);
		ha->tgt.tgt_ops->put_sess(sess);
		spin_unlock_irqrestore(&ha->tgt.sess_lock, flags);
		return -ENOMEM;
	}

	cmd->cmd_in_wq = 1;
	cmd->trc_flags |= TRC_NEW_CMD;

	spin_lock_irqsave(&vha->cmd_list_lock, flags);
	list_add_tail(&cmd->cmd_list, &vha->qla_cmd_list);
	spin_unlock_irqrestore(&vha->cmd_list_lock, flags);

	INIT_WORK(&cmd->work, qlt_do_work);
	if (vha->flags.qpairs_available) {
		queue_work_on(cmd->se_cmd.cpuid, qla_tgt_wq, &cmd->work);
	} else if (ha->msix_count) {
		if (cmd->atio.u.isp24.fcp_cmnd.rddata)
			queue_work_on(smp_processor_id(), qla_tgt_wq,
			    &cmd->work);
		else
			queue_work_on(cmd->se_cmd.cpuid, qla_tgt_wq,
			    &cmd->work);
	} else {
		queue_work(qla_tgt_wq, &cmd->work);
	}

	return 0;
}

/* ha->hardware_lock supposed to be held on entry */
static int qlt_issue_task_mgmt(struct fc_port *sess, u64 lun,
	int fn, void *iocb, int flags)
{
	struct scsi_qla_host *vha = sess->vha;
	struct qla_hw_data *ha = vha->hw;
	struct qla_tgt_mgmt_cmd *mcmd;
	struct atio_from_isp *a = (struct atio_from_isp *)iocb;
	int res;

	mcmd = mempool_alloc(qla_tgt_mgmt_cmd_mempool, GFP_ATOMIC);
	if (!mcmd) {
		ql_dbg(ql_dbg_tgt_tmr, vha, 0x10009,
		    "qla_target(%d): Allocation of management "
		    "command failed, some commands and their data could "
		    "leak\n", vha->vp_idx);
		return -ENOMEM;
	}
	memset(mcmd, 0, sizeof(*mcmd));
	mcmd->sess = sess;

	if (iocb) {
		memcpy(&mcmd->orig_iocb.imm_ntfy, iocb,
		    sizeof(mcmd->orig_iocb.imm_ntfy));
	}
	mcmd->tmr_func = fn;
	mcmd->flags = flags;
	mcmd->reset_count = ha->base_qpair->chip_reset;
	mcmd->qpair = ha->base_qpair;

	switch (fn) {
	case QLA_TGT_LUN_RESET:
	    abort_cmds_for_lun(vha, lun, a->u.isp24.fcp_hdr.s_id);
	    break;
	}

	res = ha->tgt.tgt_ops->handle_tmr(mcmd, lun, mcmd->tmr_func, 0);
	if (res != 0) {
		ql_dbg(ql_dbg_tgt_tmr, vha, 0x1000b,
		    "qla_target(%d): tgt.tgt_ops->handle_tmr() failed: %d\n",
		    sess->vha->vp_idx, res);
		mempool_free(mcmd, qla_tgt_mgmt_cmd_mempool);
		return -EFAULT;
	}

	return 0;
}

/* ha->hardware_lock supposed to be held on entry */
static int qlt_handle_task_mgmt(struct scsi_qla_host *vha, void *iocb)
{
	struct atio_from_isp *a = (struct atio_from_isp *)iocb;
	struct qla_hw_data *ha = vha->hw;
	struct qla_tgt *tgt;
	struct fc_port *sess;
	u64 unpacked_lun;
	int fn;
	unsigned long flags;

	tgt = vha->vha_tgt.qla_tgt;

	fn = a->u.isp24.fcp_cmnd.task_mgmt_flags;

	spin_lock_irqsave(&ha->tgt.sess_lock, flags);
	sess = ha->tgt.tgt_ops->find_sess_by_s_id(vha,
	    a->u.isp24.fcp_hdr.s_id);
	spin_unlock_irqrestore(&ha->tgt.sess_lock, flags);

	unpacked_lun =
	    scsilun_to_int((struct scsi_lun *)&a->u.isp24.fcp_cmnd.lun);

	if (!sess) {
		ql_dbg(ql_dbg_tgt_mgt, vha, 0xf024,
		    "qla_target(%d): task mgmt fn 0x%x for "
		    "non-existant session\n", vha->vp_idx, fn);
		return qlt_sched_sess_work(tgt, QLA_TGT_SESS_WORK_TM, iocb,
		    sizeof(struct atio_from_isp));
	}

	if (sess->deleted)
		return -EFAULT;

	return qlt_issue_task_mgmt(sess, unpacked_lun, fn, iocb, 0);
}

/* ha->hardware_lock supposed to be held on entry */
static int __qlt_abort_task(struct scsi_qla_host *vha,
	struct imm_ntfy_from_isp *iocb, struct fc_port *sess)
{
	struct atio_from_isp *a = (struct atio_from_isp *)iocb;
	struct qla_hw_data *ha = vha->hw;
	struct qla_tgt_mgmt_cmd *mcmd;
	u64 unpacked_lun;
	int rc;

	mcmd = mempool_alloc(qla_tgt_mgmt_cmd_mempool, GFP_ATOMIC);
	if (mcmd == NULL) {
		ql_dbg(ql_dbg_tgt_mgt, vha, 0xf05f,
		    "qla_target(%d): %s: Allocation of ABORT cmd failed\n",
		    vha->vp_idx, __func__);
		return -ENOMEM;
	}
	memset(mcmd, 0, sizeof(*mcmd));

	mcmd->sess = sess;
	memcpy(&mcmd->orig_iocb.imm_ntfy, iocb,
	    sizeof(mcmd->orig_iocb.imm_ntfy));

	unpacked_lun =
	    scsilun_to_int((struct scsi_lun *)&a->u.isp24.fcp_cmnd.lun);
	mcmd->reset_count = ha->base_qpair->chip_reset;
	mcmd->tmr_func = QLA_TGT_2G_ABORT_TASK;
	mcmd->qpair = ha->base_qpair;

	rc = ha->tgt.tgt_ops->handle_tmr(mcmd, unpacked_lun, mcmd->tmr_func,
	    le16_to_cpu(iocb->u.isp2x.seq_id));
	if (rc != 0) {
		ql_dbg(ql_dbg_tgt_mgt, vha, 0xf060,
		    "qla_target(%d): tgt_ops->handle_tmr() failed: %d\n",
		    vha->vp_idx, rc);
		mempool_free(mcmd, qla_tgt_mgmt_cmd_mempool);
		return -EFAULT;
	}

	return 0;
}

/* ha->hardware_lock supposed to be held on entry */
static int qlt_abort_task(struct scsi_qla_host *vha,
	struct imm_ntfy_from_isp *iocb)
{
	struct qla_hw_data *ha = vha->hw;
	struct fc_port *sess;
	int loop_id;
	unsigned long flags;

	loop_id = GET_TARGET_ID(ha, (struct atio_from_isp *)iocb);

	spin_lock_irqsave(&ha->tgt.sess_lock, flags);
	sess = ha->tgt.tgt_ops->find_sess_by_loop_id(vha, loop_id);
	spin_unlock_irqrestore(&ha->tgt.sess_lock, flags);

	if (sess == NULL) {
		ql_dbg(ql_dbg_tgt_mgt, vha, 0xf025,
		    "qla_target(%d): task abort for unexisting "
		    "session\n", vha->vp_idx);
		return qlt_sched_sess_work(vha->vha_tgt.qla_tgt,
		    QLA_TGT_SESS_WORK_ABORT, iocb, sizeof(*iocb));
	}

	return __qlt_abort_task(vha, iocb, sess);
}

void qlt_logo_completion_handler(fc_port_t *fcport, int rc)
{
	if (rc != MBS_COMMAND_COMPLETE) {
		ql_dbg(ql_dbg_tgt_mgt, fcport->vha, 0xf093,
			"%s: se_sess %p / sess %p from"
			" port %8phC loop_id %#04x s_id %02x:%02x:%02x"
			" LOGO failed: %#x\n",
			__func__,
			fcport->se_sess,
			fcport,
			fcport->port_name, fcport->loop_id,
			fcport->d_id.b.domain, fcport->d_id.b.area,
			fcport->d_id.b.al_pa, rc);
	}

	fcport->logout_completed = 1;
}

/*
* ha->hardware_lock supposed to be held on entry (to protect tgt->sess_list)
*
* Schedules sessions with matching port_id/loop_id but different wwn for
* deletion. Returns existing session with matching wwn if present.
* Null otherwise.
*/
struct fc_port *
qlt_find_sess_invalidate_other(scsi_qla_host_t *vha, uint64_t wwn,
    port_id_t port_id, uint16_t loop_id, struct fc_port **conflict_sess)
{
	struct fc_port *sess = NULL, *other_sess;
	uint64_t other_wwn;

	*conflict_sess = NULL;

	list_for_each_entry(other_sess, &vha->vp_fcports, list) {

		other_wwn = wwn_to_u64(other_sess->port_name);

		if (wwn == other_wwn) {
			WARN_ON(sess);
			sess = other_sess;
			continue;
		}

		/* find other sess with nport_id collision */
		if (port_id.b24 == other_sess->d_id.b24) {
			if (loop_id != other_sess->loop_id) {
				ql_dbg(ql_dbg_tgt_tmr, vha, 0x1000c,
				    "Invalidating sess %p loop_id %d wwn %llx.\n",
				    other_sess, other_sess->loop_id, other_wwn);

				/*
				 * logout_on_delete is set by default, but another
				 * session that has the same s_id/loop_id combo
				 * might have cleared it when requested this session
				 * deletion, so don't touch it
				 */
				qlt_schedule_sess_for_deletion(other_sess, true);
			} else {
				/*
				 * Another wwn used to have our s_id/loop_id
				 * kill the session, but don't free the loop_id
				 */
				ql_dbg(ql_dbg_tgt_tmr, vha, 0xf01b,
				    "Invalidating sess %p loop_id %d wwn %llx.\n",
				    other_sess, other_sess->loop_id, other_wwn);


				other_sess->keep_nport_handle = 1;
				*conflict_sess = other_sess;
				qlt_schedule_sess_for_deletion(other_sess,
				    true);
			}
			continue;
		}

		/* find other sess with nport handle collision */
		if ((loop_id == other_sess->loop_id) &&
			(loop_id != FC_NO_LOOP_ID)) {
			ql_dbg(ql_dbg_tgt_tmr, vha, 0x1000d,
			       "Invalidating sess %p loop_id %d wwn %llx.\n",
			       other_sess, other_sess->loop_id, other_wwn);

			/* Same loop_id but different s_id
			 * Ok to kill and logout */
			qlt_schedule_sess_for_deletion(other_sess, true);
		}
	}

	return sess;
}

/* Abort any commands for this s_id waiting on qla_tgt_wq workqueue */
static int abort_cmds_for_s_id(struct scsi_qla_host *vha, port_id_t *s_id)
{
	struct qla_tgt_sess_op *op;
	struct qla_tgt_cmd *cmd;
	uint32_t key;
	int count = 0;
	unsigned long flags;

	key = (((u32)s_id->b.domain << 16) |
	       ((u32)s_id->b.area   <<  8) |
	       ((u32)s_id->b.al_pa));

	spin_lock_irqsave(&vha->cmd_list_lock, flags);
	list_for_each_entry(op, &vha->qla_sess_op_cmd_list, cmd_list) {
		uint32_t op_key = sid_to_key(op->atio.u.isp24.fcp_hdr.s_id);

		if (op_key == key) {
			op->aborted = true;
			count++;
		}
	}

	list_for_each_entry(op, &vha->unknown_atio_list, cmd_list) {
		uint32_t op_key = sid_to_key(op->atio.u.isp24.fcp_hdr.s_id);
		if (op_key == key) {
			op->aborted = true;
			count++;
		}
	}

	list_for_each_entry(cmd, &vha->qla_cmd_list, cmd_list) {
		uint32_t cmd_key = sid_to_key(cmd->atio.u.isp24.fcp_hdr.s_id);
		if (cmd_key == key) {
			cmd->aborted = 1;
			count++;
		}
	}
	spin_unlock_irqrestore(&vha->cmd_list_lock, flags);

	return count;
}

/*
 * ha->hardware_lock supposed to be held on entry. Might drop it, then reaquire
 */
static int qlt_24xx_handle_els(struct scsi_qla_host *vha,
	struct imm_ntfy_from_isp *iocb)
{
	struct qla_tgt *tgt = vha->vha_tgt.qla_tgt;
	struct qla_hw_data *ha = vha->hw;
	struct fc_port *sess = NULL, *conflict_sess = NULL;
	uint64_t wwn;
	port_id_t port_id;
	uint16_t loop_id;
	uint16_t wd3_lo;
	int res = 0;
	struct qlt_plogi_ack_t *pla;
	unsigned long flags;

	wwn = wwn_to_u64(iocb->u.isp24.port_name);

	port_id.b.domain = iocb->u.isp24.port_id[2];
	port_id.b.area   = iocb->u.isp24.port_id[1];
	port_id.b.al_pa  = iocb->u.isp24.port_id[0];
	port_id.b.rsvd_1 = 0;

	loop_id = le16_to_cpu(iocb->u.isp24.nport_handle);

	ql_dbg(ql_dbg_disc, vha, 0xf026,
	    "qla_target(%d): Port ID: %02x:%02x:%02x ELS opcode: 0x%02x lid %d %8phC\n",
	    vha->vp_idx, iocb->u.isp24.port_id[2],
		iocb->u.isp24.port_id[1], iocb->u.isp24.port_id[0],
		   iocb->u.isp24.status_subcode, loop_id,
		iocb->u.isp24.port_name);

	/* res = 1 means ack at the end of thread
	 * res = 0 means ack async/later.
	 */
	switch (iocb->u.isp24.status_subcode) {
	case ELS_PLOGI:

		/* Mark all stale commands in qla_tgt_wq for deletion */
		abort_cmds_for_s_id(vha, &port_id);

		if (wwn) {
			spin_lock_irqsave(&tgt->ha->tgt.sess_lock, flags);
			sess = qlt_find_sess_invalidate_other(vha, wwn,
				port_id, loop_id, &conflict_sess);
			spin_unlock_irqrestore(&tgt->ha->tgt.sess_lock, flags);
		}

		if (IS_SW_RESV_ADDR(port_id)) {
			res = 1;
			break;
		}

		pla = qlt_plogi_ack_find_add(vha, &port_id, iocb);
		if (!pla) {
			qlt_send_term_imm_notif(vha, iocb, 1);
			break;
		}

		res = 0;

		if (conflict_sess) {
			conflict_sess->login_gen++;
			qlt_plogi_ack_link(vha, pla, conflict_sess,
				QLT_PLOGI_LINK_CONFLICT);
		}

		if (!sess) {
			pla->ref_count++;
			qla24xx_post_newsess_work(vha, &port_id,
				iocb->u.isp24.port_name, pla);
			res = 0;
			break;
		}

		qlt_plogi_ack_link(vha, pla, sess, QLT_PLOGI_LINK_SAME_WWN);
		sess->fw_login_state = DSC_LS_PLOGI_PEND;
		sess->d_id = port_id;
		sess->login_gen++;

		switch (sess->disc_state) {
		case DSC_DELETED:
			qlt_plogi_ack_unref(vha, pla);
			break;

		default:
			/*
			 * Under normal circumstances we want to release nport handle
			 * during LOGO process to avoid nport handle leaks inside FW.
			 * The exception is when LOGO is done while another PLOGI with
			 * the same nport handle is waiting as might be the case here.
			 * Note: there is always a possibily of a race where session
			 * deletion has already started for other reasons (e.g. ACL
			 * removal) and now PLOGI arrives:
			 * 1. if PLOGI arrived in FW after nport handle has been freed,
			 *    FW must have assigned this PLOGI a new/same handle and we
			 *    can proceed ACK'ing it as usual when session deletion
			 *    completes.
			 * 2. if PLOGI arrived in FW before LOGO with LCF_FREE_NPORT
			 *    bit reached it, the handle has now been released. We'll
			 *    get an error when we ACK this PLOGI. Nothing will be sent
			 *    back to initiator. Initiator should eventually retry
			 *    PLOGI and situation will correct itself.
			 */
			sess->keep_nport_handle = ((sess->loop_id == loop_id) &&
			   (sess->d_id.b24 == port_id.b24));

			ql_dbg(ql_dbg_disc, vha, 0x20f9,
			    "%s %d %8phC post del sess\n",
			    __func__, __LINE__, sess->port_name);


			qlt_schedule_sess_for_deletion_lock(sess);
			break;
		}

		break;

	case ELS_PRLI:
		wd3_lo = le16_to_cpu(iocb->u.isp24.u.prli.wd3_lo);

		if (wwn) {
			spin_lock_irqsave(&tgt->ha->tgt.sess_lock, flags);
			sess = qlt_find_sess_invalidate_other(vha, wwn, port_id,
				loop_id, &conflict_sess);
			spin_unlock_irqrestore(&tgt->ha->tgt.sess_lock, flags);
		}

		if (conflict_sess) {
			ql_dbg(ql_dbg_tgt_mgt, vha, 0xf09b,
			    "PRLI with conflicting sess %p port %8phC\n",
			    conflict_sess, conflict_sess->port_name);
			qlt_send_term_imm_notif(vha, iocb, 1);
			res = 0;
			break;
		}

		if (sess != NULL) {
			if (sess->fw_login_state != DSC_LS_PLOGI_PEND &&
			    sess->fw_login_state != DSC_LS_PLOGI_COMP) {
				/*
				 * Impatient initiator sent PRLI before last
				 * PLOGI could finish. Will force him to re-try,
				 * while last one finishes.
				 */
				ql_log(ql_log_warn, sess->vha, 0xf095,
				    "sess %p PRLI received, before plogi ack.\n",
				    sess);
				qlt_send_term_imm_notif(vha, iocb, 1);
				res = 0;
				break;
			}

			/*
			 * This shouldn't happen under normal circumstances,
			 * since we have deleted the old session during PLOGI
			 */
			ql_dbg(ql_dbg_tgt_mgt, vha, 0xf096,
			    "PRLI (loop_id %#04x) for existing sess %p (loop_id %#04x)\n",
			    sess->loop_id, sess, iocb->u.isp24.nport_handle);

			sess->local = 0;
			sess->loop_id = loop_id;
			sess->d_id = port_id;
			sess->fw_login_state = DSC_LS_PRLI_PEND;

			if (wd3_lo & BIT_7)
				sess->conf_compl_supported = 1;

			if ((wd3_lo & BIT_4) == 0)
				sess->port_type = FCT_INITIATOR;
			else
				sess->port_type = FCT_TARGET;
		}
		res = 1; /* send notify ack */

		/* Make session global (not used in fabric mode) */
		if (ha->current_topology != ISP_CFG_F) {
			if (sess) {
				ql_dbg(ql_dbg_disc, vha, 0x20fa,
				    "%s %d %8phC post nack\n",
				    __func__, __LINE__, sess->port_name);
				qla24xx_post_nack_work(vha, sess, iocb,
					SRB_NACK_PRLI);
				res = 0;
			} else {
				set_bit(LOOP_RESYNC_NEEDED, &vha->dpc_flags);
				set_bit(LOCAL_LOOP_UPDATE, &vha->dpc_flags);
				qla2xxx_wake_dpc(vha);
			}
		} else {
			if (sess) {
				ql_dbg(ql_dbg_disc, vha, 0x20fb,
				    "%s %d %8phC post nack\n",
				    __func__, __LINE__, sess->port_name);
				qla24xx_post_nack_work(vha, sess, iocb,
					SRB_NACK_PRLI);
				res = 0;
			}
		}
		break;

	case ELS_TPRLO:
		if (le16_to_cpu(iocb->u.isp24.flags) &
			NOTIFY24XX_FLAGS_GLOBAL_TPRLO) {
			loop_id = 0xFFFF;
			qlt_reset(vha, iocb, QLA_TGT_NEXUS_LOSS);
			res = 1;
			break;
		}
		/* drop through */
	case ELS_LOGO:
	case ELS_PRLO:
		spin_lock_irqsave(&ha->tgt.sess_lock, flags);
		sess = qla2x00_find_fcport_by_loopid(vha, loop_id);
		spin_unlock_irqrestore(&ha->tgt.sess_lock, flags);

		if (sess) {
			sess->login_gen++;
			sess->fw_login_state = DSC_LS_LOGO_PEND;
			sess->logo_ack_needed = 1;
			memcpy(sess->iocb, iocb, IOCB_SIZE);
		}

		res = qlt_reset(vha, iocb, QLA_TGT_NEXUS_LOSS_SESS);

		ql_dbg(ql_dbg_disc, vha, 0x20fc,
		    "%s: logo %llx res %d sess %p ",
		    __func__, wwn, res, sess);
		if (res == 0) {
			/*
			 * cmd went upper layer, look for qlt_xmit_tm_rsp()
			 * for LOGO_ACK & sess delete
			 */
			BUG_ON(!sess);
			res = 0;
		} else {
			/* cmd did not go to upper layer. */
			if (sess) {
				qlt_schedule_sess_for_deletion_lock(sess);
				res = 0;
			}
			/* else logo will be ack */
		}
		break;
	case ELS_PDISC:
	case ELS_ADISC:
	{
		struct qla_tgt *tgt = vha->vha_tgt.qla_tgt;
		if (tgt->link_reinit_iocb_pending) {
			qlt_send_notify_ack(ha->base_qpair,
			    &tgt->link_reinit_iocb, 0, 0, 0, 0, 0, 0);
			tgt->link_reinit_iocb_pending = 0;
		}

		sess = qla2x00_find_fcport_by_wwpn(vha,
		    iocb->u.isp24.port_name, 1);
		if (sess) {
			ql_dbg(ql_dbg_disc, vha, 0x20fd,
				"sess %p lid %d|%d DS %d LS %d\n",
				sess, sess->loop_id, loop_id,
				sess->disc_state, sess->fw_login_state);
		}

		res = 1; /* send notify ack */
		break;
	}

	case ELS_FLOGI:	/* should never happen */
	default:
		ql_dbg(ql_dbg_tgt_mgt, vha, 0xf061,
		    "qla_target(%d): Unsupported ELS command %x "
		    "received\n", vha->vp_idx, iocb->u.isp24.status_subcode);
		res = qlt_reset(vha, iocb, QLA_TGT_NEXUS_LOSS_SESS);
		break;
	}

	return res;
}

/*
 * ha->hardware_lock supposed to be held on entry. Might drop it, then reaquire
 */
static void qlt_handle_imm_notify(struct scsi_qla_host *vha,
	struct imm_ntfy_from_isp *iocb)
{
	struct qla_hw_data *ha = vha->hw;
	uint32_t add_flags = 0;
	int send_notify_ack = 1;
	uint16_t status;

	status = le16_to_cpu(iocb->u.isp2x.status);
	switch (status) {
	case IMM_NTFY_LIP_RESET:
	{
		ql_dbg(ql_dbg_tgt_mgt, vha, 0xf032,
		    "qla_target(%d): LIP reset (loop %#x), subcode %x\n",
		    vha->vp_idx, le16_to_cpu(iocb->u.isp24.nport_handle),
		    iocb->u.isp24.status_subcode);

		if (qlt_reset(vha, iocb, QLA_TGT_ABORT_ALL) == 0)
			send_notify_ack = 0;
		break;
	}

	case IMM_NTFY_LIP_LINK_REINIT:
	{
		struct qla_tgt *tgt = vha->vha_tgt.qla_tgt;
		ql_dbg(ql_dbg_tgt_mgt, vha, 0xf033,
		    "qla_target(%d): LINK REINIT (loop %#x, "
		    "subcode %x)\n", vha->vp_idx,
		    le16_to_cpu(iocb->u.isp24.nport_handle),
		    iocb->u.isp24.status_subcode);
		if (tgt->link_reinit_iocb_pending) {
			qlt_send_notify_ack(ha->base_qpair,
			    &tgt->link_reinit_iocb, 0, 0, 0, 0, 0, 0);
		}
		memcpy(&tgt->link_reinit_iocb, iocb, sizeof(*iocb));
		tgt->link_reinit_iocb_pending = 1;
		/*
		 * QLogic requires to wait after LINK REINIT for possible
		 * PDISC or ADISC ELS commands
		 */
		send_notify_ack = 0;
		break;
	}

	case IMM_NTFY_PORT_LOGOUT:
		ql_dbg(ql_dbg_tgt_mgt, vha, 0xf034,
		    "qla_target(%d): Port logout (loop "
		    "%#x, subcode %x)\n", vha->vp_idx,
		    le16_to_cpu(iocb->u.isp24.nport_handle),
		    iocb->u.isp24.status_subcode);

		if (qlt_reset(vha, iocb, QLA_TGT_NEXUS_LOSS_SESS) == 0)
			send_notify_ack = 0;
		/* The sessions will be cleared in the callback, if needed */
		break;

	case IMM_NTFY_GLBL_TPRLO:
		ql_dbg(ql_dbg_tgt_mgt, vha, 0xf035,
		    "qla_target(%d): Global TPRLO (%x)\n", vha->vp_idx, status);
		if (qlt_reset(vha, iocb, QLA_TGT_NEXUS_LOSS) == 0)
			send_notify_ack = 0;
		/* The sessions will be cleared in the callback, if needed */
		break;

	case IMM_NTFY_PORT_CONFIG:
		ql_dbg(ql_dbg_tgt_mgt, vha, 0xf036,
		    "qla_target(%d): Port config changed (%x)\n", vha->vp_idx,
		    status);
		if (qlt_reset(vha, iocb, QLA_TGT_ABORT_ALL) == 0)
			send_notify_ack = 0;
		/* The sessions will be cleared in the callback, if needed */
		break;

	case IMM_NTFY_GLBL_LOGO:
		ql_dbg(ql_dbg_tgt_mgt, vha, 0xf06a,
		    "qla_target(%d): Link failure detected\n",
		    vha->vp_idx);
		/* I_T nexus loss */
		if (qlt_reset(vha, iocb, QLA_TGT_NEXUS_LOSS) == 0)
			send_notify_ack = 0;
		break;

	case IMM_NTFY_IOCB_OVERFLOW:
		ql_dbg(ql_dbg_tgt_mgt, vha, 0xf06b,
		    "qla_target(%d): Cannot provide requested "
		    "capability (IOCB overflowed the immediate notify "
		    "resource count)\n", vha->vp_idx);
		break;

	case IMM_NTFY_ABORT_TASK:
		ql_dbg(ql_dbg_tgt_mgt, vha, 0xf037,
		    "qla_target(%d): Abort Task (S %08x I %#x -> "
		    "L %#x)\n", vha->vp_idx,
		    le16_to_cpu(iocb->u.isp2x.seq_id),
		    GET_TARGET_ID(ha, (struct atio_from_isp *)iocb),
		    le16_to_cpu(iocb->u.isp2x.lun));
		if (qlt_abort_task(vha, iocb) == 0)
			send_notify_ack = 0;
		break;

	case IMM_NTFY_RESOURCE:
		ql_dbg(ql_dbg_tgt_mgt, vha, 0xf06c,
		    "qla_target(%d): Out of resources, host %ld\n",
		    vha->vp_idx, vha->host_no);
		break;

	case IMM_NTFY_MSG_RX:
		ql_dbg(ql_dbg_tgt_mgt, vha, 0xf038,
		    "qla_target(%d): Immediate notify task %x\n",
		    vha->vp_idx, iocb->u.isp2x.task_flags);
		if (qlt_handle_task_mgmt(vha, iocb) == 0)
			send_notify_ack = 0;
		break;

	case IMM_NTFY_ELS:
		if (qlt_24xx_handle_els(vha, iocb) == 0)
			send_notify_ack = 0;
		break;
	default:
		ql_dbg(ql_dbg_tgt_mgt, vha, 0xf06d,
		    "qla_target(%d): Received unknown immediate "
		    "notify status %x\n", vha->vp_idx, status);
		break;
	}

	if (send_notify_ack)
		qlt_send_notify_ack(ha->base_qpair, iocb, add_flags, 0, 0, 0,
		    0, 0);
}

/*
 * ha->hardware_lock supposed to be held on entry. Might drop it, then reaquire
 * This function sends busy to ISP 2xxx or 24xx.
 */
static int __qlt_send_busy(struct qla_qpair *qpair,
	struct atio_from_isp *atio, uint16_t status)
{
	struct scsi_qla_host *vha = qpair->vha;
	struct ctio7_to_24xx *ctio24;
	struct qla_hw_data *ha = vha->hw;
	request_t *pkt;
	struct fc_port *sess = NULL;
	unsigned long flags;
	u16 temp;

	spin_lock_irqsave(&ha->tgt.sess_lock, flags);
	sess = ha->tgt.tgt_ops->find_sess_by_s_id(vha,
	    atio->u.isp24.fcp_hdr.s_id);
	spin_unlock_irqrestore(&ha->tgt.sess_lock, flags);
	if (!sess) {
		qlt_send_term_exchange(qpair, NULL, atio, 1, 0);
		return 0;
	}
	/* Sending marker isn't necessary, since we called from ISR */

	pkt = (request_t *)__qla2x00_alloc_iocbs(qpair, NULL);
	if (!pkt) {
		ql_dbg(ql_dbg_io, vha, 0x3063,
		    "qla_target(%d): %s failed: unable to allocate "
		    "request packet", vha->vp_idx, __func__);
		return -ENOMEM;
	}

	qpair->tgt_counters.num_q_full_sent++;
	pkt->entry_count = 1;
	pkt->handle = QLA_TGT_SKIP_HANDLE | CTIO_COMPLETION_HANDLE_MARK;

	ctio24 = (struct ctio7_to_24xx *)pkt;
	ctio24->entry_type = CTIO_TYPE7;
	ctio24->nport_handle = sess->loop_id;
	ctio24->timeout = cpu_to_le16(QLA_TGT_TIMEOUT);
	ctio24->vp_index = vha->vp_idx;
	ctio24->initiator_id[0] = atio->u.isp24.fcp_hdr.s_id[2];
	ctio24->initiator_id[1] = atio->u.isp24.fcp_hdr.s_id[1];
	ctio24->initiator_id[2] = atio->u.isp24.fcp_hdr.s_id[0];
	ctio24->exchange_addr = atio->u.isp24.exchange_addr;
	temp = (atio->u.isp24.attr << 9) |
		CTIO7_FLAGS_STATUS_MODE_1 | CTIO7_FLAGS_SEND_STATUS |
		CTIO7_FLAGS_DONT_RET_CTIO;
	ctio24->u.status1.flags = cpu_to_le16(temp);
	/*
	 * CTIO from fw w/o se_cmd doesn't provide enough info to retry it,
	 * if the explicit conformation is used.
	 */
	ctio24->u.status1.ox_id = swab16(atio->u.isp24.fcp_hdr.ox_id);
	ctio24->u.status1.scsi_status = cpu_to_le16(status);
	/* Memory Barrier */
	wmb();
	if (qpair->reqq_start_iocbs)
		qpair->reqq_start_iocbs(qpair);
	else
		qla2x00_start_iocbs(vha, qpair->req);
	return 0;
}

/*
 * This routine is used to allocate a command for either a QFull condition
 * (ie reply SAM_STAT_BUSY) or to terminate an exchange that did not go
 * out previously.
 */
static void
qlt_alloc_qfull_cmd(struct scsi_qla_host *vha,
	struct atio_from_isp *atio, uint16_t status, int qfull)
{
	struct qla_tgt *tgt = vha->vha_tgt.qla_tgt;
	struct qla_hw_data *ha = vha->hw;
	struct fc_port *sess;
	struct se_session *se_sess;
	struct qla_tgt_cmd *cmd;
	int tag;
	unsigned long flags;

	if (unlikely(tgt->tgt_stop)) {
		ql_dbg(ql_dbg_io, vha, 0x300a,
			"New command while device %p is shutting down\n", tgt);
		return;
	}

	if ((vha->hw->tgt.num_qfull_cmds_alloc + 1) > MAX_QFULL_CMDS_ALLOC) {
		vha->hw->tgt.num_qfull_cmds_dropped++;
		if (vha->hw->tgt.num_qfull_cmds_dropped >
			vha->qla_stats.stat_max_qfull_cmds_dropped)
			vha->qla_stats.stat_max_qfull_cmds_dropped =
				vha->hw->tgt.num_qfull_cmds_dropped;

		ql_dbg(ql_dbg_io, vha, 0x3068,
			"qla_target(%d): %s: QFull CMD dropped[%d]\n",
			vha->vp_idx, __func__,
			vha->hw->tgt.num_qfull_cmds_dropped);

		qlt_chk_exch_leak_thresh_hold(vha);
		return;
	}

	sess = ha->tgt.tgt_ops->find_sess_by_s_id
		(vha, atio->u.isp24.fcp_hdr.s_id);
	if (!sess)
		return;

	se_sess = sess->se_sess;

	tag = percpu_ida_alloc(&se_sess->sess_tag_pool, TASK_RUNNING);
	if (tag < 0)
		return;

	cmd = &((struct qla_tgt_cmd *)se_sess->sess_cmd_map)[tag];
	if (!cmd) {
		ql_dbg(ql_dbg_io, vha, 0x3009,
			"qla_target(%d): %s: Allocation of cmd failed\n",
			vha->vp_idx, __func__);

		vha->hw->tgt.num_qfull_cmds_dropped++;
		if (vha->hw->tgt.num_qfull_cmds_dropped >
			vha->qla_stats.stat_max_qfull_cmds_dropped)
			vha->qla_stats.stat_max_qfull_cmds_dropped =
				vha->hw->tgt.num_qfull_cmds_dropped;

		qlt_chk_exch_leak_thresh_hold(vha);
		return;
	}

	memset(cmd, 0, sizeof(struct qla_tgt_cmd));

	qlt_incr_num_pend_cmds(vha);
	INIT_LIST_HEAD(&cmd->cmd_list);
	memcpy(&cmd->atio, atio, sizeof(*atio));

	cmd->tgt = vha->vha_tgt.qla_tgt;
	cmd->vha = vha;
	cmd->reset_count = ha->base_qpair->chip_reset;
	cmd->q_full = 1;
	cmd->qpair = ha->base_qpair;

	if (qfull) {
		cmd->q_full = 1;
		/* NOTE: borrowing the state field to carry the status */
		cmd->state = status;
	} else
		cmd->term_exchg = 1;

	spin_lock_irqsave(&vha->hw->tgt.q_full_lock, flags);
	list_add_tail(&cmd->cmd_list, &vha->hw->tgt.q_full_list);

	vha->hw->tgt.num_qfull_cmds_alloc++;
	if (vha->hw->tgt.num_qfull_cmds_alloc >
		vha->qla_stats.stat_max_qfull_cmds_alloc)
		vha->qla_stats.stat_max_qfull_cmds_alloc =
			vha->hw->tgt.num_qfull_cmds_alloc;
	spin_unlock_irqrestore(&vha->hw->tgt.q_full_lock, flags);
}

int
qlt_free_qfull_cmds(struct qla_qpair *qpair)
{
	struct scsi_qla_host *vha = qpair->vha;
	struct qla_hw_data *ha = vha->hw;
	unsigned long flags;
	struct qla_tgt_cmd *cmd, *tcmd;
	struct list_head free_list, q_full_list;
	int rc = 0;

	if (list_empty(&ha->tgt.q_full_list))
		return 0;

	INIT_LIST_HEAD(&free_list);
	INIT_LIST_HEAD(&q_full_list);

	spin_lock_irqsave(&vha->hw->tgt.q_full_lock, flags);
	if (list_empty(&ha->tgt.q_full_list)) {
		spin_unlock_irqrestore(&vha->hw->tgt.q_full_lock, flags);
		return 0;
	}

	list_splice_init(&vha->hw->tgt.q_full_list, &q_full_list);
	spin_unlock_irqrestore(&vha->hw->tgt.q_full_lock, flags);

	spin_lock_irqsave(qpair->qp_lock_ptr, flags);
	list_for_each_entry_safe(cmd, tcmd, &q_full_list, cmd_list) {
		if (cmd->q_full)
			/* cmd->state is a borrowed field to hold status */
			rc = __qlt_send_busy(qpair, &cmd->atio, cmd->state);
		else if (cmd->term_exchg)
			rc = __qlt_send_term_exchange(qpair, NULL, &cmd->atio);

		if (rc == -ENOMEM)
			break;

		if (cmd->q_full)
			ql_dbg(ql_dbg_io, vha, 0x3006,
			    "%s: busy sent for ox_id[%04x]\n", __func__,
			    be16_to_cpu(cmd->atio.u.isp24.fcp_hdr.ox_id));
		else if (cmd->term_exchg)
			ql_dbg(ql_dbg_io, vha, 0x3007,
			    "%s: Term exchg sent for ox_id[%04x]\n", __func__,
			    be16_to_cpu(cmd->atio.u.isp24.fcp_hdr.ox_id));
		else
			ql_dbg(ql_dbg_io, vha, 0x3008,
			    "%s: Unexpected cmd in QFull list %p\n", __func__,
			    cmd);

		list_del(&cmd->cmd_list);
		list_add_tail(&cmd->cmd_list, &free_list);

		/* piggy back on hardware_lock for protection */
		vha->hw->tgt.num_qfull_cmds_alloc--;
	}
	spin_unlock_irqrestore(qpair->qp_lock_ptr, flags);

	cmd = NULL;

	list_for_each_entry_safe(cmd, tcmd, &free_list, cmd_list) {
		list_del(&cmd->cmd_list);
		/* This cmd was never sent to TCM.  There is no need
		 * to schedule free or call free_cmd
		 */
		qlt_free_cmd(cmd);
	}

	if (!list_empty(&q_full_list)) {
		spin_lock_irqsave(&vha->hw->tgt.q_full_lock, flags);
		list_splice(&q_full_list, &vha->hw->tgt.q_full_list);
		spin_unlock_irqrestore(&vha->hw->tgt.q_full_lock, flags);
	}

	return rc;
}

static void
qlt_send_busy(struct qla_qpair *qpair, struct atio_from_isp *atio,
    uint16_t status)
{
	int rc = 0;
	struct scsi_qla_host *vha = qpair->vha;

	rc = __qlt_send_busy(qpair, atio, status);
	if (rc == -ENOMEM)
		qlt_alloc_qfull_cmd(vha, atio, status, 1);
}

static int
qlt_chk_qfull_thresh_hold(struct scsi_qla_host *vha, struct qla_qpair *qpair,
	struct atio_from_isp *atio, uint8_t ha_locked)
{
	struct qla_hw_data *ha = vha->hw;
	uint16_t status;
	unsigned long flags;

	if (ha->tgt.num_pend_cmds < Q_FULL_THRESH_HOLD(ha))
		return 0;

	if (!ha_locked)
		spin_lock_irqsave(&ha->hardware_lock, flags);
	status = temp_sam_status;
	qlt_send_busy(qpair, atio, status);
	if (!ha_locked)
		spin_unlock_irqrestore(&ha->hardware_lock, flags);

	return 1;
}

/* ha->hardware_lock supposed to be held on entry */
/* called via callback from qla2xxx */
static void qlt_24xx_atio_pkt(struct scsi_qla_host *vha,
	struct atio_from_isp *atio, uint8_t ha_locked)
{
	struct qla_hw_data *ha = vha->hw;
	struct qla_tgt *tgt = vha->vha_tgt.qla_tgt;
	int rc;
	unsigned long flags;

	if (unlikely(tgt == NULL)) {
		ql_dbg(ql_dbg_tgt, vha, 0x3064,
		    "ATIO pkt, but no tgt (ha %p)", ha);
		return;
	}
	/*
	 * In tgt_stop mode we also should allow all requests to pass.
	 * Otherwise, some commands can stuck.
	 */

	tgt->atio_irq_cmd_count++;

	switch (atio->u.raw.entry_type) {
	case ATIO_TYPE7:
		if (unlikely(atio->u.isp24.exchange_addr ==
		    ATIO_EXCHANGE_ADDRESS_UNKNOWN)) {
			ql_dbg(ql_dbg_io, vha, 0x3065,
			    "qla_target(%d): ATIO_TYPE7 "
			    "received with UNKNOWN exchange address, "
			    "sending QUEUE_FULL\n", vha->vp_idx);
			if (!ha_locked)
				spin_lock_irqsave(&ha->hardware_lock, flags);
			qlt_send_busy(ha->base_qpair, atio,
			    SAM_STAT_TASK_SET_FULL);
			if (!ha_locked)
				spin_unlock_irqrestore(&ha->hardware_lock,
				    flags);
			break;
		}

		if (likely(atio->u.isp24.fcp_cmnd.task_mgmt_flags == 0)) {
			rc = qlt_chk_qfull_thresh_hold(vha, ha->base_qpair,
			    atio, ha_locked);
			if (rc != 0) {
				tgt->atio_irq_cmd_count--;
				return;
			}
			rc = qlt_handle_cmd_for_atio(vha, atio);
		} else {
			rc = qlt_handle_task_mgmt(vha, atio);
		}
		if (unlikely(rc != 0)) {
			if (rc == -ESRCH) {
				if (!ha_locked)
					spin_lock_irqsave(&ha->hardware_lock,
					    flags);

#if 1 /* With TERM EXCHANGE some FC cards refuse to boot */
				qlt_send_busy(ha->base_qpair, atio,
				    SAM_STAT_BUSY);
#else
				qlt_send_term_exchange(ha->base_qpair, NULL,
				    atio, 1, 0);
#endif
				if (!ha_locked)
					spin_unlock_irqrestore(
					    &ha->hardware_lock, flags);
			} else {
				if (tgt->tgt_stop) {
					ql_dbg(ql_dbg_tgt, vha, 0xe059,
					    "qla_target: Unable to send "
					    "command to target for req, "
					    "ignoring.\n");
				} else {
					ql_dbg(ql_dbg_tgt, vha, 0xe05a,
					    "qla_target(%d): Unable to send "
					    "command to target, sending BUSY "
					    "status.\n", vha->vp_idx);
					if (!ha_locked)
						spin_lock_irqsave(
						    &ha->hardware_lock, flags);
					qlt_send_busy(ha->base_qpair,
					    atio, SAM_STAT_BUSY);
					if (!ha_locked)
						spin_unlock_irqrestore(
						    &ha->hardware_lock, flags);
				}
			}
		}
		break;

	case IMMED_NOTIFY_TYPE:
	{
		if (unlikely(atio->u.isp2x.entry_status != 0)) {
			ql_dbg(ql_dbg_tgt, vha, 0xe05b,
			    "qla_target(%d): Received ATIO packet %x "
			    "with error status %x\n", vha->vp_idx,
			    atio->u.raw.entry_type,
			    atio->u.isp2x.entry_status);
			break;
		}
		ql_dbg(ql_dbg_tgt, vha, 0xe02e, "%s", "IMMED_NOTIFY ATIO");

		if (!ha_locked)
			spin_lock_irqsave(&ha->hardware_lock, flags);
		qlt_handle_imm_notify(vha, (struct imm_ntfy_from_isp *)atio);
		if (!ha_locked)
			spin_unlock_irqrestore(&ha->hardware_lock, flags);
		break;
	}

	default:
		ql_dbg(ql_dbg_tgt, vha, 0xe05c,
		    "qla_target(%d): Received unknown ATIO atio "
		    "type %x\n", vha->vp_idx, atio->u.raw.entry_type);
		break;
	}

	tgt->atio_irq_cmd_count--;
}

/* ha->hardware_lock supposed to be held on entry */
/* called via callback from qla2xxx */
static void qlt_response_pkt(struct scsi_qla_host *vha,
	struct rsp_que *rsp, response_t *pkt)
{
	struct qla_tgt *tgt = vha->vha_tgt.qla_tgt;

	if (unlikely(tgt == NULL)) {
		ql_dbg(ql_dbg_tgt, vha, 0xe05d,
		    "qla_target(%d): Response pkt %x received, but no tgt (ha %p)\n",
		    vha->vp_idx, pkt->entry_type, vha->hw);
		return;
	}

	/*
	 * In tgt_stop mode we also should allow all requests to pass.
	 * Otherwise, some commands can stuck.
	 */

	switch (pkt->entry_type) {
	case CTIO_CRC2:
	case CTIO_TYPE7:
	{
		struct ctio7_from_24xx *entry = (struct ctio7_from_24xx *)pkt;
		qlt_do_ctio_completion(vha, rsp, entry->handle,
		    le16_to_cpu(entry->status)|(pkt->entry_status << 16),
		    entry);
		break;
	}

	case ACCEPT_TGT_IO_TYPE:
	{
		struct atio_from_isp *atio = (struct atio_from_isp *)pkt;
		int rc;
		if (atio->u.isp2x.status !=
		    cpu_to_le16(ATIO_CDB_VALID)) {
			ql_dbg(ql_dbg_tgt, vha, 0xe05e,
			    "qla_target(%d): ATIO with error "
			    "status %x received\n", vha->vp_idx,
			    le16_to_cpu(atio->u.isp2x.status));
			break;
		}

		rc = qlt_chk_qfull_thresh_hold(vha, rsp->qpair, atio, 1);
		if (rc != 0)
			return;

		rc = qlt_handle_cmd_for_atio(vha, atio);
		if (unlikely(rc != 0)) {
			if (rc == -ESRCH) {
#if 1 /* With TERM EXCHANGE some FC cards refuse to boot */
				qlt_send_busy(rsp->qpair, atio, 0);
#else
				qlt_send_term_exchange(rsp->qpair, NULL, atio, 1, 0);
#endif
			} else {
				if (tgt->tgt_stop) {
					ql_dbg(ql_dbg_tgt, vha, 0xe05f,
					    "qla_target: Unable to send "
					    "command to target, sending TERM "
					    "EXCHANGE for rsp\n");
					qlt_send_term_exchange(rsp->qpair, NULL,
					    atio, 1, 0);
				} else {
					ql_dbg(ql_dbg_tgt, vha, 0xe060,
					    "qla_target(%d): Unable to send "
					    "command to target, sending BUSY "
					    "status\n", vha->vp_idx);
					qlt_send_busy(rsp->qpair, atio, 0);
				}
			}
		}
	}
	break;

	case CONTINUE_TGT_IO_TYPE:
	{
		struct ctio_to_2xxx *entry = (struct ctio_to_2xxx *)pkt;
		qlt_do_ctio_completion(vha, rsp, entry->handle,
		    le16_to_cpu(entry->status)|(pkt->entry_status << 16),
		    entry);
		break;
	}

	case CTIO_A64_TYPE:
	{
		struct ctio_to_2xxx *entry = (struct ctio_to_2xxx *)pkt;
		qlt_do_ctio_completion(vha, rsp, entry->handle,
		    le16_to_cpu(entry->status)|(pkt->entry_status << 16),
		    entry);
		break;
	}

	case IMMED_NOTIFY_TYPE:
		ql_dbg(ql_dbg_tgt, vha, 0xe035, "%s", "IMMED_NOTIFY\n");
		qlt_handle_imm_notify(vha, (struct imm_ntfy_from_isp *)pkt);
		break;

	case NOTIFY_ACK_TYPE:
		if (tgt->notify_ack_expected > 0) {
			struct nack_to_isp *entry = (struct nack_to_isp *)pkt;
			ql_dbg(ql_dbg_tgt, vha, 0xe036,
			    "NOTIFY_ACK seq %08x status %x\n",
			    le16_to_cpu(entry->u.isp2x.seq_id),
			    le16_to_cpu(entry->u.isp2x.status));
			tgt->notify_ack_expected--;
			if (entry->u.isp2x.status !=
			    cpu_to_le16(NOTIFY_ACK_SUCCESS)) {
				ql_dbg(ql_dbg_tgt, vha, 0xe061,
				    "qla_target(%d): NOTIFY_ACK "
				    "failed %x\n", vha->vp_idx,
				    le16_to_cpu(entry->u.isp2x.status));
			}
		} else {
			ql_dbg(ql_dbg_tgt, vha, 0xe062,
			    "qla_target(%d): Unexpected NOTIFY_ACK received\n",
			    vha->vp_idx);
		}
		break;

	case ABTS_RECV_24XX:
		ql_dbg(ql_dbg_tgt, vha, 0xe037,
		    "ABTS_RECV_24XX: instance %d\n", vha->vp_idx);
		qlt_24xx_handle_abts(vha, (struct abts_recv_from_24xx *)pkt);
		break;

	case ABTS_RESP_24XX:
		if (tgt->abts_resp_expected > 0) {
			struct abts_resp_from_24xx_fw *entry =
				(struct abts_resp_from_24xx_fw *)pkt;
			ql_dbg(ql_dbg_tgt, vha, 0xe038,
			    "ABTS_RESP_24XX: compl_status %x\n",
			    entry->compl_status);
			tgt->abts_resp_expected--;
			if (le16_to_cpu(entry->compl_status) !=
			    ABTS_RESP_COMPL_SUCCESS) {
				if ((entry->error_subcode1 == 0x1E) &&
				    (entry->error_subcode2 == 0)) {
					/*
					 * We've got a race here: aborted
					 * exchange not terminated, i.e.
					 * response for the aborted command was
					 * sent between the abort request was
					 * received and processed.
					 * Unfortunately, the firmware has a
					 * silly requirement that all aborted
					 * exchanges must be explicitely
					 * terminated, otherwise it refuses to
					 * send responses for the abort
					 * requests. So, we have to
					 * (re)terminate the exchange and retry
					 * the abort response.
					 */
					qlt_24xx_retry_term_exchange(vha,
					    entry);
				} else
					ql_dbg(ql_dbg_tgt, vha, 0xe063,
					    "qla_target(%d): ABTS_RESP_24XX "
					    "failed %x (subcode %x:%x)",
					    vha->vp_idx, entry->compl_status,
					    entry->error_subcode1,
					    entry->error_subcode2);
			}
		} else {
			ql_dbg(ql_dbg_tgt, vha, 0xe064,
			    "qla_target(%d): Unexpected ABTS_RESP_24XX "
			    "received\n", vha->vp_idx);
		}
		break;

	default:
		ql_dbg(ql_dbg_tgt, vha, 0xe065,
		    "qla_target(%d): Received unknown response pkt "
		    "type %x\n", vha->vp_idx, pkt->entry_type);
		break;
	}

}

/*
 * ha->hardware_lock supposed to be held on entry. Might drop it, then reaquire
 */
void qlt_async_event(uint16_t code, struct scsi_qla_host *vha,
	uint16_t *mailbox)
{
	struct qla_hw_data *ha = vha->hw;
	struct qla_tgt *tgt = vha->vha_tgt.qla_tgt;
	int login_code;

	if (!tgt || tgt->tgt_stop || tgt->tgt_stopped)
		return;

	if (((code == MBA_POINT_TO_POINT) || (code == MBA_CHG_IN_CONNECTION)) &&
	    IS_QLA2100(ha))
		return;
	/*
	 * In tgt_stop mode we also should allow all requests to pass.
	 * Otherwise, some commands can stuck.
	 */


	switch (code) {
	case MBA_RESET:			/* Reset */
	case MBA_SYSTEM_ERR:		/* System Error */
	case MBA_REQ_TRANSFER_ERR:	/* Request Transfer Error */
	case MBA_RSP_TRANSFER_ERR:	/* Response Transfer Error */
		ql_dbg(ql_dbg_tgt_mgt, vha, 0xf03a,
		    "qla_target(%d): System error async event %#x "
		    "occurred", vha->vp_idx, code);
		break;
	case MBA_WAKEUP_THRES:		/* Request Queue Wake-up. */
		set_bit(ISP_ABORT_NEEDED, &vha->dpc_flags);
		break;

	case MBA_LOOP_UP:
	{
		ql_dbg(ql_dbg_tgt_mgt, vha, 0xf03b,
		    "qla_target(%d): Async LOOP_UP occurred "
		    "(m[0]=%x, m[1]=%x, m[2]=%x, m[3]=%x)", vha->vp_idx,
		    le16_to_cpu(mailbox[0]), le16_to_cpu(mailbox[1]),
		    le16_to_cpu(mailbox[2]), le16_to_cpu(mailbox[3]));
		if (tgt->link_reinit_iocb_pending) {
			qlt_send_notify_ack(ha->base_qpair,
			    (void *)&tgt->link_reinit_iocb,
			    0, 0, 0, 0, 0, 0);
			tgt->link_reinit_iocb_pending = 0;
		}
		break;
	}

	case MBA_LIP_OCCURRED:
	case MBA_LOOP_DOWN:
	case MBA_LIP_RESET:
	case MBA_RSCN_UPDATE:
		ql_dbg(ql_dbg_tgt_mgt, vha, 0xf03c,
		    "qla_target(%d): Async event %#x occurred "
		    "(m[0]=%x, m[1]=%x, m[2]=%x, m[3]=%x)", vha->vp_idx, code,
		    le16_to_cpu(mailbox[0]), le16_to_cpu(mailbox[1]),
		    le16_to_cpu(mailbox[2]), le16_to_cpu(mailbox[3]));
		break;

	case MBA_REJECTED_FCP_CMD:
		ql_dbg(ql_dbg_tgt_mgt, vha, 0xf017,
		    "qla_target(%d): Async event LS_REJECT occurred (m[0]=%x, m[1]=%x, m[2]=%x, m[3]=%x)",
		    vha->vp_idx,
		    le16_to_cpu(mailbox[0]), le16_to_cpu(mailbox[1]),
		    le16_to_cpu(mailbox[2]), le16_to_cpu(mailbox[3]));

		if (le16_to_cpu(mailbox[3]) == 1) {
			/* exchange starvation. */
			vha->hw->exch_starvation++;
			if (vha->hw->exch_starvation > 5) {
				ql_log(ql_log_warn, vha, 0xd03a,
				    "Exchange starvation-. Resetting RISC\n");

				vha->hw->exch_starvation = 0;
				if (IS_P3P_TYPE(vha->hw))
					set_bit(FCOE_CTX_RESET_NEEDED,
					    &vha->dpc_flags);
				else
					set_bit(ISP_ABORT_NEEDED,
					    &vha->dpc_flags);
				qla2xxx_wake_dpc(vha);
			}
		}
		break;

	case MBA_PORT_UPDATE:
		ql_dbg(ql_dbg_tgt_mgt, vha, 0xf03d,
		    "qla_target(%d): Port update async event %#x "
		    "occurred: updating the ports database (m[0]=%x, m[1]=%x, "
		    "m[2]=%x, m[3]=%x)", vha->vp_idx, code,
		    le16_to_cpu(mailbox[0]), le16_to_cpu(mailbox[1]),
		    le16_to_cpu(mailbox[2]), le16_to_cpu(mailbox[3]));

		login_code = le16_to_cpu(mailbox[2]);
		if (login_code == 0x4) {
			ql_dbg(ql_dbg_tgt_mgt, vha, 0xf03e,
			    "Async MB 2: Got PLOGI Complete\n");
			vha->hw->exch_starvation = 0;
		} else if (login_code == 0x7)
			ql_dbg(ql_dbg_tgt_mgt, vha, 0xf03f,
			    "Async MB 2: Port Logged Out\n");
		break;
	default:
		break;
	}

}

static fc_port_t *qlt_get_port_database(struct scsi_qla_host *vha,
	uint16_t loop_id)
{
	fc_port_t *fcport, *tfcp, *del;
	int rc;
	unsigned long flags;
	u8 newfcport = 0;

	fcport = kzalloc(sizeof(*fcport), GFP_KERNEL);
	if (!fcport) {
		ql_dbg(ql_dbg_tgt_mgt, vha, 0xf06f,
		    "qla_target(%d): Allocation of tmp FC port failed",
		    vha->vp_idx);
		return NULL;
	}

	fcport->loop_id = loop_id;

	rc = qla24xx_gpdb_wait(vha, fcport, 0);
	if (rc != QLA_SUCCESS) {
		ql_dbg(ql_dbg_tgt_mgt, vha, 0xf070,
		    "qla_target(%d): Failed to retrieve fcport "
		    "information -- get_port_database() returned %x "
		    "(loop_id=0x%04x)", vha->vp_idx, rc, loop_id);
		kfree(fcport);
		return NULL;
	}

	del = NULL;
	spin_lock_irqsave(&vha->hw->tgt.sess_lock, flags);
	tfcp = qla2x00_find_fcport_by_wwpn(vha, fcport->port_name, 1);

	if (tfcp) {
		tfcp->d_id = fcport->d_id;
		tfcp->port_type = fcport->port_type;
		tfcp->supported_classes = fcport->supported_classes;
		tfcp->flags |= fcport->flags;

		del = fcport;
		fcport = tfcp;
	} else {
		if (vha->hw->current_topology == ISP_CFG_F)
			fcport->flags |= FCF_FABRIC_DEVICE;

		list_add_tail(&fcport->list, &vha->vp_fcports);
		if (!IS_SW_RESV_ADDR(fcport->d_id))
		   vha->fcport_count++;
		fcport->login_gen++;
		fcport->disc_state = DSC_LOGIN_COMPLETE;
		fcport->login_succ = 1;
		newfcport = 1;
	}

	fcport->deleted = 0;
	spin_unlock_irqrestore(&vha->hw->tgt.sess_lock, flags);

	switch (vha->host->active_mode) {
	case MODE_INITIATOR:
	case MODE_DUAL:
		if (newfcport) {
			if (!IS_IIDMA_CAPABLE(vha->hw) || !vha->hw->flags.gpsc_supported) {
				ql_dbg(ql_dbg_disc, vha, 0x20fe,
				   "%s %d %8phC post upd_fcport fcp_cnt %d\n",
				   __func__, __LINE__, fcport->port_name, vha->fcport_count);
				qla24xx_post_upd_fcport_work(vha, fcport);
			} else {
				ql_dbg(ql_dbg_disc, vha, 0x20ff,
				   "%s %d %8phC post gpsc fcp_cnt %d\n",
				   __func__, __LINE__, fcport->port_name, vha->fcport_count);
				qla24xx_post_gpsc_work(vha, fcport);
			}
		}
		break;

	case MODE_TARGET:
	default:
		break;
	}
	if (del)
		qla2x00_free_fcport(del);

	return fcport;
}

/* Must be called under tgt_mutex */
static struct fc_port *qlt_make_local_sess(struct scsi_qla_host *vha,
	uint8_t *s_id)
{
	struct fc_port *sess = NULL;
	fc_port_t *fcport = NULL;
	int rc, global_resets;
	uint16_t loop_id = 0;

	if ((s_id[0] == 0xFF) && (s_id[1] == 0xFC)) {
		/*
		 * This is Domain Controller, so it should be
		 * OK to drop SCSI commands from it.
		 */
		ql_dbg(ql_dbg_tgt_mgt, vha, 0xf042,
		    "Unable to find initiator with S_ID %x:%x:%x",
		    s_id[0], s_id[1], s_id[2]);
		return NULL;
	}

	mutex_lock(&vha->vha_tgt.tgt_mutex);

retry:
	global_resets =
	    atomic_read(&vha->vha_tgt.qla_tgt->tgt_global_resets_count);

	rc = qla24xx_get_loop_id(vha, s_id, &loop_id);
	if (rc != 0) {
		mutex_unlock(&vha->vha_tgt.tgt_mutex);

		ql_log(ql_log_info, vha, 0xf071,
		    "qla_target(%d): Unable to find "
		    "initiator with S_ID %x:%x:%x",
		    vha->vp_idx, s_id[0], s_id[1],
		    s_id[2]);

		if (rc == -ENOENT) {
			qlt_port_logo_t logo;
			sid_to_portid(s_id, &logo.id);
			logo.cmd_count = 1;
			qlt_send_first_logo(vha, &logo);
		}

		return NULL;
	}

	fcport = qlt_get_port_database(vha, loop_id);
	if (!fcport) {
		mutex_unlock(&vha->vha_tgt.tgt_mutex);
		return NULL;
	}

	if (global_resets !=
	    atomic_read(&vha->vha_tgt.qla_tgt->tgt_global_resets_count)) {
		ql_dbg(ql_dbg_tgt_mgt, vha, 0xf043,
		    "qla_target(%d): global reset during session discovery "
		    "(counter was %d, new %d), retrying", vha->vp_idx,
		    global_resets,
		    atomic_read(&vha->vha_tgt.
			qla_tgt->tgt_global_resets_count));
		goto retry;
	}

	sess = qlt_create_sess(vha, fcport, true);

	mutex_unlock(&vha->vha_tgt.tgt_mutex);

	return sess;
}

static void qlt_abort_work(struct qla_tgt *tgt,
	struct qla_tgt_sess_work_param *prm)
{
	struct scsi_qla_host *vha = tgt->vha;
	struct qla_hw_data *ha = vha->hw;
	struct fc_port *sess = NULL;
	unsigned long flags = 0, flags2 = 0;
	uint32_t be_s_id;
	uint8_t s_id[3];
	int rc;

	spin_lock_irqsave(&ha->tgt.sess_lock, flags2);

	if (tgt->tgt_stop)
		goto out_term2;

	s_id[0] = prm->abts.fcp_hdr_le.s_id[2];
	s_id[1] = prm->abts.fcp_hdr_le.s_id[1];
	s_id[2] = prm->abts.fcp_hdr_le.s_id[0];

	sess = ha->tgt.tgt_ops->find_sess_by_s_id(vha,
	    (unsigned char *)&be_s_id);
	if (!sess) {
		spin_unlock_irqrestore(&ha->tgt.sess_lock, flags2);

		sess = qlt_make_local_sess(vha, s_id);
		/* sess has got an extra creation ref */

		spin_lock_irqsave(&ha->tgt.sess_lock, flags2);
		if (!sess)
			goto out_term2;
	} else {
		if (sess->deleted) {
			sess = NULL;
			goto out_term2;
		}

		if (!kref_get_unless_zero(&sess->sess_kref)) {
			ql_dbg(ql_dbg_tgt_tmr, vha, 0xf01c,
			    "%s: kref_get fail %8phC \n",
			     __func__, sess->port_name);
			sess = NULL;
			goto out_term2;
		}
	}

	rc = __qlt_24xx_handle_abts(vha, &prm->abts, sess);
	ha->tgt.tgt_ops->put_sess(sess);
	spin_unlock_irqrestore(&ha->tgt.sess_lock, flags2);

	if (rc != 0)
		goto out_term;
	return;

out_term2:
	if (sess)
		ha->tgt.tgt_ops->put_sess(sess);
	spin_unlock_irqrestore(&ha->tgt.sess_lock, flags2);

out_term:
	spin_lock_irqsave(&ha->hardware_lock, flags);
	qlt_24xx_send_abts_resp(ha->base_qpair, &prm->abts,
	    FCP_TMF_REJECTED, false);
	spin_unlock_irqrestore(&ha->hardware_lock, flags);
}

static void qlt_tmr_work(struct qla_tgt *tgt,
	struct qla_tgt_sess_work_param *prm)
{
	struct atio_from_isp *a = &prm->tm_iocb2;
	struct scsi_qla_host *vha = tgt->vha;
	struct qla_hw_data *ha = vha->hw;
	struct fc_port *sess = NULL;
	unsigned long flags;
	uint8_t *s_id = NULL; /* to hide compiler warnings */
	int rc;
	u64 unpacked_lun;
	int fn;
	void *iocb;

	spin_lock_irqsave(&ha->tgt.sess_lock, flags);

	if (tgt->tgt_stop)
		goto out_term2;

	s_id = prm->tm_iocb2.u.isp24.fcp_hdr.s_id;
	sess = ha->tgt.tgt_ops->find_sess_by_s_id(vha, s_id);
	if (!sess) {
		spin_unlock_irqrestore(&ha->tgt.sess_lock, flags);

		sess = qlt_make_local_sess(vha, s_id);
		/* sess has got an extra creation ref */

		spin_lock_irqsave(&ha->tgt.sess_lock, flags);
		if (!sess)
			goto out_term2;
	} else {
		if (sess->deleted) {
			sess = NULL;
			goto out_term2;
		}

		if (!kref_get_unless_zero(&sess->sess_kref)) {
			ql_dbg(ql_dbg_tgt_tmr, vha, 0xf020,
			    "%s: kref_get fail %8phC\n",
			     __func__, sess->port_name);
			sess = NULL;
			goto out_term2;
		}
	}

	iocb = a;
	fn = a->u.isp24.fcp_cmnd.task_mgmt_flags;
	unpacked_lun =
	    scsilun_to_int((struct scsi_lun *)&a->u.isp24.fcp_cmnd.lun);

	rc = qlt_issue_task_mgmt(sess, unpacked_lun, fn, iocb, 0);
	ha->tgt.tgt_ops->put_sess(sess);
	spin_unlock_irqrestore(&ha->tgt.sess_lock, flags);

	if (rc != 0)
		goto out_term;
	return;

out_term2:
	if (sess)
		ha->tgt.tgt_ops->put_sess(sess);
	spin_unlock_irqrestore(&ha->tgt.sess_lock, flags);
out_term:
	qlt_send_term_exchange(ha->base_qpair, NULL, &prm->tm_iocb2, 1, 0);
}

static void qlt_sess_work_fn(struct work_struct *work)
{
	struct qla_tgt *tgt = container_of(work, struct qla_tgt, sess_work);
	struct scsi_qla_host *vha = tgt->vha;
	unsigned long flags;

	ql_dbg(ql_dbg_tgt_mgt, vha, 0xf000, "Sess work (tgt %p)", tgt);

	spin_lock_irqsave(&tgt->sess_work_lock, flags);
	while (!list_empty(&tgt->sess_works_list)) {
		struct qla_tgt_sess_work_param *prm = list_entry(
		    tgt->sess_works_list.next, typeof(*prm),
		    sess_works_list_entry);

		/*
		 * This work can be scheduled on several CPUs at time, so we
		 * must delete the entry to eliminate double processing
		 */
		list_del(&prm->sess_works_list_entry);

		spin_unlock_irqrestore(&tgt->sess_work_lock, flags);

		switch (prm->type) {
		case QLA_TGT_SESS_WORK_ABORT:
			qlt_abort_work(tgt, prm);
			break;
		case QLA_TGT_SESS_WORK_TM:
			qlt_tmr_work(tgt, prm);
			break;
		default:
			BUG_ON(1);
			break;
		}

		spin_lock_irqsave(&tgt->sess_work_lock, flags);

		kfree(prm);
	}
	spin_unlock_irqrestore(&tgt->sess_work_lock, flags);
}

/* Must be called under tgt_host_action_mutex */
int qlt_add_target(struct qla_hw_data *ha, struct scsi_qla_host *base_vha)
{
	struct qla_tgt *tgt;
	int rc, i;
	struct qla_qpair_hint *h;

	if (!QLA_TGT_MODE_ENABLED())
		return 0;

	if (!IS_TGT_MODE_CAPABLE(ha)) {
		ql_log(ql_log_warn, base_vha, 0xe070,
		    "This adapter does not support target mode.\n");
		return 0;
	}

	ql_dbg(ql_dbg_tgt, base_vha, 0xe03b,
	    "Registering target for host %ld(%p).\n", base_vha->host_no, ha);

	BUG_ON(base_vha->vha_tgt.qla_tgt != NULL);

	tgt = kzalloc(sizeof(struct qla_tgt), GFP_KERNEL);
	if (!tgt) {
		ql_dbg(ql_dbg_tgt, base_vha, 0xe066,
		    "Unable to allocate struct qla_tgt\n");
		return -ENOMEM;
	}

	tgt->qphints = kzalloc((ha->max_qpairs + 1) *
	    sizeof(struct qla_qpair_hint), GFP_KERNEL);
	if (!tgt->qphints) {
		kfree(tgt);
		ql_log(ql_log_warn, base_vha, 0x0197,
		    "Unable to allocate qpair hints.\n");
		return -ENOMEM;
	}

	if (!(base_vha->host->hostt->supported_mode & MODE_TARGET))
		base_vha->host->hostt->supported_mode |= MODE_TARGET;

	rc = btree_init64(&tgt->lun_qpair_map);
	if (rc) {
		kfree(tgt->qphints);
		kfree(tgt);
		ql_log(ql_log_info, base_vha, 0x0198,
			"Unable to initialize lun_qpair_map btree\n");
		return -EIO;
	}
	h = &tgt->qphints[0];
	h->qpair = ha->base_qpair;
	INIT_LIST_HEAD(&h->hint_elem);
	h->cpuid = ha->base_qpair->cpuid;
	list_add_tail(&h->hint_elem, &ha->base_qpair->hints_list);

	for (i = 0; i < ha->max_qpairs; i++) {
		unsigned long flags;

		struct qla_qpair *qpair = ha->queue_pair_map[i];
		h = &tgt->qphints[i + 1];
		INIT_LIST_HEAD(&h->hint_elem);
		if (qpair) {
			h->qpair = qpair;
			spin_lock_irqsave(qpair->qp_lock_ptr, flags);
			list_add_tail(&h->hint_elem, &qpair->hints_list);
			spin_unlock_irqrestore(qpair->qp_lock_ptr, flags);
			h->cpuid = qpair->cpuid;
		}
	}

	tgt->ha = ha;
	tgt->vha = base_vha;
	init_waitqueue_head(&tgt->waitQ);
	INIT_LIST_HEAD(&tgt->del_sess_list);
	spin_lock_init(&tgt->sess_work_lock);
	INIT_WORK(&tgt->sess_work, qlt_sess_work_fn);
	INIT_LIST_HEAD(&tgt->sess_works_list);
	atomic_set(&tgt->tgt_global_resets_count, 0);

	base_vha->vha_tgt.qla_tgt = tgt;

	ql_dbg(ql_dbg_tgt, base_vha, 0xe067,
		"qla_target(%d): using 64 Bit PCI addressing",
		base_vha->vp_idx);
	/* 3 is reserved */
	tgt->sg_tablesize = QLA_TGT_MAX_SG_24XX(base_vha->req->length - 3);

	mutex_lock(&qla_tgt_mutex);
	list_add_tail(&tgt->tgt_list_entry, &qla_tgt_glist);
	mutex_unlock(&qla_tgt_mutex);

	if (ha->tgt.tgt_ops && ha->tgt.tgt_ops->add_target)
		ha->tgt.tgt_ops->add_target(base_vha);

	return 0;
}

/* Must be called under tgt_host_action_mutex */
int qlt_remove_target(struct qla_hw_data *ha, struct scsi_qla_host *vha)
{
	if (!vha->vha_tgt.qla_tgt)
		return 0;

	if (vha->fc_vport) {
		qlt_release(vha->vha_tgt.qla_tgt);
		return 0;
	}

	/* free left over qfull cmds */
	qlt_init_term_exchange(vha);

	mutex_lock(&qla_tgt_mutex);
	list_del(&vha->vha_tgt.qla_tgt->tgt_list_entry);
	mutex_unlock(&qla_tgt_mutex);

	ql_dbg(ql_dbg_tgt, vha, 0xe03c, "Unregistering target for host %ld(%p)",
	    vha->host_no, ha);
	qlt_release(vha->vha_tgt.qla_tgt);

	return 0;
}

void qlt_remove_target_resources(struct qla_hw_data *ha)
{
	struct scsi_qla_host *node;
	u32 key = 0;

	btree_for_each_safe32(&ha->tgt.host_map, key, node)
		btree_remove32(&ha->tgt.host_map, key);

	btree_destroy32(&ha->tgt.host_map);
}

static void qlt_lport_dump(struct scsi_qla_host *vha, u64 wwpn,
	unsigned char *b)
{
	int i;

	pr_debug("qla2xxx HW vha->node_name: ");
	for (i = 0; i < WWN_SIZE; i++)
		pr_debug("%02x ", vha->node_name[i]);
	pr_debug("\n");
	pr_debug("qla2xxx HW vha->port_name: ");
	for (i = 0; i < WWN_SIZE; i++)
		pr_debug("%02x ", vha->port_name[i]);
	pr_debug("\n");

	pr_debug("qla2xxx passed configfs WWPN: ");
	put_unaligned_be64(wwpn, b);
	for (i = 0; i < WWN_SIZE; i++)
		pr_debug("%02x ", b[i]);
	pr_debug("\n");
}

/**
 * qla_tgt_lport_register - register lport with external module
 *
 * @qla_tgt_ops: Pointer for tcm_qla2xxx qla_tgt_ops
 * @wwpn: Passwd FC target WWPN
 * @callback:  lport initialization callback for tcm_qla2xxx code
 * @target_lport_ptr: pointer for tcm_qla2xxx specific lport data
 */
int qlt_lport_register(void *target_lport_ptr, u64 phys_wwpn,
		       u64 npiv_wwpn, u64 npiv_wwnn,
		       int (*callback)(struct scsi_qla_host *, void *, u64, u64))
{
	struct qla_tgt *tgt;
	struct scsi_qla_host *vha;
	struct qla_hw_data *ha;
	struct Scsi_Host *host;
	unsigned long flags;
	int rc;
	u8 b[WWN_SIZE];

	mutex_lock(&qla_tgt_mutex);
	list_for_each_entry(tgt, &qla_tgt_glist, tgt_list_entry) {
		vha = tgt->vha;
		ha = vha->hw;

		host = vha->host;
		if (!host)
			continue;

		if (!(host->hostt->supported_mode & MODE_TARGET))
			continue;

		spin_lock_irqsave(&ha->hardware_lock, flags);
		if ((!npiv_wwpn || !npiv_wwnn) && host->active_mode & MODE_TARGET) {
			pr_debug("MODE_TARGET already active on qla2xxx(%d)\n",
			    host->host_no);
			spin_unlock_irqrestore(&ha->hardware_lock, flags);
			continue;
		}
		if (tgt->tgt_stop) {
			pr_debug("MODE_TARGET in shutdown on qla2xxx(%d)\n",
				 host->host_no);
			spin_unlock_irqrestore(&ha->hardware_lock, flags);
			continue;
		}
		spin_unlock_irqrestore(&ha->hardware_lock, flags);

		if (!scsi_host_get(host)) {
			ql_dbg(ql_dbg_tgt, vha, 0xe068,
			    "Unable to scsi_host_get() for"
			    " qla2xxx scsi_host\n");
			continue;
		}
		qlt_lport_dump(vha, phys_wwpn, b);

		if (memcmp(vha->port_name, b, WWN_SIZE)) {
			scsi_host_put(host);
			continue;
		}
		rc = (*callback)(vha, target_lport_ptr, npiv_wwpn, npiv_wwnn);
		if (rc != 0)
			scsi_host_put(host);

		mutex_unlock(&qla_tgt_mutex);
		return rc;
	}
	mutex_unlock(&qla_tgt_mutex);

	return -ENODEV;
}
EXPORT_SYMBOL(qlt_lport_register);

/**
 * qla_tgt_lport_deregister - Degister lport
 *
 * @vha:  Registered scsi_qla_host pointer
 */
void qlt_lport_deregister(struct scsi_qla_host *vha)
{
	struct qla_hw_data *ha = vha->hw;
	struct Scsi_Host *sh = vha->host;
	/*
	 * Clear the target_lport_ptr qla_target_template pointer in qla_hw_data
	 */
	vha->vha_tgt.target_lport_ptr = NULL;
	ha->tgt.tgt_ops = NULL;
	/*
	 * Release the Scsi_Host reference for the underlying qla2xxx host
	 */
	scsi_host_put(sh);
}
EXPORT_SYMBOL(qlt_lport_deregister);

/* Must be called under HW lock */
static void qlt_set_mode(struct scsi_qla_host *vha)
{
	switch (ql2x_ini_mode) {
	case QLA2XXX_INI_MODE_DISABLED:
	case QLA2XXX_INI_MODE_EXCLUSIVE:
		vha->host->active_mode = MODE_TARGET;
		break;
	case QLA2XXX_INI_MODE_ENABLED:
		vha->host->active_mode = MODE_UNKNOWN;
		break;
	case QLA2XXX_INI_MODE_DUAL:
		vha->host->active_mode = MODE_DUAL;
		break;
	default:
		break;
	}
}

/* Must be called under HW lock */
static void qlt_clear_mode(struct scsi_qla_host *vha)
{
	switch (ql2x_ini_mode) {
	case QLA2XXX_INI_MODE_DISABLED:
		vha->host->active_mode = MODE_UNKNOWN;
		break;
	case QLA2XXX_INI_MODE_EXCLUSIVE:
		vha->host->active_mode = MODE_INITIATOR;
		break;
	case QLA2XXX_INI_MODE_ENABLED:
	case QLA2XXX_INI_MODE_DUAL:
		vha->host->active_mode = MODE_INITIATOR;
		break;
	default:
		break;
	}
}

/*
 * qla_tgt_enable_vha - NO LOCK HELD
 *
 * host_reset, bring up w/ Target Mode Enabled
 */
void
qlt_enable_vha(struct scsi_qla_host *vha)
{
	struct qla_hw_data *ha = vha->hw;
	struct qla_tgt *tgt = vha->vha_tgt.qla_tgt;
	unsigned long flags;
	scsi_qla_host_t *base_vha = pci_get_drvdata(ha->pdev);

	if (!tgt) {
		ql_dbg(ql_dbg_tgt, vha, 0xe069,
		    "Unable to locate qla_tgt pointer from"
		    " struct qla_hw_data\n");
		dump_stack();
		return;
	}

	spin_lock_irqsave(&ha->hardware_lock, flags);
	tgt->tgt_stopped = 0;
	qlt_set_mode(vha);
	spin_unlock_irqrestore(&ha->hardware_lock, flags);

	if (vha->vp_idx) {
		qla24xx_disable_vp(vha);
		qla24xx_enable_vp(vha);
	} else {
		set_bit(ISP_ABORT_NEEDED, &base_vha->dpc_flags);
		qla2xxx_wake_dpc(base_vha);
		qla2x00_wait_for_hba_online(base_vha);
	}
}
EXPORT_SYMBOL(qlt_enable_vha);

/*
 * qla_tgt_disable_vha - NO LOCK HELD
 *
 * Disable Target Mode and reset the adapter
 */
static void qlt_disable_vha(struct scsi_qla_host *vha)
{
	struct qla_hw_data *ha = vha->hw;
	struct qla_tgt *tgt = vha->vha_tgt.qla_tgt;
	unsigned long flags;

	if (!tgt) {
		ql_dbg(ql_dbg_tgt, vha, 0xe06a,
		    "Unable to locate qla_tgt pointer from"
		    " struct qla_hw_data\n");
		dump_stack();
		return;
	}

	spin_lock_irqsave(&ha->hardware_lock, flags);
	qlt_clear_mode(vha);
	spin_unlock_irqrestore(&ha->hardware_lock, flags);

	set_bit(ISP_ABORT_NEEDED, &vha->dpc_flags);
	qla2xxx_wake_dpc(vha);
	qla2x00_wait_for_hba_online(vha);
}

/*
 * Called from qla_init.c:qla24xx_vport_create() contex to setup
 * the target mode specific struct scsi_qla_host and struct qla_hw_data
 * members.
 */
void
qlt_vport_create(struct scsi_qla_host *vha, struct qla_hw_data *ha)
{
	vha->vha_tgt.qla_tgt = NULL;

	mutex_init(&vha->vha_tgt.tgt_mutex);
	mutex_init(&vha->vha_tgt.tgt_host_action_mutex);

	qlt_clear_mode(vha);

	/*
	 * NOTE: Currently the value is kept the same for <24xx and
	 * >=24xx ISPs. If it is necessary to change it,
	 * the check should be added for specific ISPs,
	 * assigning the value appropriately.
	 */
	ha->tgt.atio_q_length = ATIO_ENTRY_CNT_24XX;

	qlt_add_target(ha, vha);
}

void
qlt_rff_id(struct scsi_qla_host *vha, struct ct_sns_req *ct_req)
{
	/*
	 * FC-4 Feature bit 0 indicates target functionality to the name server.
	 */
	if (qla_tgt_mode_enabled(vha)) {
		ct_req->req.rff_id.fc4_feature = BIT_0;
	} else if (qla_ini_mode_enabled(vha)) {
		ct_req->req.rff_id.fc4_feature = BIT_1;
	} else if (qla_dual_mode_enabled(vha))
		ct_req->req.rff_id.fc4_feature = BIT_0 | BIT_1;
}

/*
 * qlt_init_atio_q_entries() - Initializes ATIO queue entries.
 * @ha: HA context
 *
 * Beginning of ATIO ring has initialization control block already built
 * by nvram config routine.
 *
 * Returns 0 on success.
 */
void
qlt_init_atio_q_entries(struct scsi_qla_host *vha)
{
	struct qla_hw_data *ha = vha->hw;
	uint16_t cnt;
	struct atio_from_isp *pkt = (struct atio_from_isp *)ha->tgt.atio_ring;

	if (qla_ini_mode_enabled(vha))
		return;

	for (cnt = 0; cnt < ha->tgt.atio_q_length; cnt++) {
		pkt->u.raw.signature = ATIO_PROCESSED;
		pkt++;
	}

}

/*
 * qlt_24xx_process_atio_queue() - Process ATIO queue entries.
 * @ha: SCSI driver HA context
 */
void
qlt_24xx_process_atio_queue(struct scsi_qla_host *vha, uint8_t ha_locked)
{
	struct qla_hw_data *ha = vha->hw;
	struct atio_from_isp *pkt;
	int cnt, i;

	if (!ha->flags.fw_started)
		return;

	while ((ha->tgt.atio_ring_ptr->signature != ATIO_PROCESSED) ||
	    fcpcmd_is_corrupted(ha->tgt.atio_ring_ptr)) {
		pkt = (struct atio_from_isp *)ha->tgt.atio_ring_ptr;
		cnt = pkt->u.raw.entry_count;

		if (unlikely(fcpcmd_is_corrupted(ha->tgt.atio_ring_ptr))) {
			/*
			 * This packet is corrupted. The header + payload
			 * can not be trusted. There is no point in passing
			 * it further up.
			 */
			ql_log(ql_log_warn, vha, 0xd03c,
			    "corrupted fcp frame SID[%3phN] OXID[%04x] EXCG[%x] %64phN\n",
			    pkt->u.isp24.fcp_hdr.s_id,
			    be16_to_cpu(pkt->u.isp24.fcp_hdr.ox_id),
			    le32_to_cpu(pkt->u.isp24.exchange_addr), pkt);

			adjust_corrupted_atio(pkt);
			qlt_send_term_exchange(ha->base_qpair, NULL, pkt,
			    ha_locked, 0);
		} else {
			qlt_24xx_atio_pkt_all_vps(vha,
			    (struct atio_from_isp *)pkt, ha_locked);
		}

		for (i = 0; i < cnt; i++) {
			ha->tgt.atio_ring_index++;
			if (ha->tgt.atio_ring_index == ha->tgt.atio_q_length) {
				ha->tgt.atio_ring_index = 0;
				ha->tgt.atio_ring_ptr = ha->tgt.atio_ring;
			} else
				ha->tgt.atio_ring_ptr++;

			pkt->u.raw.signature = ATIO_PROCESSED;
			pkt = (struct atio_from_isp *)ha->tgt.atio_ring_ptr;
		}
		wmb();
	}

	/* Adjust ring index */
	WRT_REG_DWORD(ISP_ATIO_Q_OUT(vha), ha->tgt.atio_ring_index);
	RD_REG_DWORD_RELAXED(ISP_ATIO_Q_OUT(vha));
}

void
qlt_24xx_config_rings(struct scsi_qla_host *vha)
{
	struct qla_hw_data *ha = vha->hw;
	if (!QLA_TGT_MODE_ENABLED())
		return;

	WRT_REG_DWORD(ISP_ATIO_Q_IN(vha), 0);
	WRT_REG_DWORD(ISP_ATIO_Q_OUT(vha), 0);
	RD_REG_DWORD(ISP_ATIO_Q_OUT(vha));

	if (IS_ATIO_MSIX_CAPABLE(ha)) {
		struct qla_msix_entry *msix = &ha->msix_entries[2];
		struct init_cb_24xx *icb = (struct init_cb_24xx *)ha->init_cb;

		icb->msix_atio = cpu_to_le16(msix->entry);
		ql_dbg(ql_dbg_init, vha, 0xf072,
		    "Registering ICB vector 0x%x for atio que.\n",
		    msix->entry);
	}
}

void
qlt_24xx_config_nvram_stage1(struct scsi_qla_host *vha, struct nvram_24xx *nv)
{
	struct qla_hw_data *ha = vha->hw;

	if (!QLA_TGT_MODE_ENABLED())
		return;

	if (qla_tgt_mode_enabled(vha) || qla_dual_mode_enabled(vha)) {
		if (!ha->tgt.saved_set) {
			/* We save only once */
			ha->tgt.saved_exchange_count = nv->exchange_count;
			ha->tgt.saved_firmware_options_1 =
			    nv->firmware_options_1;
			ha->tgt.saved_firmware_options_2 =
			    nv->firmware_options_2;
			ha->tgt.saved_firmware_options_3 =
			    nv->firmware_options_3;
			ha->tgt.saved_set = 1;
		}

		if (qla_tgt_mode_enabled(vha))
			nv->exchange_count = cpu_to_le16(0xFFFF);
		else			/* dual */
			nv->exchange_count = cpu_to_le16(ql2xexchoffld);

		/* Enable target mode */
		nv->firmware_options_1 |= cpu_to_le32(BIT_4);

		/* Disable ini mode, if requested */
		if (qla_tgt_mode_enabled(vha))
			nv->firmware_options_1 |= cpu_to_le32(BIT_5);

		/* Disable Full Login after LIP */
		nv->firmware_options_1 &= cpu_to_le32(~BIT_13);
		/* Enable initial LIP */
		nv->firmware_options_1 &= cpu_to_le32(~BIT_9);
		if (ql2xtgt_tape_enable)
			/* Enable FC Tape support */
			nv->firmware_options_2 |= cpu_to_le32(BIT_12);
		else
			/* Disable FC Tape support */
			nv->firmware_options_2 &= cpu_to_le32(~BIT_12);

		/* Disable Full Login after LIP */
		nv->host_p &= cpu_to_le32(~BIT_10);

		/*
		 * clear BIT 15 explicitly as we have seen at least
		 * a couple of instances where this was set and this
		 * was causing the firmware to not be initialized.
		 */
		nv->firmware_options_1 &= cpu_to_le32(~BIT_15);
		/* Enable target PRLI control */
		nv->firmware_options_2 |= cpu_to_le32(BIT_14);
	} else {
		if (ha->tgt.saved_set) {
			nv->exchange_count = ha->tgt.saved_exchange_count;
			nv->firmware_options_1 =
			    ha->tgt.saved_firmware_options_1;
			nv->firmware_options_2 =
			    ha->tgt.saved_firmware_options_2;
			nv->firmware_options_3 =
			    ha->tgt.saved_firmware_options_3;
		}
		return;
	}

	if (ha->base_qpair->enable_class_2) {
		if (vha->flags.init_done)
			fc_host_supported_classes(vha->host) =
				FC_COS_CLASS2 | FC_COS_CLASS3;

		nv->firmware_options_2 |= cpu_to_le32(BIT_8);
	} else {
		if (vha->flags.init_done)
			fc_host_supported_classes(vha->host) = FC_COS_CLASS3;

		nv->firmware_options_2 &= ~cpu_to_le32(BIT_8);
	}
}

void
qlt_24xx_config_nvram_stage2(struct scsi_qla_host *vha,
	struct init_cb_24xx *icb)
{
	struct qla_hw_data *ha = vha->hw;

	if (!QLA_TGT_MODE_ENABLED())
		return;

	if (ha->tgt.node_name_set) {
		memcpy(icb->node_name, ha->tgt.tgt_node_name, WWN_SIZE);
		icb->firmware_options_1 |= cpu_to_le32(BIT_14);
	}

	/* disable ZIO at start time. */
	if (!vha->flags.init_done) {
		uint32_t tmp;
		tmp = le32_to_cpu(icb->firmware_options_2);
		tmp &= ~(BIT_3 | BIT_2 | BIT_1 | BIT_0);
		icb->firmware_options_2 = cpu_to_le32(tmp);
	}
}

void
qlt_81xx_config_nvram_stage1(struct scsi_qla_host *vha, struct nvram_81xx *nv)
{
	struct qla_hw_data *ha = vha->hw;

	if (!QLA_TGT_MODE_ENABLED())
		return;

	if (qla_tgt_mode_enabled(vha) || qla_dual_mode_enabled(vha)) {
		if (!ha->tgt.saved_set) {
			/* We save only once */
			ha->tgt.saved_exchange_count = nv->exchange_count;
			ha->tgt.saved_firmware_options_1 =
			    nv->firmware_options_1;
			ha->tgt.saved_firmware_options_2 =
			    nv->firmware_options_2;
			ha->tgt.saved_firmware_options_3 =
			    nv->firmware_options_3;
			ha->tgt.saved_set = 1;
		}

		if (qla_tgt_mode_enabled(vha))
			nv->exchange_count = cpu_to_le16(0xFFFF);
		else			/* dual */
			nv->exchange_count = cpu_to_le16(ql2xexchoffld);

		/* Enable target mode */
		nv->firmware_options_1 |= cpu_to_le32(BIT_4);

		/* Disable ini mode, if requested */
		if (qla_tgt_mode_enabled(vha))
			nv->firmware_options_1 |= cpu_to_le32(BIT_5);
		/* Disable Full Login after LIP */
		nv->firmware_options_1 &= cpu_to_le32(~BIT_13);
		/* Enable initial LIP */
		nv->firmware_options_1 &= cpu_to_le32(~BIT_9);
		/*
		 * clear BIT 15 explicitly as we have seen at
		 * least a couple of instances where this was set
		 * and this was causing the firmware to not be
		 * initialized.
		 */
		nv->firmware_options_1 &= cpu_to_le32(~BIT_15);
		if (ql2xtgt_tape_enable)
			/* Enable FC tape support */
			nv->firmware_options_2 |= cpu_to_le32(BIT_12);
		else
			/* Disable FC tape support */
			nv->firmware_options_2 &= cpu_to_le32(~BIT_12);

		/* Disable Full Login after LIP */
		nv->host_p &= cpu_to_le32(~BIT_10);
		/* Enable target PRLI control */
		nv->firmware_options_2 |= cpu_to_le32(BIT_14);
	} else {
		if (ha->tgt.saved_set) {
			nv->exchange_count = ha->tgt.saved_exchange_count;
			nv->firmware_options_1 =
			    ha->tgt.saved_firmware_options_1;
			nv->firmware_options_2 =
			    ha->tgt.saved_firmware_options_2;
			nv->firmware_options_3 =
			    ha->tgt.saved_firmware_options_3;
		}
		return;
	}

	if (ha->base_qpair->enable_class_2) {
		if (vha->flags.init_done)
			fc_host_supported_classes(vha->host) =
				FC_COS_CLASS2 | FC_COS_CLASS3;

		nv->firmware_options_2 |= cpu_to_le32(BIT_8);
	} else {
		if (vha->flags.init_done)
			fc_host_supported_classes(vha->host) = FC_COS_CLASS3;

		nv->firmware_options_2 &= ~cpu_to_le32(BIT_8);
	}
}

void
qlt_81xx_config_nvram_stage2(struct scsi_qla_host *vha,
	struct init_cb_81xx *icb)
{
	struct qla_hw_data *ha = vha->hw;

	if (!QLA_TGT_MODE_ENABLED())
		return;

	if (ha->tgt.node_name_set) {
		memcpy(icb->node_name, ha->tgt.tgt_node_name, WWN_SIZE);
		icb->firmware_options_1 |= cpu_to_le32(BIT_14);
	}

	/* disable ZIO at start time. */
	if (!vha->flags.init_done) {
		uint32_t tmp;
		tmp = le32_to_cpu(icb->firmware_options_2);
		tmp &= ~(BIT_3 | BIT_2 | BIT_1 | BIT_0);
		icb->firmware_options_2 = cpu_to_le32(tmp);
	}

}

void
qlt_83xx_iospace_config(struct qla_hw_data *ha)
{
	if (!QLA_TGT_MODE_ENABLED())
		return;

	ha->msix_count += 1; /* For ATIO Q */
}


void
qlt_modify_vp_config(struct scsi_qla_host *vha,
	struct vp_config_entry_24xx *vpmod)
{
	/* enable target mode.  Bit5 = 1 => disable */
	if (qla_tgt_mode_enabled(vha) || qla_dual_mode_enabled(vha))
		vpmod->options_idx1 &= ~BIT_5;

	/* Disable ini mode, if requested.  bit4 = 1 => disable */
	if (qla_tgt_mode_enabled(vha))
		vpmod->options_idx1 &= ~BIT_4;
}

void
qlt_probe_one_stage1(struct scsi_qla_host *base_vha, struct qla_hw_data *ha)
{
	int rc;

	if (!QLA_TGT_MODE_ENABLED())
		return;

	if  (ha->mqenable || IS_QLA83XX(ha) || IS_QLA27XX(ha)) {
		ISP_ATIO_Q_IN(base_vha) = &ha->mqiobase->isp25mq.atio_q_in;
		ISP_ATIO_Q_OUT(base_vha) = &ha->mqiobase->isp25mq.atio_q_out;
	} else {
		ISP_ATIO_Q_IN(base_vha) = &ha->iobase->isp24.atio_q_in;
		ISP_ATIO_Q_OUT(base_vha) = &ha->iobase->isp24.atio_q_out;
	}

	mutex_init(&base_vha->vha_tgt.tgt_mutex);
	mutex_init(&base_vha->vha_tgt.tgt_host_action_mutex);

	INIT_LIST_HEAD(&base_vha->unknown_atio_list);
	INIT_DELAYED_WORK(&base_vha->unknown_atio_work,
	    qlt_unknown_atio_work_fn);

	qlt_clear_mode(base_vha);

	rc = btree_init32(&ha->tgt.host_map);
	if (rc)
		ql_log(ql_log_info, base_vha, 0xd03d,
		    "Unable to initialize ha->host_map btree\n");

	qlt_update_vp_map(base_vha, SET_VP_IDX);
}

irqreturn_t
qla83xx_msix_atio_q(int irq, void *dev_id)
{
	struct rsp_que *rsp;
	scsi_qla_host_t	*vha;
	struct qla_hw_data *ha;
	unsigned long flags;

	rsp = (struct rsp_que *) dev_id;
	ha = rsp->hw;
	vha = pci_get_drvdata(ha->pdev);

	spin_lock_irqsave(&ha->tgt.atio_lock, flags);

	qlt_24xx_process_atio_queue(vha, 0);

	spin_unlock_irqrestore(&ha->tgt.atio_lock, flags);

	return IRQ_HANDLED;
}

static void
qlt_handle_abts_recv_work(struct work_struct *work)
{
	struct qla_tgt_sess_op *op = container_of(work,
		struct qla_tgt_sess_op, work);
	scsi_qla_host_t *vha = op->vha;
	struct qla_hw_data *ha = vha->hw;
	unsigned long flags;

	if (qla2x00_reset_active(vha) ||
	    (op->chip_reset != ha->base_qpair->chip_reset))
		return;

	spin_lock_irqsave(&ha->tgt.atio_lock, flags);
	qlt_24xx_process_atio_queue(vha, 0);
	spin_unlock_irqrestore(&ha->tgt.atio_lock, flags);

	spin_lock_irqsave(&ha->hardware_lock, flags);
	qlt_response_pkt_all_vps(vha, op->rsp, (response_t *)&op->atio);
	spin_unlock_irqrestore(&ha->hardware_lock, flags);

	kfree(op);
}

void
qlt_handle_abts_recv(struct scsi_qla_host *vha, struct rsp_que *rsp,
    response_t *pkt)
{
	struct qla_tgt_sess_op *op;

	op = kzalloc(sizeof(*op), GFP_ATOMIC);

	if (!op) {
		/* do not reach for ATIO queue here.  This is best effort err
		 * recovery at this point.
		 */
		qlt_response_pkt_all_vps(vha, rsp, pkt);
		return;
	}

	memcpy(&op->atio, pkt, sizeof(*pkt));
	op->vha = vha;
	op->chip_reset = vha->hw->base_qpair->chip_reset;
	op->rsp = rsp;
	INIT_WORK(&op->work, qlt_handle_abts_recv_work);
	queue_work(qla_tgt_wq, &op->work);
	return;
}

int
qlt_mem_alloc(struct qla_hw_data *ha)
{
	if (!QLA_TGT_MODE_ENABLED())
		return 0;

	ha->tgt.tgt_vp_map = kzalloc(sizeof(struct qla_tgt_vp_map) *
	    MAX_MULTI_ID_FABRIC, GFP_KERNEL);
	if (!ha->tgt.tgt_vp_map)
		return -ENOMEM;

	ha->tgt.atio_ring = dma_alloc_coherent(&ha->pdev->dev,
	    (ha->tgt.atio_q_length + 1) * sizeof(struct atio_from_isp),
	    &ha->tgt.atio_dma, GFP_KERNEL);
	if (!ha->tgt.atio_ring) {
		kfree(ha->tgt.tgt_vp_map);
		return -ENOMEM;
	}
	return 0;
}

void
qlt_mem_free(struct qla_hw_data *ha)
{
	if (!QLA_TGT_MODE_ENABLED())
		return;

	if (ha->tgt.atio_ring) {
		dma_free_coherent(&ha->pdev->dev, (ha->tgt.atio_q_length + 1) *
		    sizeof(struct atio_from_isp), ha->tgt.atio_ring,
		    ha->tgt.atio_dma);
	}
	kfree(ha->tgt.tgt_vp_map);
}

/* vport_slock to be held by the caller */
void
qlt_update_vp_map(struct scsi_qla_host *vha, int cmd)
{
	void *slot;
	u32 key;
	int rc;

	if (!QLA_TGT_MODE_ENABLED())
		return;

	key = vha->d_id.b24;

	switch (cmd) {
	case SET_VP_IDX:
		vha->hw->tgt.tgt_vp_map[vha->vp_idx].vha = vha;
		break;
	case SET_AL_PA:
		slot = btree_lookup32(&vha->hw->tgt.host_map, key);
		if (!slot) {
			ql_dbg(ql_dbg_tgt_mgt, vha, 0xf018,
			    "Save vha in host_map %p %06x\n", vha, key);
			rc = btree_insert32(&vha->hw->tgt.host_map,
				key, vha, GFP_ATOMIC);
			if (rc)
				ql_log(ql_log_info, vha, 0xd03e,
				    "Unable to insert s_id into host_map: %06x\n",
				    key);
			return;
		}
		ql_dbg(ql_dbg_tgt_mgt, vha, 0xf019,
		    "replace existing vha in host_map %p %06x\n", vha, key);
		btree_update32(&vha->hw->tgt.host_map, key, vha);
		break;
	case RESET_VP_IDX:
		vha->hw->tgt.tgt_vp_map[vha->vp_idx].vha = NULL;
		break;
	case RESET_AL_PA:
		ql_dbg(ql_dbg_tgt_mgt, vha, 0xf01a,
		   "clear vha in host_map %p %06x\n", vha, key);
		slot = btree_lookup32(&vha->hw->tgt.host_map, key);
		if (slot)
			btree_remove32(&vha->hw->tgt.host_map, key);
		vha->d_id.b24 = 0;
		break;
	}
}

void qlt_update_host_map(struct scsi_qla_host *vha, port_id_t id)
{
	unsigned long flags;
	struct qla_hw_data *ha = vha->hw;

	if (!vha->d_id.b24) {
		spin_lock_irqsave(&ha->vport_slock, flags);
		vha->d_id = id;
		qlt_update_vp_map(vha, SET_AL_PA);
		spin_unlock_irqrestore(&ha->vport_slock, flags);
	} else if (vha->d_id.b24 != id.b24) {
		spin_lock_irqsave(&ha->vport_slock, flags);
		qlt_update_vp_map(vha, RESET_AL_PA);
		vha->d_id = id;
		qlt_update_vp_map(vha, SET_AL_PA);
		spin_unlock_irqrestore(&ha->vport_slock, flags);
	}
}

static int __init qlt_parse_ini_mode(void)
{
	if (strcasecmp(qlini_mode, QLA2XXX_INI_MODE_STR_EXCLUSIVE) == 0)
		ql2x_ini_mode = QLA2XXX_INI_MODE_EXCLUSIVE;
	else if (strcasecmp(qlini_mode, QLA2XXX_INI_MODE_STR_DISABLED) == 0)
		ql2x_ini_mode = QLA2XXX_INI_MODE_DISABLED;
	else if (strcasecmp(qlini_mode, QLA2XXX_INI_MODE_STR_ENABLED) == 0)
		ql2x_ini_mode = QLA2XXX_INI_MODE_ENABLED;
	else if (strcasecmp(qlini_mode, QLA2XXX_INI_MODE_STR_DUAL) == 0)
		ql2x_ini_mode = QLA2XXX_INI_MODE_DUAL;
	else
		return false;

	return true;
}

int __init qlt_init(void)
{
	int ret;

	if (!qlt_parse_ini_mode()) {
		ql_log(ql_log_fatal, NULL, 0xe06b,
		    "qlt_parse_ini_mode() failed\n");
		return -EINVAL;
	}

	if (!QLA_TGT_MODE_ENABLED())
		return 0;

	qla_tgt_mgmt_cmd_cachep = kmem_cache_create("qla_tgt_mgmt_cmd_cachep",
	    sizeof(struct qla_tgt_mgmt_cmd), __alignof__(struct
	    qla_tgt_mgmt_cmd), 0, NULL);
	if (!qla_tgt_mgmt_cmd_cachep) {
		ql_log(ql_log_fatal, NULL, 0xd04b,
		    "kmem_cache_create for qla_tgt_mgmt_cmd_cachep failed\n");
		return -ENOMEM;
	}

	qla_tgt_plogi_cachep = kmem_cache_create("qla_tgt_plogi_cachep",
	    sizeof(struct qlt_plogi_ack_t), __alignof__(struct qlt_plogi_ack_t),
	    0, NULL);

	if (!qla_tgt_plogi_cachep) {
		ql_log(ql_log_fatal, NULL, 0xe06d,
		    "kmem_cache_create for qla_tgt_plogi_cachep failed\n");
		ret = -ENOMEM;
		goto out_mgmt_cmd_cachep;
	}

	qla_tgt_mgmt_cmd_mempool = mempool_create(25, mempool_alloc_slab,
	    mempool_free_slab, qla_tgt_mgmt_cmd_cachep);
	if (!qla_tgt_mgmt_cmd_mempool) {
		ql_log(ql_log_fatal, NULL, 0xe06e,
		    "mempool_create for qla_tgt_mgmt_cmd_mempool failed\n");
		ret = -ENOMEM;
		goto out_plogi_cachep;
	}

	qla_tgt_wq = alloc_workqueue("qla_tgt_wq", 0, 0);
	if (!qla_tgt_wq) {
		ql_log(ql_log_fatal, NULL, 0xe06f,
		    "alloc_workqueue for qla_tgt_wq failed\n");
		ret = -ENOMEM;
		goto out_cmd_mempool;
	}
	/*
	 * Return 1 to signal that initiator-mode is being disabled
	 */
	return (ql2x_ini_mode == QLA2XXX_INI_MODE_DISABLED) ? 1 : 0;

out_cmd_mempool:
	mempool_destroy(qla_tgt_mgmt_cmd_mempool);
out_plogi_cachep:
	kmem_cache_destroy(qla_tgt_plogi_cachep);
out_mgmt_cmd_cachep:
	kmem_cache_destroy(qla_tgt_mgmt_cmd_cachep);
	return ret;
}

void qlt_exit(void)
{
	if (!QLA_TGT_MODE_ENABLED())
		return;

	destroy_workqueue(qla_tgt_wq);
	mempool_destroy(qla_tgt_mgmt_cmd_mempool);
	kmem_cache_destroy(qla_tgt_plogi_cachep);
	kmem_cache_destroy(qla_tgt_mgmt_cmd_cachep);
}<|MERGE_RESOLUTION|>--- conflicted
+++ resolved
@@ -1875,43 +1875,12 @@
 {
 	struct qla_hw_data *ha = vha->hw;
 	struct qla_tgt_mgmt_cmd *mcmd;
-<<<<<<< HEAD
-	struct qla_tgt_cmd *cmd;
-	struct se_cmd *se_cmd;
-	int rc;
-	bool found_lun = false;
-	unsigned long flags;
-
-	spin_lock_irqsave(&se_sess->sess_cmd_lock, flags);
-	list_for_each_entry(se_cmd, &se_sess->sess_cmd_list, se_cmd_list) {
-		if (se_cmd->tag == abts->exchange_addr_to_abort) {
-			found_lun = true;
-			break;
-		}
-	}
-	spin_unlock_irqrestore(&se_sess->sess_cmd_lock, flags);
-
-	/* cmd not in LIO lists, look in qla list */
-	if (!found_lun) {
-		if (abort_cmd_for_tag(vha, abts->exchange_addr_to_abort)) {
-			/* send TASK_ABORT response immediately */
-			qlt_24xx_send_abts_resp(ha->base_qpair, abts,
-			    FCP_TMF_CMPL, false);
-			return 0;
-		} else {
-			ql_dbg(ql_dbg_tgt_mgt, vha, 0xf081,
-			    "unable to find cmd in driver or LIO for tag 0x%x\n",
-			    abts->exchange_addr_to_abort);
-			return -ENOENT;
-		}
-=======
 	int rc;
 
 	if (abort_cmd_for_tag(vha, abts->exchange_addr_to_abort)) {
 		/* send TASK_ABORT response immediately */
-		qlt_24xx_send_abts_resp(vha, abts, FCP_TMF_CMPL, false);
+		qlt_24xx_send_abts_resp(ha->base_qpair, abts, FCP_TMF_CMPL, false);
 		return 0;
->>>>>>> 138d351e
 	}
 
 	ql_dbg(ql_dbg_tgt_mgt, vha, 0xf00f,
@@ -1927,22 +1896,17 @@
 	}
 	memset(mcmd, 0, sizeof(*mcmd));
 
-	cmd = container_of(se_cmd, struct qla_tgt_cmd, se_cmd);
 	mcmd->sess = sess;
 	memcpy(&mcmd->orig_iocb.abts, abts, sizeof(mcmd->orig_iocb.abts));
 	mcmd->reset_count = ha->base_qpair->chip_reset;
 	mcmd->tmr_func = QLA_TGT_ABTS;
 	mcmd->qpair = ha->base_qpair;
 
-<<<<<<< HEAD
-	rc = ha->tgt.tgt_ops->handle_tmr(mcmd, cmd->unpacked_lun, mcmd->tmr_func,
-=======
 	/*
 	 * LUN is looked up by target-core internally based on the passed
 	 * abts->exchange_addr_to_abort tag.
 	 */
 	rc = ha->tgt.tgt_ops->handle_tmr(mcmd, 0, mcmd->tmr_func,
->>>>>>> 138d351e
 	    abts->exchange_addr_to_abort);
 	if (rc != 0) {
 		ql_dbg(ql_dbg_tgt_mgt, vha, 0xf052,
