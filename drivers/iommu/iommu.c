--- conflicted
+++ resolved
@@ -1954,12 +1954,7 @@
 	/* Assume all sizes by default; the driver may override this later */
 	domain->pgsize_bitmap  = bus->iommu_ops->pgsize_bitmap;
 
-<<<<<<< HEAD
-	/* Temporarily avoid -EEXIST while drivers still get their own cookies */
-	if (iommu_is_dma_domain(domain) && !domain->iova_cookie && iommu_get_dma_cookie(domain)) {
-=======
 	if (iommu_is_dma_domain(domain) && iommu_get_dma_cookie(domain)) {
->>>>>>> df0cc57e
 		iommu_domain_free(domain);
 		domain = NULL;
 	}
