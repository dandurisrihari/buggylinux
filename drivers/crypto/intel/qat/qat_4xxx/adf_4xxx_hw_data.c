--- conflicted
+++ resolved
@@ -17,10 +17,7 @@
 #include "adf_gen4_ras.h"
 #include <adf_gen4_timer.h>
 #include <adf_gen4_tl.h>
-<<<<<<< HEAD
-=======
 #include <adf_gen4_vf_mig.h>
->>>>>>> 0c383648
 #include "adf_4xxx_hw_data.h"
 #include "icp_qat_hw.h"
 
@@ -213,11 +210,7 @@
 {
 	if (adf_gen4_init_thd2arb_map(accel_dev))
 		dev_warn(&GET_DEV(accel_dev),
-<<<<<<< HEAD
-			 "Generate of the thread to arbiter map failed");
-=======
 			 "Failed to generate thread to arbiter mapping");
->>>>>>> 0c383648
 
 	return GET_HW_DATA(accel_dev)->thd_to_arb_map;
 }
@@ -480,10 +473,7 @@
 	adf_gen4_init_dc_ops(&hw_data->dc_ops);
 	adf_gen4_init_ras_ops(&hw_data->ras_ops);
 	adf_gen4_init_tl_data(&hw_data->tl_data);
-<<<<<<< HEAD
-=======
 	adf_gen4_init_vf_mig_ops(&hw_data->vfmig_ops);
->>>>>>> 0c383648
 	adf_init_rl_data(&hw_data->rl_data);
 }
 
