// SPDX-License-Identifier: (GPL-2.0-only OR BSD-2-Clause)
/* Copyright (c) 2011-2014 PLUMgrid, http://plumgrid.com
 * Copyright (c) 2016 Facebook
 */

#include <linux/bpf.h>

#include "disasm.h"

#define __BPF_FUNC_STR_FN(x) [BPF_FUNC_ ## x] = __stringify(bpf_ ## x)
static const char * const func_id_str[] = {
	__BPF_FUNC_MAPPER(__BPF_FUNC_STR_FN)
};
#undef __BPF_FUNC_STR_FN

static const char *__func_get_name(const struct bpf_insn_cbs *cbs,
				   const struct bpf_insn *insn,
				   char *buff, size_t len)
{
	BUILD_BUG_ON(ARRAY_SIZE(func_id_str) != __BPF_FUNC_MAX_ID);

	if (!insn->src_reg &&
	    insn->imm >= 0 && insn->imm < __BPF_FUNC_MAX_ID &&
	    func_id_str[insn->imm])
		return func_id_str[insn->imm];

	if (cbs && cbs->cb_call) {
		const char *res;

		res = cbs->cb_call(cbs->private_data, insn);
		if (res)
			return res;
	}

	if (insn->src_reg == BPF_PSEUDO_CALL)
		snprintf(buff, len, "%+d", insn->imm);
	else if (insn->src_reg == BPF_PSEUDO_KFUNC_CALL)
		snprintf(buff, len, "kernel-function");

	return buff;
}

static const char *__func_imm_name(const struct bpf_insn_cbs *cbs,
				   const struct bpf_insn *insn,
				   u64 full_imm, char *buff, size_t len)
{
	if (cbs && cbs->cb_imm)
		return cbs->cb_imm(cbs->private_data, insn, full_imm);

	snprintf(buff, len, "0x%llx", (unsigned long long)full_imm);
	return buff;
}

const char *func_id_name(int id)
{
	if (id >= 0 && id < __BPF_FUNC_MAX_ID && func_id_str[id])
		return func_id_str[id];
	else
		return "unknown";
}

const char *const bpf_class_string[8] = {
	[BPF_LD]    = "ld",
	[BPF_LDX]   = "ldx",
	[BPF_ST]    = "st",
	[BPF_STX]   = "stx",
	[BPF_ALU]   = "alu",
	[BPF_JMP]   = "jmp",
	[BPF_JMP32] = "jmp32",
	[BPF_ALU64] = "alu64",
};

const char *const bpf_alu_string[16] = {
	[BPF_ADD >> 4]  = "+=",
	[BPF_SUB >> 4]  = "-=",
	[BPF_MUL >> 4]  = "*=",
	[BPF_DIV >> 4]  = "/=",
	[BPF_OR  >> 4]  = "|=",
	[BPF_AND >> 4]  = "&=",
	[BPF_LSH >> 4]  = "<<=",
	[BPF_RSH >> 4]  = ">>=",
	[BPF_NEG >> 4]  = "neg",
	[BPF_MOD >> 4]  = "%=",
	[BPF_XOR >> 4]  = "^=",
	[BPF_MOV >> 4]  = "=",
	[BPF_ARSH >> 4] = "s>>=",
	[BPF_END >> 4]  = "endian",
};

static const char *const bpf_alu_sign_string[16] = {
	[BPF_DIV >> 4]  = "s/=",
	[BPF_MOD >> 4]  = "s%=",
};

static const char *const bpf_movsx_string[4] = {
	[0] = "(s8)",
	[1] = "(s16)",
	[3] = "(s32)",
};

static const char *const bpf_atomic_alu_string[16] = {
	[BPF_ADD >> 4]  = "add",
	[BPF_AND >> 4]  = "and",
	[BPF_OR >> 4]  = "or",
	[BPF_XOR >> 4]  = "xor",
};

static const char *const bpf_ldst_string[] = {
	[BPF_W >> 3]  = "u32",
	[BPF_H >> 3]  = "u16",
	[BPF_B >> 3]  = "u8",
	[BPF_DW >> 3] = "u64",
};

static const char *const bpf_ldsx_string[] = {
	[BPF_W >> 3]  = "s32",
	[BPF_H >> 3]  = "s16",
	[BPF_B >> 3]  = "s8",
};

static const char *const bpf_jmp_string[16] = {
	[BPF_JA >> 4]   = "jmp",
	[BPF_JEQ >> 4]  = "==",
	[BPF_JGT >> 4]  = ">",
	[BPF_JLT >> 4]  = "<",
	[BPF_JGE >> 4]  = ">=",
	[BPF_JLE >> 4]  = "<=",
	[BPF_JSET >> 4] = "&",
	[BPF_JNE >> 4]  = "!=",
	[BPF_JSGT >> 4] = "s>",
	[BPF_JSLT >> 4] = "s<",
	[BPF_JSGE >> 4] = "s>=",
	[BPF_JSLE >> 4] = "s<=",
	[BPF_CALL >> 4] = "call",
	[BPF_EXIT >> 4] = "exit",
};

static void print_bpf_end_insn(bpf_insn_print_t verbose,
			       void *private_data,
			       const struct bpf_insn *insn)
{
	verbose(private_data, "(%02x) r%d = %s%d r%d\n",
		insn->code, insn->dst_reg,
		BPF_SRC(insn->code) == BPF_TO_BE ? "be" : "le",
		insn->imm, insn->dst_reg);
}

static void print_bpf_bswap_insn(bpf_insn_print_t verbose,
			       void *private_data,
			       const struct bpf_insn *insn)
{
	verbose(private_data, "(%02x) r%d = bswap%d r%d\n",
		insn->code, insn->dst_reg,
		insn->imm, insn->dst_reg);
}

static bool is_sdiv_smod(const struct bpf_insn *insn)
{
	return (BPF_OP(insn->code)  == BPF_DIV || BPF_OP(insn->code) == BPF_MOD) &&
	       insn->off == 1;
}

static bool is_movsx(const struct bpf_insn *insn)
{
	return BPF_OP(insn->code) == BPF_MOV &&
	       (insn->off == 8 || insn->off == 16 || insn->off == 32);
}

static bool is_addr_space_cast(const struct bpf_insn *insn)
{
	return insn->code == (BPF_ALU64 | BPF_MOV | BPF_X) &&
		insn->off == BPF_ADDR_SPACE_CAST;
}

<<<<<<< HEAD
=======
/* Special (internal-only) form of mov, used to resolve per-CPU addrs:
 * dst_reg = src_reg + <percpu_base_off>
 * BPF_ADDR_PERCPU is used as a special insn->off value.
 */
#define BPF_ADDR_PERCPU	(-1)

static inline bool is_mov_percpu_addr(const struct bpf_insn *insn)
{
	return insn->code == (BPF_ALU64 | BPF_MOV | BPF_X) && insn->off == BPF_ADDR_PERCPU;
}

>>>>>>> 0c383648
void print_bpf_insn(const struct bpf_insn_cbs *cbs,
		    const struct bpf_insn *insn,
		    bool allow_ptr_leaks)
{
	const bpf_insn_print_t verbose = cbs->cb_print;
	u8 class = BPF_CLASS(insn->code);

	if (class == BPF_ALU || class == BPF_ALU64) {
		if (BPF_OP(insn->code) == BPF_END) {
			if (class == BPF_ALU64)
				print_bpf_bswap_insn(verbose, cbs->private_data, insn);
			else
				print_bpf_end_insn(verbose, cbs->private_data, insn);
		} else if (BPF_OP(insn->code) == BPF_NEG) {
			verbose(cbs->private_data, "(%02x) %c%d = -%c%d\n",
				insn->code, class == BPF_ALU ? 'w' : 'r',
				insn->dst_reg, class == BPF_ALU ? 'w' : 'r',
				insn->dst_reg);
		} else if (is_addr_space_cast(insn)) {
			verbose(cbs->private_data, "(%02x) r%d = addr_space_cast(r%d, %d, %d)\n",
				insn->code, insn->dst_reg,
				insn->src_reg, ((u32)insn->imm) >> 16, (u16)insn->imm);
<<<<<<< HEAD
=======
		} else if (is_mov_percpu_addr(insn)) {
			verbose(cbs->private_data, "(%02x) r%d = &(void __percpu *)(r%d)\n",
				insn->code, insn->dst_reg, insn->src_reg);
>>>>>>> 0c383648
		} else if (BPF_SRC(insn->code) == BPF_X) {
			verbose(cbs->private_data, "(%02x) %c%d %s %s%c%d\n",
				insn->code, class == BPF_ALU ? 'w' : 'r',
				insn->dst_reg,
				is_sdiv_smod(insn) ? bpf_alu_sign_string[BPF_OP(insn->code) >> 4]
						   : bpf_alu_string[BPF_OP(insn->code) >> 4],
				is_movsx(insn) ? bpf_movsx_string[(insn->off >> 3) - 1] : "",
				class == BPF_ALU ? 'w' : 'r',
				insn->src_reg);
		} else {
			verbose(cbs->private_data, "(%02x) %c%d %s %d\n",
				insn->code, class == BPF_ALU ? 'w' : 'r',
				insn->dst_reg,
				is_sdiv_smod(insn) ? bpf_alu_sign_string[BPF_OP(insn->code) >> 4]
						   : bpf_alu_string[BPF_OP(insn->code) >> 4],
				insn->imm);
		}
	} else if (class == BPF_STX) {
		if (BPF_MODE(insn->code) == BPF_MEM)
			verbose(cbs->private_data, "(%02x) *(%s *)(r%d %+d) = r%d\n",
				insn->code,
				bpf_ldst_string[BPF_SIZE(insn->code) >> 3],
				insn->dst_reg,
				insn->off, insn->src_reg);
		else if (BPF_MODE(insn->code) == BPF_ATOMIC &&
			 (insn->imm == BPF_ADD || insn->imm == BPF_AND ||
			  insn->imm == BPF_OR || insn->imm == BPF_XOR)) {
			verbose(cbs->private_data, "(%02x) lock *(%s *)(r%d %+d) %s r%d\n",
				insn->code,
				bpf_ldst_string[BPF_SIZE(insn->code) >> 3],
				insn->dst_reg, insn->off,
				bpf_alu_string[BPF_OP(insn->imm) >> 4],
				insn->src_reg);
		} else if (BPF_MODE(insn->code) == BPF_ATOMIC &&
			   (insn->imm == (BPF_ADD | BPF_FETCH) ||
			    insn->imm == (BPF_AND | BPF_FETCH) ||
			    insn->imm == (BPF_OR | BPF_FETCH) ||
			    insn->imm == (BPF_XOR | BPF_FETCH))) {
			verbose(cbs->private_data, "(%02x) r%d = atomic%s_fetch_%s((%s *)(r%d %+d), r%d)\n",
				insn->code, insn->src_reg,
				BPF_SIZE(insn->code) == BPF_DW ? "64" : "",
				bpf_atomic_alu_string[BPF_OP(insn->imm) >> 4],
				bpf_ldst_string[BPF_SIZE(insn->code) >> 3],
				insn->dst_reg, insn->off, insn->src_reg);
		} else if (BPF_MODE(insn->code) == BPF_ATOMIC &&
			   insn->imm == BPF_CMPXCHG) {
			verbose(cbs->private_data, "(%02x) r0 = atomic%s_cmpxchg((%s *)(r%d %+d), r0, r%d)\n",
				insn->code,
				BPF_SIZE(insn->code) == BPF_DW ? "64" : "",
				bpf_ldst_string[BPF_SIZE(insn->code) >> 3],
				insn->dst_reg, insn->off,
				insn->src_reg);
		} else if (BPF_MODE(insn->code) == BPF_ATOMIC &&
			   insn->imm == BPF_XCHG) {
			verbose(cbs->private_data, "(%02x) r%d = atomic%s_xchg((%s *)(r%d %+d), r%d)\n",
				insn->code, insn->src_reg,
				BPF_SIZE(insn->code) == BPF_DW ? "64" : "",
				bpf_ldst_string[BPF_SIZE(insn->code) >> 3],
				insn->dst_reg, insn->off, insn->src_reg);
		} else {
			verbose(cbs->private_data, "BUG_%02x\n", insn->code);
		}
	} else if (class == BPF_ST) {
		if (BPF_MODE(insn->code) == BPF_MEM) {
			verbose(cbs->private_data, "(%02x) *(%s *)(r%d %+d) = %d\n",
				insn->code,
				bpf_ldst_string[BPF_SIZE(insn->code) >> 3],
				insn->dst_reg,
				insn->off, insn->imm);
		} else if (BPF_MODE(insn->code) == 0xc0 /* BPF_NOSPEC, no UAPI */) {
			verbose(cbs->private_data, "(%02x) nospec\n", insn->code);
		} else {
			verbose(cbs->private_data, "BUG_st_%02x\n", insn->code);
		}
	} else if (class == BPF_LDX) {
		if (BPF_MODE(insn->code) != BPF_MEM && BPF_MODE(insn->code) != BPF_MEMSX) {
			verbose(cbs->private_data, "BUG_ldx_%02x\n", insn->code);
			return;
		}
		verbose(cbs->private_data, "(%02x) r%d = *(%s *)(r%d %+d)\n",
			insn->code, insn->dst_reg,
			BPF_MODE(insn->code) == BPF_MEM ?
				 bpf_ldst_string[BPF_SIZE(insn->code) >> 3] :
				 bpf_ldsx_string[BPF_SIZE(insn->code) >> 3],
			insn->src_reg, insn->off);
	} else if (class == BPF_LD) {
		if (BPF_MODE(insn->code) == BPF_ABS) {
			verbose(cbs->private_data, "(%02x) r0 = *(%s *)skb[%d]\n",
				insn->code,
				bpf_ldst_string[BPF_SIZE(insn->code) >> 3],
				insn->imm);
		} else if (BPF_MODE(insn->code) == BPF_IND) {
			verbose(cbs->private_data, "(%02x) r0 = *(%s *)skb[r%d + %d]\n",
				insn->code,
				bpf_ldst_string[BPF_SIZE(insn->code) >> 3],
				insn->src_reg, insn->imm);
		} else if (BPF_MODE(insn->code) == BPF_IMM &&
			   BPF_SIZE(insn->code) == BPF_DW) {
			/* At this point, we already made sure that the second
			 * part of the ldimm64 insn is accessible.
			 */
			u64 imm = ((u64)(insn + 1)->imm << 32) | (u32)insn->imm;
			bool is_ptr = insn->src_reg == BPF_PSEUDO_MAP_FD ||
				      insn->src_reg == BPF_PSEUDO_MAP_VALUE;
			char tmp[64];

			if (is_ptr && !allow_ptr_leaks)
				imm = 0;

			verbose(cbs->private_data, "(%02x) r%d = %s\n",
				insn->code, insn->dst_reg,
				__func_imm_name(cbs, insn, imm,
						tmp, sizeof(tmp)));
		} else {
			verbose(cbs->private_data, "BUG_ld_%02x\n", insn->code);
			return;
		}
	} else if (class == BPF_JMP32 || class == BPF_JMP) {
		u8 opcode = BPF_OP(insn->code);

		if (opcode == BPF_CALL) {
			char tmp[64];

			if (insn->src_reg == BPF_PSEUDO_CALL) {
				verbose(cbs->private_data, "(%02x) call pc%s\n",
					insn->code,
					__func_get_name(cbs, insn,
							tmp, sizeof(tmp)));
			} else {
				strcpy(tmp, "unknown");
				verbose(cbs->private_data, "(%02x) call %s#%d\n", insn->code,
					__func_get_name(cbs, insn,
							tmp, sizeof(tmp)),
					insn->imm);
			}
		} else if (insn->code == (BPF_JMP | BPF_JA)) {
			verbose(cbs->private_data, "(%02x) goto pc%+d\n",
				insn->code, insn->off);
		} else if (insn->code == (BPF_JMP | BPF_JCOND) &&
			   insn->src_reg == BPF_MAY_GOTO) {
			verbose(cbs->private_data, "(%02x) may_goto pc%+d\n",
				insn->code, insn->off);
		} else if (insn->code == (BPF_JMP32 | BPF_JA)) {
			verbose(cbs->private_data, "(%02x) gotol pc%+d\n",
				insn->code, insn->imm);
		} else if (insn->code == (BPF_JMP | BPF_EXIT)) {
			verbose(cbs->private_data, "(%02x) exit\n", insn->code);
		} else if (BPF_SRC(insn->code) == BPF_X) {
			verbose(cbs->private_data,
				"(%02x) if %c%d %s %c%d goto pc%+d\n",
				insn->code, class == BPF_JMP32 ? 'w' : 'r',
				insn->dst_reg,
				bpf_jmp_string[BPF_OP(insn->code) >> 4],
				class == BPF_JMP32 ? 'w' : 'r',
				insn->src_reg, insn->off);
		} else {
			verbose(cbs->private_data,
				"(%02x) if %c%d %s 0x%x goto pc%+d\n",
				insn->code, class == BPF_JMP32 ? 'w' : 'r',
				insn->dst_reg,
				bpf_jmp_string[BPF_OP(insn->code) >> 4],
				insn->imm, insn->off);
		}
	} else {
		verbose(cbs->private_data, "(%02x) %s\n",
			insn->code, bpf_class_string[class]);
	}
}<|MERGE_RESOLUTION|>--- conflicted
+++ resolved
@@ -172,8 +172,6 @@
 		insn->off == BPF_ADDR_SPACE_CAST;
 }
 
-<<<<<<< HEAD
-=======
 /* Special (internal-only) form of mov, used to resolve per-CPU addrs:
  * dst_reg = src_reg + <percpu_base_off>
  * BPF_ADDR_PERCPU is used as a special insn->off value.
@@ -185,7 +183,6 @@
 	return insn->code == (BPF_ALU64 | BPF_MOV | BPF_X) && insn->off == BPF_ADDR_PERCPU;
 }
 
->>>>>>> 0c383648
 void print_bpf_insn(const struct bpf_insn_cbs *cbs,
 		    const struct bpf_insn *insn,
 		    bool allow_ptr_leaks)
@@ -208,12 +205,9 @@
 			verbose(cbs->private_data, "(%02x) r%d = addr_space_cast(r%d, %d, %d)\n",
 				insn->code, insn->dst_reg,
 				insn->src_reg, ((u32)insn->imm) >> 16, (u16)insn->imm);
-<<<<<<< HEAD
-=======
 		} else if (is_mov_percpu_addr(insn)) {
 			verbose(cbs->private_data, "(%02x) r%d = &(void __percpu *)(r%d)\n",
 				insn->code, insn->dst_reg, insn->src_reg);
->>>>>>> 0c383648
 		} else if (BPF_SRC(insn->code) == BPF_X) {
 			verbose(cbs->private_data, "(%02x) %c%d %s %s%c%d\n",
 				insn->code, class == BPF_ALU ? 'w' : 'r',
